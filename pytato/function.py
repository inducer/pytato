from __future__ import annotations


__doc__ = """
.. currentmodule:: pytato

.. autofunction:: trace_call

.. currentmodule:: pytato.function

.. autoclass:: Call
.. autoclass:: NamedCallResult
.. autoclass:: FunctionDefinition
.. autoclass:: ReturnType

.. class:: ReturnT

    A type variable corresponding to the return type of the function
    :func:`pytato.trace_call`.

Internal stuff that is only here because the documentation tool wants it
^^^^^^^^^^^^^^^^^^^^^^^^^^^^^^^^^^^^^^^^^^^^^^^^^^^^^^^^^^^^^^^^^^^^^^^^

.. class:: Tag

    See :class:`pytools.tag.Tag`.

.. class:: AxesT

    A :class:`tuple` of :class:`pytato.array.Axis` objects.
"""

__copyright__ = """
Copyright (C) 2022 Andreas Kloeckner
Copyright (C) 2022 Kaushik Kulkarni
"""

__license__ = """
Permission is hereby granted, free of charge, to any person obtaining a copy
of this software and associated documentation files (the "Software"), to deal
in the Software without restriction, including without limitation the rights
to use, copy, modify, merge, publish, distribute, sublicense, and/or sell
copies of the Software, and to permit persons to whom the Software is
furnished to do so, subject to the following conditions:

The above copyright notice and this permission notice shall be included in
all copies or substantial portions of the Software.

THE SOFTWARE IS PROVIDED "AS IS", WITHOUT WARRANTY OF ANY KIND, EXPRESS OR
IMPLIED, INCLUDING BUT NOT LIMITED TO THE WARRANTIES OF MERCHANTABILITY,
FITNESS FOR A PARTICULAR PURPOSE AND NONINFRINGEMENT. IN NO EVENT SHALL THE
AUTHORS OR COPYRIGHT HOLDERS BE LIABLE FOR ANY CLAIM, DAMAGES OR OTHER
LIABILITY, WHETHER IN AN ACTION OF CONTRACT, TORT OR OTHERWISE, ARISING FROM,
OUT OF OR IN CONNECTION WITH THE SOFTWARE OR THE USE OR OTHER DEALINGS IN
THE SOFTWARE.
"""

import enum
import re
from collections.abc import Callable, Hashable, Iterable, Iterator, Mapping
from functools import cached_property
from typing import (
    Any,
    ClassVar,
    TypeVar,
)

<<<<<<< HEAD
from typing import (Callable, Dict, FrozenSet, Tuple, Union, TypeVar, Optional,
                    Hashable, Sequence, ClassVar, Iterator, Iterable, Mapping,
                    KeysView)
=======
import attrs
>>>>>>> c3f2309d
from immutabledict import immutabledict

from pytools import memoize_method
from pytools.tag import Tag, Taggable

from pytato.array import (
    AbstractResultWithNamedArrays,
    Array,
    NamedArray,
    Placeholder,
    ShapeType,
    _dtype_any,
)


ReturnT = TypeVar("ReturnT", Array, tuple[Array, ...], Mapping[str, Array])


# {{{ Call/NamedCallResult


@enum.unique
class ReturnType(enum.Enum):
    """
    Records the function body's return type in :class:`FunctionDefinition`.
    """
    ARRAY = 0
    DICT_OF_ARRAYS = 1
    TUPLE_OF_ARRAYS = 2


# eq=False to avoid equality comparison without EqualityMaper
@attrs.define(frozen=True, eq=False, hash=True, cache_hash=True)
class FunctionDefinition(Taggable):
    r"""
    A function definition that represents its outputs as instances of
    :class:`~pytato.Array` with the inputs being
    :class:`~pytato.array.Placeholder`\ s. The outputs of the function
    can be a single :class:`pytato.Array`, a tuple of :class:`pytato.Array`\ s or an
    instance of ``Mapping[str, Array]``.

    .. attribute:: parameters

        Names of the input :class:`~pytato.array.Placeholder`\ s to the
        function node. This is a superset of the names of
        :class:`~pytato.array.Placeholder` instances encountered in
        :attr:`returns`. Unused parameters are allowed.

    .. attribute:: return_type

        An instance of :class:`ReturnType`.

    .. attribute:: returns

        The outputs of the function call which are array expressions that
        depend on the *parameters*. The keys of the mapping depend on
        :attr:`return_type` as:

            - If the function returns a single :class:`pytato.Array`, then
              *returns* contains a single array expression with ``"_"`` as the
              key.
            - If the function returns a :class:`tuple` of
              :class:`pytato.Array`\ s, then *returns* contains entries with
              the key ``"_N"`` mapping the ``N``-th entry of the result-tuple.
            - If the function returns a :class:`dict` mapping identifiers to
              :class:`pytato.Array`\ s, then *returns* uses the same mapping.

    .. automethod:: get_placeholder

    .. note::

        A :class:`FunctionDefinition` comes with its own namespace based on
        :attr:`parameters`. A :class:`~pytato.transform.Mapper`-implementer
        must ensure **not** to reuse the cached result between the caller's
        expressions and a function definition's expressions to avoid unsound
        cache hits that could lead to incorrect mappings.

    .. note::

        At this point, code generation/execution does not support
        distributed-memory communication nodes (:class:`~pytato.DistributedSend`,
        :class:`~pytato.DistributedRecv`) within function bodies.
    """
    parameters: frozenset[str]
    return_type: ReturnType
    returns: Mapping[str, Array] = attrs.field(
        validator=attrs.validators.instance_of(immutabledict))
    tags: frozenset[Tag] = attrs.field(kw_only=True)

    @cached_property
    def _placeholders(self) -> Mapping[str, Placeholder]:
        from pytato.transform import InputGatherer

        mapper = InputGatherer()

        all_placeholders: frozenset[Placeholder] = frozenset()
        for ary in self.returns.values():
            new_placeholders = frozenset({
                arg for arg in mapper(ary)
                if isinstance(arg, Placeholder)})
            all_placeholders |= new_placeholders

        # FIXME: Need a way to check for *any* captured arrays, not just placeholders
        if __debug__:
            pl_names = frozenset(arg.name for arg in all_placeholders)
            extra_pl_names = pl_names - self.parameters
            assert not extra_pl_names, \
                f"Found non-argument placeholder '{next(iter(extra_pl_names))}' " \
                "in function definition."

        return immutabledict({arg.name: arg for arg in all_placeholders})

    def get_placeholder(self, name: str) -> Placeholder:
        """
        Returns the instance of :class:`pytato.array.Placeholder` corresponding
        to the parameter *name* in function body.
        """
        return self._placeholders[name]

    def _with_new_tags(
            self: FunctionDefinition, tags: frozenset[Tag]) -> FunctionDefinition:
        return attrs.evolve(self, tags=tags)

    def __call__(self, **kwargs: Array
                 ) -> Array | tuple[Array, ...] | Mapping[str, Array]:
        from pytato.array import _get_default_tags
        from pytato.utils import are_shapes_equal

        # {{{ sanity checks

        if self.parameters != frozenset(kwargs):
            missing_params = self.parameters - frozenset(kwargs)
            extra_params = frozenset(kwargs) - self.parameters

            raise TypeError(
                    "Incorrect arguments."
                    + (f" Missing: '{missing_params}'." if missing_params else "")
                    + (f" Extra: '{extra_params}'." if extra_params else "")
                    )

        for argname, expected_arg in self._placeholders.items():
            if expected_arg.dtype != kwargs[argname].dtype:
                raise ValueError(f"Argument '{argname}' expected to "
                                 f" be of type '{expected_arg.dtype}', got"
                                 f" '{kwargs[argname].dtype}'.")
            if not are_shapes_equal(expected_arg.shape, kwargs[argname].shape):
                raise ValueError(f"Argument '{argname}' expected to "
                                 f" have shape '{expected_arg.shape}', got"
                                 f" '{kwargs[argname].shape}'.")

        # }}}

        call_site = Call(self, bindings=immutabledict(kwargs),
                         tags=_get_default_tags())

        if self.return_type == ReturnType.ARRAY:
            return call_site["_"]
        elif self.return_type == ReturnType.TUPLE_OF_ARRAYS:
            return tuple(call_site[f"_{iarg}"]
                         for iarg in range(len(self.returns)))
        elif self.return_type == ReturnType.DICT_OF_ARRAYS:
            return immutabledict({kw: call_site[kw] for kw in self.returns})
        else:
            raise NotImplementedError(self.return_type)

    def __eq__(self, other: Any) -> bool:
        if self is other:
            return True
        if not isinstance(other, FunctionDefinition):
            return False

        from pytato.equality import EqualityComparer
        return EqualityComparer().map_function_definition(self, other)


@attrs.frozen(eq=False, repr=False, hash=True, cache_hash=True)
class NamedCallResult(NamedArray):
    """
    One of the arrays that are returned from a call to :class:`FunctionDefinition`.

    .. attribute:: call

        The function invocation that led to *self*.

    .. attribute:: name

        The name by which the returned array is referred to in
        :attr:`FunctionDefinition.returns`.
    """
    _mapper_method: ClassVar[str] = "map_named_call_result"

    def with_tagged_axis(self, iaxis: int,
                         tags: Iterable[Tag] | Tag) -> Array:
        raise ValueError("Tagging a NamedCallResult's axis is illegal, use"
                         " Call.with_tagged_axis instead")

    def tagged(self,
               tags: Iterable[Tag] | Tag | None) -> NamedCallResult:
        raise ValueError("Tagging a NamedCallResult is illegal, use"
                         " Call.tagged instead")

    def without_tags(self,
                     tags: Iterable[Tag] | Tag | None,
                     verify_existence: bool = True,
                     ) -> NamedCallResult:
        raise ValueError("Untagging a NamedCallResult is illegal, use"
                         " Call.without_tags instead")

    @property
    def call(self) -> Call:
        assert isinstance(self._container, Call)
        return self._container

    @property
    def shape(self) -> ShapeType:
        assert isinstance(self._container, Call)
        return self._container.function.returns[self.name].shape

    @property
    def dtype(self) -> _dtype_any:
        assert isinstance(self._container, Call)
        return self._container.function.returns[self.name].dtype


# eq=False to avoid equality comparison without EqualityMapper
@attrs.define(frozen=True, eq=False, hash=True, cache_hash=True, repr=False)
class Call(AbstractResultWithNamedArrays):
    """
    Records an invocation to a :class:`FunctionDefinition`.

    .. attribute:: function

        The instance of :class:`FunctionDefinition` being called by this call site.

    .. attribute:: bindings

        A mapping from the placeholder names of :class:`FunctionDefinition` to
        their corresponding parameters in the invocation to :attr:`function`.

    """
    function: FunctionDefinition
    bindings: Mapping[str, Array] = attrs.field(
        validator=attrs.validators.instance_of(immutabledict))

    _mapper_method: ClassVar[str] = "map_call"

    copy = attrs.evolve

    if __debug__:
        def __attrs_post_init__(self) -> None:
            # check that the invocation parameters and the function definition
            # parameters agree with each other.
            assert frozenset(self.bindings) == self.function.parameters
            super().__attrs_post_init__()

    def __contains__(self, name: object) -> bool:
        return name in self.function.returns

    def __iter__(self) -> Iterator[str]:
        return iter(self.function.returns)

    @memoize_method
    def __getitem__(self, name: str) -> NamedCallResult:
        return NamedCallResult(
            self, name,
            axes=self.function.returns[name].axes,
            tags=self.function.returns[name].tags,
            non_equality_tags=self.function.returns[name].non_equality_tags)

    def __len__(self) -> int:
        return len(self.function.returns)

    def _with_new_tags(self: Call, tags: frozenset[Tag]) -> Call:
        return attrs.evolve(self, tags=tags)

    def keys(self) -> KeysView[str]:
        return self.function.returns.keys()

# }}}


# {{{ user-facing routines

class _Guess:
    pass


RE_ARGNAME = re.compile(r"^_pt_(\d+)$")


def trace_call(f: Callable[..., ReturnT],
               *args: Array,
               identifier: Hashable | None = _Guess,
               **kwargs: Array) -> ReturnT:
    """
    Returns the expressions returned after calling *f* with the arguments
    *args* and keyword arguments *kwargs*. The subexpressions in the returned
    expressions are outlined (opposite of 'inlined') as a
    :class:`~pytato.function.FunctionDefinition`.

    :arg identifier: A hashable object that acts as
        :attr:`pytato.tags.FunctionIdentifier.identifier` for the
        :class:`~pytato.tags.FunctionIdentifier` tagged to the outlined
        :class:`~pytato.function.FunctionDefinition`. If ``None`` the function
        definition is not tagged with a
        :class:`~pytato.tags.FunctionIdentifier` tag, if ``_Guess`` the
        function identifier is guessed from ``f.__name__``.
    """
    from pytato.array import _get_default_tags
    from pytato.tags import FunctionIdentifier

    if identifier is _Guess:
        # partials might not have a __name__ attribute
        identifier = getattr(f, "__name__", None)

    for kw in kwargs:
        if RE_ARGNAME.match(kw):
            # avoid collision between argument names
            raise ValueError(f"Kw argument named '{kw}' not allowed.")

    # Get placeholders from the ``args``, ``kwargs``.
    pl_args = tuple(Placeholder(name=f"in__pt_{iarg}",
                                shape=arg.shape, dtype=arg.dtype,
                                axes=arg.axes, tags=arg.tags)
                    for iarg, arg in enumerate(args))
    pl_kwargs = {kw: Placeholder(name=f"in_{kw}", shape=arg.shape,
                                 dtype=arg.dtype, axes=arg.axes, tags=arg.tags)
                 for kw, arg in kwargs.items()}

    # Pass the placeholders
    output = f(*pl_args, **pl_kwargs)

    if isinstance(output, Array):
        returns = {"_": output}
        return_type = ReturnType.ARRAY
    elif isinstance(output, tuple):
        assert all(isinstance(el, Array) for el in output)
        returns = {f"_{iout}": out for iout, out in enumerate(output)}
        return_type = ReturnType.TUPLE_OF_ARRAYS
    elif isinstance(output, dict):
        assert all(isinstance(el, Array) for el in output.values())
        returns = output
        return_type = ReturnType.DICT_OF_ARRAYS
    else:
        raise ValueError("The function being traced must return one of"
                         f"pytato.Array, tuple, dict. Got {type(output)}.")

    # construct the function
    function = FunctionDefinition(
        frozenset(pl_arg.name for pl_arg in pl_args) | frozenset(pl_kwargs),
        return_type,
        immutabledict(returns),
        tags=_get_default_tags() | (frozenset([FunctionIdentifier(identifier)])
                                    if identifier
                                    else frozenset())
    )

    # type-ignore-reason: return type is dependent on dynamic state i.e.
    # ret_type and hence mypy is unhappy
    return function(  # type: ignore[return-value]
        **{pl.name: arg for pl, arg in zip(pl_args, args, strict=True)},
        **{pl_kwargs[kw].name: arg for kw, arg in kwargs.items()}
    )

# }}}

# vim:foldmethod=marker<|MERGE_RESOLUTION|>--- conflicted
+++ resolved
@@ -65,13 +65,10 @@
     TypeVar,
 )
 
-<<<<<<< HEAD
 from typing import (Callable, Dict, FrozenSet, Tuple, Union, TypeVar, Optional,
                     Hashable, Sequence, ClassVar, Iterator, Iterable, Mapping,
                     KeysView)
-=======
 import attrs
->>>>>>> c3f2309d
 from immutabledict import immutabledict
 
 from pytools import memoize_method
