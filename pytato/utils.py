from __future__ import annotations


__copyright__ = "Copyright (C) 2021 Kaushik Kulkarni"

__license__ = """
Permission is hereby granted, free of charge, to any person obtaining a copy
of this software and associated documentation files (the "Software"), to deal
in the Software without restriction, including without limitation the rights
to use, copy, modify, merge, publish, distribute, sublicense, and/or sell
copies of the Software, and to permit persons to whom the Software is
furnished to do so, subject to the following conditions:

The above copyright notice and this permission notice shall be included in
all copies or substantial portions of the Software.

THE SOFTWARE IS PROVIDED "AS IS", WITHOUT WARRANTY OF ANY KIND, EXPRESS OR
IMPLIED, INCLUDING BUT NOT LIMITED TO THE WARRANTIES OF MERCHANTABILITY,
FITNESS FOR A PARTICULAR PURPOSE AND NONINFRINGEMENT. IN NO EVENT SHALL THE
AUTHORS OR COPYRIGHT HOLDERS BE LIABLE FOR ANY CLAIM, DAMAGES OR OTHER
LIABILITY, WHETHER IN AN ACTION OF CONTRACT, TORT OR OTHERWISE, ARISING FROM,
OUT OF OR IN CONNECTION WITH THE SOFTWARE OR THE USE OR OTHER DEALINGS IN
THE SOFTWARE.
"""

from typing import (
    Any,
    Callable,
    Iterable,
    Sequence,
    TypeVar,
)

import islpy as isl
import numpy as np
from immutabledict import immutabledict

import pymbolic.primitives as prim
from pytools import UniqueNameGenerator
from pytools.tag import Tag

from pytato.array import (
    AdvancedIndexInContiguousAxes,
    AdvancedIndexInNoncontiguousAxes,
    Array,
    ArrayOrScalar,
    BasicIndex,
    ConvertibleToIndexExpr,
    DtypeOrPyScalarType,
    Einsum,
    IndexExpr,
    IndexLambda,
    NormalizedSlice,
    ShapeComponent,
    ShapeType,
    SizeParam,
    _dtype_any,
)
from pytato.scalar_expr import (
    INT_CLASSES,
    PYTHON_SCALAR_CLASSES,
    SCALAR_CLASSES,
    BoolT,
    IntegralScalarExpression,
    Scalar,
    ScalarExpression,
    TypeCast,
)
from pytato.transform import Mapper


__doc__ = """
Helper routines
---------------

.. autofunction:: are_shape_components_equal
.. autofunction:: are_shapes_equal
.. autofunction:: get_shape_after_broadcasting
.. autofunction:: dim_to_index_lambda_components
.. autofunction:: get_common_dtype_of_ary_or_scalars
.. autofunction:: get_einsum_subscript_str
"""


# {{{ partition

Tpart = TypeVar("Tpart")


def partition(pred: Callable[[Tpart], bool],
              iterable: Iterable[Tpart]) -> tuple[list[Tpart],
                                                  list[Tpart]]:
    """
    Use a predicate to partition entries into false entries and true
    entries
    """
    # Inspired from https://docs.python.org/3/library/itertools.html
    # partition(is_odd, range(10)) --> 0 2 4 6 8   and  1 3 5 7 9
    from itertools import filterfalse, tee
    t1, t2 = tee(iterable)
    return list(filterfalse(pred, t1)), list(filter(pred, t2))

# }}}


def get_shape_after_broadcasting(
        exprs: Iterable[Array | ScalarExpression]) -> ShapeType:
    """
    Returns the shape after broadcasting *exprs* in an operation.
    """
    from pytato.diagnostic import CannotBroadcastError
    shapes = [expr.shape if isinstance(expr, Array) else () for expr in exprs]

    result_dim = max((len(s) for s in shapes), default=0)

    # append leading dimensions of all the shapes with 1's to match result_dim.
    augmented_shapes = [((1,)*(result_dim-len(s)) + s) for s in shapes]

    def _get_result_axis_length(axis_lengths: list[IntegralScalarExpression]
                                ) -> IntegralScalarExpression:
        result_axis_len = axis_lengths[0]
        for axis_len in axis_lengths[1:]:
            if are_shape_components_equal(axis_len, result_axis_len):
                pass
            elif are_shape_components_equal(axis_len, 1):
                pass
            elif are_shape_components_equal(result_axis_len, 1):
                result_axis_len = axis_len
            else:
                raise CannotBroadcastError("operands could not be broadcasted "
                                           "together with shapes "
                                           f"{' '.join(str(s) for s in shapes)}.")
        return result_axis_len

    return tuple(_get_result_axis_length([s[i] for s in augmented_shapes])
                 for i in range(result_dim))


def get_indexing_expression(shape: ShapeType,
                            result_shape: ShapeType) -> tuple[ScalarExpression, ...]:
    """
    Returns the indices while broadcasting an array of shape *shape* into one of
    shape *result_shape*.
    """
    assert len(shape) <= len(result_shape)
    i_start = len(result_shape) - len(shape)
    indices = []
    for i, (dim1, dim2) in enumerate(zip(shape, result_shape[i_start:])):
        if not are_shape_components_equal(dim1, dim2):
            assert are_shape_components_equal(dim1, 1)
            indices.append(0)
        else:
            indices.append(prim.Variable(f"_{i+i_start}"))

    return tuple(indices)


def with_indices_for_broadcasted_shape(val: prim.Variable, shape: ShapeType,
                                       result_shape: ShapeType) -> prim.Expression:
    if len(shape) == 0:
        # scalar expr => do not index
        return val
    else:
        return val[get_indexing_expression(shape, result_shape)]


def _extract_dtypes(
        exprs: Sequence[ArrayOrScalar]) -> list[DtypeOrPyScalarType]:
    dtypes: list[DtypeOrPyScalarType] = []
    for expr in exprs:
        if isinstance(expr, Array):
            dtypes.append(expr.dtype)
        elif isinstance(expr, np.generic):
            dtypes.append(expr.dtype)
        elif isinstance(expr, PYTHON_SCALAR_CLASSES):
            dtypes.append(type(expr))
        else:
            raise TypeError(f"unexpected expression type: '{type(expr)}'")

    return dtypes


def update_bindings_and_get_broadcasted_expr(arr: ArrayOrScalar,
                                             bnd_name: str,
                                             bindings: dict[str, Array],
                                             result_shape: ShapeType
                                             ) -> ScalarExpression:
    """
    Returns an instance of :class:`~pytato.scalar_expr.ScalarExpression` to address
    *arr* in a :class:`pytato.array.IndexLambda` of shape *result_shape*.
    """

    if isinstance(arr, SCALAR_CLASSES):
        if np.isnan(arr):
            # allowing NaNs to stay in our expression trees could potentially
            # lead to spuriously unequal comparisons between expressions
            from pymbolic.primitives import NaN
            return NaN(np.array(arr).dtype.type)
        else:
            return arr

    assert isinstance(arr, Array)
    bindings[bnd_name] = arr
    return with_indices_for_broadcasted_shape(prim.Variable(bnd_name),
                                              arr.shape,
                                              result_shape)


def broadcast_binary_op(a1: ArrayOrScalar, a2: ArrayOrScalar,
                        op: Callable[[ScalarExpression, ScalarExpression], ScalarExpression],  # noqa:E501
                        get_result_type: Callable[[DtypeOrPyScalarType, DtypeOrPyScalarType], np.dtype[Any]],  # noqa:E501
                        *,
                        tags: frozenset[Tag],
                        non_equality_tags: frozenset[Tag],
                        cast_to_result_dtype: bool,
                        ) -> ArrayOrScalar:
    from pytato.array import _get_default_axes

    if np.isscalar(a1) and np.isscalar(a2):
        from pytato.scalar_expr import evaluate
        return evaluate(op(a1, a2))  # type: ignore

    result_shape = get_shape_after_broadcasting([a1, a2])

    dtypes = _extract_dtypes([a1, a2])
    result_dtype = get_result_type(*dtypes)

    bindings: dict[str, Array] = {}

    expr1 = update_bindings_and_get_broadcasted_expr(a1, "_in0", bindings,
                                                     result_shape)
    expr2 = update_bindings_and_get_broadcasted_expr(a2, "_in1", bindings,
                                                     result_shape)

    def cast_to_result_type(
                array: ArrayOrScalar,
                expr: ScalarExpression
            ) -> ScalarExpression:
        if ((isinstance(array, Array) or isinstance(array, np.generic))
                and array.dtype != result_dtype):
            # Loopy's type casts don't like casting to bool
            assert result_dtype != np.bool_

            expr = TypeCast(result_dtype, expr)
        elif isinstance(expr, SCALAR_CLASSES):
            expr = result_dtype.type(expr)

        return expr

    if cast_to_result_dtype:
        expr1 = cast_to_result_type(a1, expr1)
        expr2 = cast_to_result_type(a2, expr2)

    return IndexLambda(expr=op(expr1, expr2),
                       shape=result_shape,
                       dtype=result_dtype,
                       bindings=immutabledict(bindings),
                       tags=tags,
                       non_equality_tags=non_equality_tags,
                       var_to_reduction_descr=immutabledict(),
                       axes=_get_default_axes(len(result_shape)))


# {{{ dim_to_index_lambda_components

class ShapeExpressionMapper(Mapper):
    """
    Mapper that takes a shape component and returns it as a scalar expression.
    """
    def __init__(self, var_name_gen: UniqueNameGenerator):
        super().__init__()
        self.cache: dict[Array, ScalarExpression] = {}
        self.var_name_gen = var_name_gen
        self.bindings: dict[str, SizeParam] = {}

    def rec(self, expr: Array) -> ScalarExpression:  # type: ignore
        if expr in self.cache:
            return self.cache[expr]
        result: Array = super().rec(expr)
        self.cache[expr] = result
        return result

    def map_index_lambda(self, expr: IndexLambda) -> ScalarExpression:
        from pytato.scalar_expr import substitute
        return substitute(expr.expr, {name: self.rec(val)
                                      for name, val in expr.bindings.items()})

    def map_size_param(self, expr: SizeParam) -> ScalarExpression:
        name = self.var_name_gen("_in")
        self.bindings[name] = expr
        return prim.Variable(name)


def dim_to_index_lambda_components(expr: ShapeComponent,
                                   vng: UniqueNameGenerator | None = None,
                                   ) -> tuple[ScalarExpression,
                                              dict[str, SizeParam]]:
    """
    Returns the scalar expressions and bindings to use the shape
    component within an index lambda.

    .. testsetup::

        >>> import pytato as pt
        >>> from pytato.utils import dim_to_index_lambda_components
        >>> from pytools import UniqueNameGenerator

    .. doctest::

        >>> n = pt.make_size_param("n")
        >>> expr, bnds = dim_to_index_lambda_components(3*n+8, UniqueNameGenerator())
        >>> print(expr)
        3*_in + 8
        >>> bnds
        {'_in': SizeParam(name='n')}
    """
    if isinstance(expr, INT_CLASSES):
        return expr, {}

    if vng is None:
        vng = UniqueNameGenerator()

    assert isinstance(vng, UniqueNameGenerator)
    assert isinstance(expr, Array)
    mapper = ShapeExpressionMapper(vng)
    result = mapper(expr)
    return result, mapper.bindings

# }}}


def are_shape_components_equal(dim1: ShapeComponent, dim2: ShapeComponent) -> bool:
    """
    Returns *True* iff *dim1* and *dim2* are have equal
    :class:`~pytato.array.SizeParam` coefficients in their expressions.
    """
    if isinstance(dim1, INT_CLASSES) and isinstance(dim2, INT_CLASSES):
        return dim1 == dim2

    dim1_minus_dim2 = dim1 - dim2
    assert isinstance(dim1_minus_dim2, Array)

    from pytato.transform import InputGatherer

    # type-ignore reason: not all InputArgumentBase have a name attr.
    space = _create_size_param_space({expr.name  # type: ignore[attr-defined]
                                      for expr in InputGatherer()(dim1_minus_dim2)})

    # pytato requires the shape expressions be affine expressions of the size
    # params, so converting them to ISL expressions.
    aff = ShapeToISLExpressionMapper(space)(dim1_minus_dim2)
    return (aff.is_cst()  # type: ignore[no-any-return]
            and aff.get_constant_val().is_zero())


def are_shapes_equal(shape1: ShapeType, shape2: ShapeType) -> bool:
    """
    Returns *True* iff *shape1* and *shape2* have the same dimensionality and the
    corresponding components are equal as defined by
    :func:`~pytato.utils.are_shape_components_equal`.
    """
    return ((len(shape1) == len(shape2))
            and all(are_shape_components_equal(dim1, dim2)
                    for dim1, dim2 in zip(shape1, shape2)))


# {{{ ShapeToISLExpressionMapper

class ShapeToISLExpressionMapper(Mapper):
    """
    Mapper that takes a shape component and returns it as :class:`isl.Aff`.
    """
    def __init__(self, space: isl.Space):
        super().__init__()
        self.cache: dict[Array, isl.Aff] = {}
        self.space = space

    # type-ignore reason: incompatible return type with super class
    def rec(self, expr: Array) -> isl.Aff:  # type: ignore[override]
        if expr in self.cache:
            return self.cache[expr]
        result: Array = super().rec(expr)
        self.cache[expr] = result
        return result

    def map_index_lambda(self, expr: IndexLambda) -> isl.Aff:
        from pytato.scalar_expr import evaluate
        return evaluate(expr.expr, {name: self.rec(val)
                                    for name, val in expr.bindings.items()})

    def map_size_param(self, expr: SizeParam) -> isl.Aff:
        dt, pos = self.space.get_var_dict()[expr.name]
        return isl.Aff.var_on_domain(self.space, dt, pos)

# }}}


def _create_size_param_space(names: Iterable[str]) -> isl.Space:
    return isl.Space.create_from_names(isl.DEFAULT_CONTEXT,
                                       set=[],
                                       params=sorted(names)).params()


def _get_size_params_assumptions_bset(space: isl.Space) -> isl.BasicSet:
    bset = isl.BasicSet.universe(space)
    for name in bset.get_var_dict():
        bset = bset.add_constraint(isl.Constraint.ineq_from_names(space, {name: 1}))

    return bset


def _is_non_negative(expr: ShapeComponent) -> BoolT:
    """
    Returns *True* iff it can be proven that ``expr >= 0``.
    """
    if isinstance(expr, INT_CLASSES):
        return expr >= 0

    assert isinstance(expr, Array) and expr.shape == ()
    from pytato.transform import InputGatherer
    # type-ignore reason: passed Set[Optional[str]]; function expects Set[str]
    space = _create_size_param_space({expr.name  # type: ignore
                                      for expr in InputGatherer()(expr)})
    aff = ShapeToISLExpressionMapper(space)(expr)
    # type-ignore reason: mypy doesn't know comparing isl.Sets returns bool
    return (aff.ge_set(aff * 0)  # type: ignore[no-any-return]
            >= _get_size_params_assumptions_bset(space))


def _is_non_positive(expr: ShapeComponent) -> BoolT:
    """
    Returns *True* iff it can be proven that ``expr <= 0``.
    """
    return _is_non_negative(-expr)


# {{{ _index_into

# {{{ normalized slice

def _normalize_slice(slice_: slice,
                     axis_len: ShapeComponent) -> NormalizedSlice:
    start, stop, step = slice_.start, slice_.stop, slice_.step
    if step is None:
        step = 1
    if not isinstance(step, INT_CLASSES):
        raise ValueError(f"slice step must be an int or 'None' (got a {type(step)})")
    if step == 0:
        raise ValueError("slice step cannot be zero")

    if step > 0:
        default_start: ShapeComponent = 0
        default_stop: ShapeComponent = axis_len
    else:
        default_start = axis_len - 1
        default_stop = -1

    if start is None:
        start = default_start
    else:
        if isinstance(axis_len, INT_CLASSES):
            if -axis_len <= start < axis_len:
                start = start % axis_len
            elif start >= axis_len:
                if step > 0:
                    start = axis_len
                else:
                    start = axis_len - 1
            else:
                if step > 0:
                    start = 0
                else:
                    start = -1
        else:
            raise NotImplementedError

    if stop is None:
        stop = default_stop
    else:
        if isinstance(axis_len, INT_CLASSES):
            if -axis_len <= stop < axis_len:
                stop = stop % axis_len
            elif stop >= axis_len:
                if step > 0:
                    stop = axis_len
                else:
                    stop = axis_len - 1
            else:
                if step > 0:
                    stop = 0
                else:
                    stop = -1
        else:
            raise NotImplementedError

    return NormalizedSlice(start, stop, step)


def _normalized_slice_len(slice_: NormalizedSlice) -> ShapeComponent:
    start, stop, step = slice_.start, slice_.stop, slice_.step

    if step > 0:
        if _is_non_negative(stop - start):
            return (stop - start + step - 1) // step
        elif _is_non_positive(stop - start):
            return 0
        else:
            # ISL could not ascertain the expression's sign
            raise NotImplementedError("could not ascertain the sign of "
                                      f"{stop-start} while computing the axis"
                                      " length.")
    else:
        if _is_non_negative(start - stop):
            return (start - stop - step - 1) // (-step)
        elif _is_non_positive(start - stop):
            return 0
        else:
            # ISL could not ascertain the expression's sign
            raise NotImplementedError("could not ascertain the sign of "
                                      f"{start-stop} while computing the axis"
                                      " length.")

# }}}


def _index_into(
        ary: Array,
        indices: tuple[ConvertibleToIndexExpr, ...],
        tags: frozenset[Tag],
        non_equality_tags: frozenset[Tag]) -> Array:
    from pytato.array import _get_default_axes
    from pytato.diagnostic import CannotBroadcastError

    # {{{ handle ellipsis

    if indices.count(...) > 1:
        raise IndexError("an index can only have a single ellipsis ('...')")

    if indices.count(...):
        ellipsis_pos = indices.index(...)
        indices = (indices[:ellipsis_pos]
                   + (slice(None, None, None),) * (ary.ndim - len(indices) + 1)
                   + indices[ellipsis_pos+1:])

    # }}}

    # {{{ "pad" index with complete slices to match ary's ndim

    if len(indices) < ary.ndim:
        indices = indices + (slice(None, None, None),) * (ary.ndim - len(indices))

    # }}}

    if len(indices) != ary.ndim:
        raise IndexError(f"Too many indices (expected {ary.ndim}"
                         f", got {len(indices)})")

    if any(idx is None for idx in indices):
        raise NotImplementedError("newaxis is not supported")

    # {{{ validate broadcastability of the array indices

    try:
        array_idx_shape = get_shape_after_broadcasting(
                [idx for idx in indices if isinstance(idx, Array)])
    except CannotBroadcastError as e:
        raise IndexError(str(e)) from None

    # }}}

    # {{{ validate index

    for i, idx in enumerate(indices):
        if isinstance(idx, slice):
            pass
        elif isinstance(idx, INT_CLASSES):
            if not (_is_non_negative(idx + ary.shape[i])
                    and _is_non_negative(ary.shape[i] - 1 - idx)):
                raise IndexError(f"{idx} is out of bounds for axis {i}")
        elif isinstance(idx, Array):
            if idx.dtype.kind not in ["i", "u"]:
                raise IndexError("only integer arrays are valid array indices")
            if (_is_non_positive(ary.shape[i])
                    and (not are_shape_components_equal(idx.size, 0))):
                raise IndexError("Indirect indexing into a non-positive"
                                 f" dimension (axis {i}) is illegal.")
        else:
            raise IndexError("only integers, slices, ellipsis and integer arrays"
                             " are valid indices")

    # }}}

    # {{{ normalize slices

    normalized_indices: list[IndexExpr] = [_normalize_slice(idx, axis_len)
                                           if isinstance(idx, slice)
                                           else idx
                                           for idx, axis_len in zip(indices,
                                                                    ary.shape)]

    del indices

    # }}}

    if any(isinstance(idx, Array) for idx in normalized_indices):
        # advanced indexing expression
        i_adv_indices, i_basic_indices = partition(
                                            lambda idx: isinstance(
                                                            normalized_indices[idx],
                                                            NormalizedSlice),
                                            range(len(normalized_indices)))
        if any(i_adv_indices[0] < i_basic_idx < i_adv_indices[-1]
               for i_basic_idx in i_basic_indices):
            # non contiguous advanced indices
            return AdvancedIndexInNoncontiguousAxes(
                ary,
                tuple(normalized_indices),
                tags=tags,
                non_equality_tags=non_equality_tags,
                axes=_get_default_axes(len(array_idx_shape)
                                       + len(i_basic_indices)))
        else:
            return AdvancedIndexInContiguousAxes(
                ary,
                tuple(normalized_indices),
                tags=tags,
                non_equality_tags=non_equality_tags,
                axes=_get_default_axes(len(array_idx_shape)
                                       + len(i_basic_indices)))
    else:
        # basic indexing expression
        return BasicIndex(ary,
                          tuple(normalized_indices),
                          tags=tags,
                          non_equality_tags=non_equality_tags,
                          axes=_get_default_axes(
                              len([idx
                                   for idx in normalized_indices
                                   if isinstance(idx, NormalizedSlice)])))

# }}}


def get_common_dtype_of_ary_or_scalars(ary_or_scalars: Sequence[ArrayOrScalar]
                                       ) -> _dtype_any:
    array_types: list[_dtype_any] = []
    scalars: list[Scalar] = []

    for ary_or_scalar in ary_or_scalars:
        if isinstance(ary_or_scalar, Array):
            array_types.append(ary_or_scalar.dtype)
        else:
            assert isinstance(ary_or_scalar, SCALAR_CLASSES)
            scalars.append(ary_or_scalar)

    return np.result_type(*array_types, *scalars)


def get_einsum_subscript_str(expr: Einsum) -> str:
    """
    Returns the index subscript expression that can be
    used in constructing *expr* using the :func:`pytato.einsum` routine.

    Note this is not ensured to be the same string as what you entered
    when you called :func:`pytato.einsum`.


    .. testsetup::

        >>> import pytato as pt
        >>> import numpy as np
        >>> from pytato.utils import get_einsum_subscript_str

    .. doctest::

        >>> A = pt.make_placeholder("A", (10, 6), np.float64)
        >>> B = pt.make_placeholder("B", (6, 5), np.float64)
        >>> C = pt.make_placeholder("C", (5, 4), np.float64)
        >>> ABC = pt.einsum("ij,jk,kl->il", A, B, C)
        >>> get_einsum_subscript_str(ABC)
        'ij,jk,kl->il'
    """
    from pytato.array import EinsumElementwiseAxis

    access_descr_to_index = {descr: key for key, descr
                             in expr.index_to_access_descriptor.items()}

<<<<<<< HEAD
    arg_subscripts: List[str] = []
=======
    output_subscripts = "".join(
        [acc_descr_to_index[EinsumElementwiseAxis(idim)]
         for idim in range(expr.ndim)]
    )
    arg_subscripts: list[str] = []
>>>>>>> 550920ac

    for input_descriptors in expr.access_descriptors:
        arg_subscripts.append("".join([access_descr_to_index[descr]
                                       for descr in input_descriptors]))

    output_subscripts = "".join([index for acc_desc, index in
                                 access_descr_to_index.items()
                                 if isinstance(acc_desc, EinsumElementwiseAxis)])

    return f"{','.join(arg_subscripts)}->{output_subscripts}"

# vim: fdm=marker<|MERGE_RESOLUTION|>--- conflicted
+++ resolved
@@ -685,15 +685,11 @@
     access_descr_to_index = {descr: key for key, descr
                              in expr.index_to_access_descriptor.items()}
 
-<<<<<<< HEAD
-    arg_subscripts: List[str] = []
-=======
     output_subscripts = "".join(
         [acc_descr_to_index[EinsumElementwiseAxis(idim)]
          for idim in range(expr.ndim)]
     )
     arg_subscripts: list[str] = []
->>>>>>> 550920ac
 
     for input_descriptors in expr.access_descriptors:
         arg_subscripts.append("".join([access_descr_to_index[descr]
