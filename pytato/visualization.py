from __future__ import annotations

__copyright__ = """
Copyright (C) 2020 Matt Wala
Copyright (C) 2021 University of Illinois Board of Trustees
"""

__license__ = """
Permission is hereby granted, free of charge, to any person obtaining a copy
of this software and associated documentation files (the "Software"), to deal
in the Software without restriction, including without limitation the rights
to use, copy, modify, merge, publish, distribute, sublicense, and/or sell
copies of the Software, and to permit persons to whom the Software is
furnished to do so, subject to the following conditions:

The above copyright notice and this permission notice shall be included in
all copies or substantial portions of the Software.

THE SOFTWARE IS PROVIDED "AS IS", WITHOUT WARRANTY OF ANY KIND, EXPRESS OR
IMPLIED, INCLUDING BUT NOT LIMITED TO THE WARRANTIES OF MERCHANTABILITY,
FITNESS FOR A PARTICULAR PURPOSE AND NONINFRINGEMENT. IN NO EVENT SHALL THE
AUTHORS OR COPYRIGHT HOLDERS BE LIABLE FOR ANY CLAIM, DAMAGES OR OTHER
LIABILITY, WHETHER IN AN ACTION OF CONTRACT, TORT OR OTHERWISE, ARISING FROM,
OUT OF OR IN CONNECTION WITH THE SOFTWARE OR THE USE OR OTHER DEALINGS IN
THE SOFTWARE.
"""


import contextlib
import dataclasses
import html

from typing import (TYPE_CHECKING, Callable, Dict, Union, Iterator, List,
        Mapping, Hashable)

from pytools import UniqueNameGenerator
from pytools.codegen import CodeGenerator as CodeGeneratorBase
from pytools.tag import TagsType
from pytato.loopy import LoopyCall

from pytato.array import (
<<<<<<< HEAD
        Array, DictOfNamedArrays, IndexLambda, InputArgumentBase,
        Stack, ShapeType, Einsum, Placeholder, AbstractResultWithNamedArrays)
=======
        Array, DataWrapper, DictOfNamedArrays, IndexLambda, InputArgumentBase,
        Stack, ShapeType, Einsum, Placeholder, AbstractResultWithNamedArrays)

>>>>>>> 7455b3a6
from pytato.codegen import normalize_outputs
from pytato.transform import CachedMapper, ArrayOrNames

from pytato.partition import GraphPartition
from pytato.distributed import DistributedGraphPart

if TYPE_CHECKING:
    from pytato.distributed import DistributedSendRefHolder
    from pytato.loopy import LoopyCall


__doc__ = """
.. currentmodule:: pytato

.. autofunction:: get_dot_graph
.. autofunction:: get_dot_graph_from_partition
.. autofunction:: show_dot_graph
.. autofunction:: get_ascii_graph
.. autofunction:: show_ascii_graph
"""


# {{{ array -> dot node converter

@dataclasses.dataclass
class DotNodeInfo:
    title: str
    fields: Dict[str, str]
    edges: Dict[str, ArrayOrNames]


def stringify_tags(tags: TagsType) -> str:
    components = sorted(str(elem) for elem in tags)
    return "{" + ", ".join(components) + "}"


def stringify_shape(shape: ShapeType) -> str:
    components = [str(elem) for elem in shape]
    if not components:
        components = [","]
    elif len(components) == 1:
        components[0] += ","
    return "(" + ", ".join(components) + ")"


class ArrayToDotNodeInfoMapper(CachedMapper[Array]):
    def __init__(self) -> None:
        super().__init__()
        self.nodes: Dict[ArrayOrNames, DotNodeInfo] = {}

    def get_common_dot_info(self, expr: Array) -> DotNodeInfo:
        title = type(expr).__name__
<<<<<<< HEAD

=======
>>>>>>> 7455b3a6
        fields = dict(addr=hex(id(expr)),
                shape=stringify_shape(expr.shape),
                dtype=str(expr.dtype),
                tags=stringify_tags(expr.tags))
<<<<<<< HEAD
        edges: Dict[str, Array] = {}
=======

        edges: Dict[str, ArrayOrNames] = {}
>>>>>>> 7455b3a6
        return DotNodeInfo(title, fields, edges)

    # type-ignore-reason: incompatible with supertype
    def handle_unsupported_array(self,  # type: ignore[override]
            expr: Array) -> None:
        # Default handler, does its best to guess how to handle fields.
        info = self.get_common_dot_info(expr)

        for field in expr._fields:
            if field in info.fields:
                continue
            attr = getattr(expr, field)

            if isinstance(attr, Array):
                self.rec(attr)
                info.edges[field] = attr

            elif isinstance(attr, AbstractResultWithNamedArrays):
<<<<<<< HEAD
                self.rec(attr)
=======
                # type-ignore-reason: incompatible with superclass
                self.rec(attr)  # type: ignore[arg-type]
>>>>>>> 7455b3a6
                info.edges[field] = attr

            elif isinstance(attr, tuple):
                info.fields[field] = stringify_shape(attr)

            else:
                info.fields[field] = str(attr)

        self.nodes[expr] = info

<<<<<<< HEAD
    def map_data_wrapper(self, expr: Array) -> None:  # type: ignore[override]
        info = self.get_common_dot_info(expr)
        # avoid stnringifying data
        if expr.name is not None:
            info.fields["name"] = expr.name
=======
    def map_data_wrapper(self, expr: DataWrapper) -> None:
        info = self.get_common_dot_info(expr)
        if expr.name is not None:
            info.fields["name"] = expr.name

        # Only show summarized data
        import numpy as np
        with np.printoptions(threshold=4, precision=2):
            info.fields["data"] = str(expr.data)

>>>>>>> 7455b3a6
        self.nodes[expr] = info

    def map_index_lambda(self, expr: IndexLambda) -> None:
        info = self.get_common_dot_info(expr)
        info.fields["expr"] = str(expr.expr)

        for name, val in expr.bindings.items():
            self.rec(val)
            info.edges[name] = val

        self.nodes[expr] = info

    def map_stack(self, expr: Stack) -> None:
        info = self.get_common_dot_info(expr)
        info.fields["axis"] = str(expr.axis)

        for i, array in enumerate(expr.arrays):
            self.rec(array)
            info.edges[str(i)] = array

        self.nodes[expr] = info

    def map_einsum(self, expr: Einsum) -> None:
        info = self.get_common_dot_info(expr)

        for iarg, (access_descr, val) in enumerate(zip(expr.access_descriptors,
                                                       expr.args)):
            self.rec(val)
            info.edges[f"{iarg}: {access_descr}"] = val

        self.nodes[expr] = info

    def map_dict_of_named_arrays(self, expr: DictOfNamedArrays) -> None:
<<<<<<< HEAD
        edges = {}
=======
        edges: Dict[str, ArrayOrNames] = {}
>>>>>>> 7455b3a6
        for name, val in expr._data.items():
            edges[name] = val
            self.rec(val)

        self.nodes[expr] = DotNodeInfo(
                title=type(expr).__name__,
                fields={},
                edges=edges)

    def map_loopy_call(self, expr: LoopyCall) -> None:
<<<<<<< HEAD
        edges = {}
=======
        edges: Dict[str, ArrayOrNames] = {}
>>>>>>> 7455b3a6
        for name, arg in expr.bindings.items():
            if isinstance(arg, Array):
                edges[name] = arg
                self.rec(arg)

        self.nodes[expr] = DotNodeInfo(
                title=type(expr).__name__,
                fields={},
                edges=edges)

<<<<<<< HEAD
    def map_distributed_send_ref_holder(
            self, expr: DistributedSendRefHolder) -> None:

        info = self.get_common_dot_info(expr)

        self.rec(expr.passthrough_data)
        info.edges["passthrough"] = expr.passthrough_data

        self.rec(expr.send.data)
        info.edges["sent"] = expr.send.data

        self.nodes[expr] = info

=======
>>>>>>> 7455b3a6

def dot_escape(s: str) -> str:
    # "\" and HTML are significant in graphviz.
    return html.escape(s.replace("\\", "\\\\"))


class DotEmitter(CodeGeneratorBase):
    @contextlib.contextmanager
    def block(self, name: str) -> Iterator[None]:
        self(name + " {")
        self.indent()
        yield
        self.dedent()
        self("}")


def _emit_array(emit: DotEmitter, title: str, fields: Dict[str, str],
        dot_node_id: str, color: str = "white") -> None:
    td_attrib = 'border="0"'
    table_attrib = 'border="0" cellborder="1" cellspacing="0"'

    rows = ['<tr><td colspan="2" %s>%s</td></tr>'
            % (td_attrib, dot_escape(title))]

<<<<<<< HEAD
    for name, field in fields.items():
=======
    for name, field in info.fields.items():
        field_content = dot_escape(field).replace("\n", "<br/>")
>>>>>>> 7455b3a6
        rows.append(
                f"<tr><td {td_attrib}>{dot_escape(name)}:</td><td {td_attrib}>"
                f"<FONT FACE='monospace'>{field_content}</FONT></td></tr>"
        )
    table = "<table %s>\n%s</table>" % (table_attrib, "".join(rows))
    emit("%s [label=<%s> style=filled fillcolor=%s]" % (dot_node_id, table, color))


def _emit_name_cluster(emit: DotEmitter, names: Mapping[str, ArrayOrNames],
        array_to_id: Mapping[ArrayOrNames, str], id_gen: Callable[[str], str],
        label: str) -> None:
    edges = []

    with emit.block("subgraph cluster_%s" % label):
        emit("node [shape=ellipse]")
        emit('label="%s"' % label)

        for name, array in names.items():
            name_id = id_gen(label)
            emit('%s [label="%s"]' % (name_id, dot_escape(name)))
            array_id = array_to_id[array]
            # Edges must be outside the cluster.
            edges.append((name_id, array_id))

    for name_id, array_id in edges:
        emit("%s -> %s" % (name_id, array_id))

# }}}


def get_dot_graph(result: Union[Array, DictOfNamedArrays]) -> str:
    r"""Return a string in the `dot <https://graphviz.org>`_ language depicting the
    graph of the computation of *result*.

    :arg result: Outputs of the computation (cf.
        :func:`pytato.generate_loopy`).
    """
    outputs: DictOfNamedArrays = normalize_outputs(result)
    del result

    mapper = ArrayToDotNodeInfoMapper()
    for elem in outputs._data.values():
        mapper(elem)

    nodes = mapper.nodes

    input_arrays: List[Array] = []
    internal_arrays: List[ArrayOrNames] = []
    array_to_id: Dict[ArrayOrNames, str] = {}

    id_gen = UniqueNameGenerator()
    for array in nodes:
        array_to_id[array] = id_gen("array")
        if isinstance(array, InputArgumentBase):
            input_arrays.append(array)
        else:
            internal_arrays.append(array)

    emit = DotEmitter()

    with emit.block("digraph computation"):
        emit("node [shape=rectangle]")

        # Emit inputs.
        with emit.block("subgraph cluster_Inputs"):
            emit('label="Inputs"')
            for array in input_arrays:
                _emit_array(emit,
                        nodes[array].title, nodes[array].fields, array_to_id[array])

        # Emit non-inputs.
        for array in internal_arrays:
            _emit_array(emit,
                    nodes[array].title, nodes[array].fields, array_to_id[array])

        # Emit edges.
        for array, node in nodes.items():
            for label, tail_array in node.edges.items():
                tail = array_to_id[tail_array]
                head = array_to_id[array]
                emit('%s -> %s [label="%s"]' % (tail, head, dot_escape(label)))

        # Emit output/namespace name mappings.
        _emit_name_cluster(emit, outputs._data, array_to_id, id_gen, label="Outputs")

    return emit.get()


def get_dot_graph_from_partition(partition: GraphPartition) -> str:
    r"""Return a string in the `dot <https://graphviz.org>`_ language depicting the
    graph of the partitioned computation of *partition*.

    :arg partition: Outputs of :func:`~pytato.partition.find_partition`.
    """
    # Maps each partition to a dict of its arrays with the node info
    part_id_to_node_info: Dict[Hashable, Dict[ArrayOrNames, DotNodeInfo]] = {}

    for part in partition.parts.values():
        mapper = ArrayToDotNodeInfoMapper()
        for out_name in part.output_names:
            mapper(partition.var_name_to_result[out_name])

        part_id_to_node_info[part.pid] = mapper.nodes

    id_gen = UniqueNameGenerator()

    emit = DotEmitter()

    emitted_placeholders = set()

    with emit.block("digraph computation"):
        emit("node [shape=rectangle]")
        array_to_id: Dict[ArrayOrNames, str] = {}

        # First pass: generate names for all nodes
        for part in partition.parts.values():
            for array, _ in part_id_to_node_info[part.pid].items():
                array_to_id[array] = id_gen("array")

        # Second pass: emit the graph.
        for part in partition.parts.values():
            # {{{ emit receives nodes if distributed

            if isinstance(part, DistributedGraphPart):
                part_dist_recv_var_name_to_node_id = {}
                for name, recv in (
                        part.input_name_to_recv_node.items()):
                    node_id = id_gen("recv")
                    _emit_array(emit, "Recv", {
                        "shape": stringify_shape(recv.shape),
                        "dtype": str(recv.dtype),
                        "src_rank": str(recv.src_rank),
                        "comm_tag": str(recv.comm_tag),
                        }, node_id)

                    part_dist_recv_var_name_to_node_id[name] = node_id
            else:
                part_dist_recv_var_name_to_node_id = {}

            # }}}

            part_node_to_info = part_id_to_node_info[part.pid]
            input_arrays: List[Array] = []
            internal_arrays: List[ArrayOrNames] = []

            for array, _ in part_node_to_info.items():
                if isinstance(array, InputArgumentBase):
                    input_arrays.append(array)
                else:
                    internal_arrays.append(array)

            # {{{ emit inputs

            # Placeholders are unique, i.e. the same Placeholder object may be
            # shared among partitions. Therefore, they should not live inside
            # the (dot) subgraph, otherwise they would be forced into multiple
            # subgraphs.

            for array in input_arrays:
                # Non-Placeholders are emitted *inside* their subgraphs below.
                if isinstance(array, Placeholder):
                    if array not in emitted_placeholders:
                        _emit_array(emit,
                                    part_node_to_info[array].title,
                                    part_node_to_info[array].fields,
                                    array_to_id[array], "deepskyblue")

                        # Emit cross-partition edges
                        if array.name in part_dist_recv_var_name_to_node_id:
                            tgt = part_dist_recv_var_name_to_node_id[array.name]
                            emit(f"{tgt} -> {array_to_id[array]} [style=dotted]")
                            emitted_placeholders.add(array)
                        elif array.name in part.user_input_names:
                            # These are placeholders for external input. They
                            # are cleanly associated with a single partition
                            # and thus emitted below.
                            pass
                        else:
                            # placeholder for a value from a different partition
                            tgt = array_to_id[
                                    partition.var_name_to_result[array.name]]
                            emit(f"{tgt} -> {array_to_id[array]} [style=dashed]")
                            emitted_placeholders.add(array)

            # }}}

            with emit.block(f'subgraph "cluster_part_{part.pid}"'):
                emit("style=dashed")
                emit(f'label="{part.pid}"')

                for array in input_arrays:
                    if (not isinstance(array, Placeholder)
                            or array.name in part.user_input_names):
                        _emit_array(emit,
                                    part_node_to_info[array].title,
                                    part_node_to_info[array].fields,
                                    array_to_id[array], "deepskyblue")

                # Emit internal nodes
                for array in internal_arrays:
                    _emit_array(emit,
                                part_node_to_info[array].title,
                                part_node_to_info[array].fields,
                                array_to_id[array])

                # {{{ emit send nodes if distributed

                deferred_send_edges = []
                if isinstance(part, DistributedGraphPart):
                    for name, send in (
                            part.output_name_to_send_node.items()):
                        node_id = id_gen("send")
                        _emit_array(emit, "Send", {
                            "dest_rank": str(send.dest_rank),
                            "comm_tag": str(send.comm_tag),
                            }, node_id)

                        deferred_send_edges.append(
                                f"{array_to_id[send.data]} -> {node_id}"
                                f'[style=dotted, label="{dot_escape(name)}"]')

                # }}}

            # If an edge is emitted in a subgraph, it drags its nodes into the
            # subgraph, too. Not what we want.
            for edge in deferred_send_edges:
                emit(edge)

            # Emit intra-partition edges
            for array, node in part_node_to_info.items():
                for label, tail_array in node.edges.items():
                    tail = array_to_id[tail_array]
                    head = array_to_id[array]
                    emit('%s -> %s [label="%s"]' %
                        (tail, head, dot_escape(label)))

    return emit.get()


def show_dot_graph(result: Union[str, Array, DictOfNamedArrays, GraphPartition]) \
        -> None:
    """Show a graph representing the computation of *result* in a browser.

    :arg result: Outputs of the computation (cf.
        :func:`pytato.generate_loopy`) or the output of :func:`get_dot_graph`,
        or the output of :func:`~pytato.partition.find_partition`.
    """
    dot_code: str

    if isinstance(result, str):
        dot_code = result
    elif isinstance(result, GraphPartition):
        dot_code = get_dot_graph_from_partition(result)
    else:
        dot_code = get_dot_graph(result)

    from pymbolic.imperative.utils import show_dot
    show_dot(dot_code)


# {{{ Show ASCII representation of DAG

def get_ascii_graph(result: Union[Array, DictOfNamedArrays],
                    use_color: bool = True) -> str:
    """Return a string representing the computation of *result*
    using the `asciidag <https://pypi.org/project/asciidag/>`_ package.

    :arg result: Outputs of the computation (cf.
        :func:`pytato.generate_loopy`).
    :arg use_color: Colorized output
    """
    outputs: DictOfNamedArrays = normalize_outputs(result)
    del result

    mapper = ArrayToDotNodeInfoMapper()
    for elem in outputs._data.values():
        mapper(elem)

    nodes = mapper.nodes

    input_arrays: List[Array] = []
    internal_arrays: List[ArrayOrNames] = []
    array_to_id: Dict[ArrayOrNames, str] = {}

    id_gen = UniqueNameGenerator()
    for array in nodes:
        array_to_id[array] = id_gen("array")
        if isinstance(array, InputArgumentBase):
            input_arrays.append(array)
        else:
            internal_arrays.append(array)

    # Since 'asciidag' prints the DAG from top to bottom (ie, with the inputs
    # at the bottom), we need to invert our representation of it, that is, the
    # 'parents' constructor argument to Node() actually means 'children'.
    from asciidag.node import Node  # type: ignore[import]
    asciidag_nodes: Dict[ArrayOrNames, Node] = {}

    from collections import defaultdict
    asciidag_edges: Dict[ArrayOrNames, List[ArrayOrNames]] = defaultdict(list)

    # Reverse edge directions
    for array in internal_arrays:
        for _, v in nodes[array].edges.items():
            asciidag_edges[v].append(array)

    # Add the internal arrays in reversed order
    for array in internal_arrays[::-1]:
        ary_edges = [asciidag_nodes[v] for v in asciidag_edges[array]]

        if array == internal_arrays[-1]:
            ary_edges.append(Node("Outputs"))

        asciidag_nodes[array] = Node(f"{nodes[array].title}",
                              parents=ary_edges)

    # Add the input arrays last since they have no predecessors
    for array in input_arrays:
        ary_edges = [asciidag_nodes[v] for v in asciidag_edges[array]]
        asciidag_nodes[array] = Node(f"{nodes[array].title}", parents=ary_edges)

    input_node = Node("Inputs", parents=[asciidag_nodes[v] for v in input_arrays])

    from asciidag.graph import Graph  # type: ignore[import]
    from io import StringIO

    f = StringIO()
    graph = Graph(fh=f, use_color=use_color)

    graph.show_nodes([input_node])

    # Get the graph and remove trailing whitespace
    res = "\n".join([s.rstrip() for s in f.getvalue().split("\n")])

    return res


def show_ascii_graph(result: Union[Array, DictOfNamedArrays]) -> None:
    """Show a graph representing the computation of *result* in a browser.

    :arg result: Outputs of the computation (cf.
        :func:`pytato.generate_loopy`) or the output of :func:`get_dot_graph`.
    """

    print(get_ascii_graph(result, use_color=True))
# }}}<|MERGE_RESOLUTION|>--- conflicted
+++ resolved
@@ -39,14 +39,9 @@
 from pytato.loopy import LoopyCall
 
 from pytato.array import (
-<<<<<<< HEAD
-        Array, DictOfNamedArrays, IndexLambda, InputArgumentBase,
-        Stack, ShapeType, Einsum, Placeholder, AbstractResultWithNamedArrays)
-=======
         Array, DataWrapper, DictOfNamedArrays, IndexLambda, InputArgumentBase,
         Stack, ShapeType, Einsum, Placeholder, AbstractResultWithNamedArrays)
 
->>>>>>> 7455b3a6
 from pytato.codegen import normalize_outputs
 from pytato.transform import CachedMapper, ArrayOrNames
 
@@ -99,20 +94,12 @@
 
     def get_common_dot_info(self, expr: Array) -> DotNodeInfo:
         title = type(expr).__name__
-<<<<<<< HEAD
-
-=======
->>>>>>> 7455b3a6
         fields = dict(addr=hex(id(expr)),
                 shape=stringify_shape(expr.shape),
                 dtype=str(expr.dtype),
                 tags=stringify_tags(expr.tags))
-<<<<<<< HEAD
-        edges: Dict[str, Array] = {}
-=======
 
         edges: Dict[str, ArrayOrNames] = {}
->>>>>>> 7455b3a6
         return DotNodeInfo(title, fields, edges)
 
     # type-ignore-reason: incompatible with supertype
@@ -131,12 +118,8 @@
                 info.edges[field] = attr
 
             elif isinstance(attr, AbstractResultWithNamedArrays):
-<<<<<<< HEAD
-                self.rec(attr)
-=======
                 # type-ignore-reason: incompatible with superclass
                 self.rec(attr)  # type: ignore[arg-type]
->>>>>>> 7455b3a6
                 info.edges[field] = attr
 
             elif isinstance(attr, tuple):
@@ -147,13 +130,6 @@
 
         self.nodes[expr] = info
 
-<<<<<<< HEAD
-    def map_data_wrapper(self, expr: Array) -> None:  # type: ignore[override]
-        info = self.get_common_dot_info(expr)
-        # avoid stnringifying data
-        if expr.name is not None:
-            info.fields["name"] = expr.name
-=======
     def map_data_wrapper(self, expr: DataWrapper) -> None:
         info = self.get_common_dot_info(expr)
         if expr.name is not None:
@@ -164,7 +140,6 @@
         with np.printoptions(threshold=4, precision=2):
             info.fields["data"] = str(expr.data)
 
->>>>>>> 7455b3a6
         self.nodes[expr] = info
 
     def map_index_lambda(self, expr: IndexLambda) -> None:
@@ -198,11 +173,7 @@
         self.nodes[expr] = info
 
     def map_dict_of_named_arrays(self, expr: DictOfNamedArrays) -> None:
-<<<<<<< HEAD
-        edges = {}
-=======
         edges: Dict[str, ArrayOrNames] = {}
->>>>>>> 7455b3a6
         for name, val in expr._data.items():
             edges[name] = val
             self.rec(val)
@@ -213,11 +184,7 @@
                 edges=edges)
 
     def map_loopy_call(self, expr: LoopyCall) -> None:
-<<<<<<< HEAD
-        edges = {}
-=======
         edges: Dict[str, ArrayOrNames] = {}
->>>>>>> 7455b3a6
         for name, arg in expr.bindings.items():
             if isinstance(arg, Array):
                 edges[name] = arg
@@ -228,7 +195,6 @@
                 fields={},
                 edges=edges)
 
-<<<<<<< HEAD
     def map_distributed_send_ref_holder(
             self, expr: DistributedSendRefHolder) -> None:
 
@@ -242,8 +208,6 @@
 
         self.nodes[expr] = info
 
-=======
->>>>>>> 7455b3a6
 
 def dot_escape(s: str) -> str:
     # "\" and HTML are significant in graphviz.
@@ -268,12 +232,8 @@
     rows = ['<tr><td colspan="2" %s>%s</td></tr>'
             % (td_attrib, dot_escape(title))]
 
-<<<<<<< HEAD
     for name, field in fields.items():
-=======
-    for name, field in info.fields.items():
         field_content = dot_escape(field).replace("\n", "<br/>")
->>>>>>> 7455b3a6
         rows.append(
                 f"<tr><td {td_attrib}>{dot_escape(name)}:</td><td {td_attrib}>"
                 f"<FONT FACE='monospace'>{field_content}</FONT></td></tr>"
