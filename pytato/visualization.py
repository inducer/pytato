--- conflicted
+++ resolved
@@ -121,18 +121,12 @@
 
     def get_common_dot_info(self, expr: Array) -> DotNodeInfo:
         title = type(expr).__name__
-<<<<<<< HEAD
-        fields = dict(addr=hex(id(expr)),
-                created_at=stringify_created_at(expr.tags),
-                shape=stringify_shape(expr.shape),
-                dtype=str(expr.dtype),
-                tags=stringify_tags(expr.tags))
-=======
         fields = {"addr": hex(id(expr)),
                 "shape": stringify_shape(expr.shape),
                 "dtype": str(expr.dtype),
-                "tags": stringify_tags(expr.tags)}
->>>>>>> 1f38f45a
+                "tags": stringify_tags(expr.tags),
+                "created_at": stringify_created_at(expr.tags),
+                }
 
         edges: Dict[str, ArrayOrNames] = {}
         return DotNodeInfo(title, fields, edges)
