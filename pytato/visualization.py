--- conflicted
+++ resolved
@@ -28,12 +28,8 @@
 import contextlib
 import dataclasses
 import html
-<<<<<<< HEAD
-from typing import (Callable, Dict, Union, Iterator, List, Mapping, Hashable,
-                    )
-=======
+
 from typing import Callable, Dict, Union, Iterator, List, Mapping, Hashable
->>>>>>> 0c780cbf
 
 from pytools import UniqueNameGenerator
 from pytools.codegen import CodeGenerator as CodeGeneratorBase
@@ -325,10 +321,8 @@
                         emitted_placeholders.add(array)
 
                         # Emit cross-partition edges
-<<<<<<< HEAD
                         assert array.name
-=======
->>>>>>> 0c780cbf
+  
                         tgt = array_to_id[parts.var_name_to_result[array.name]]
                         emit(f"{tgt} -> {array_to_id[array]} [style=dashed]")
 
@@ -363,11 +357,7 @@
 
     :arg result: Outputs of the computation (cf.
         :func:`pytato.generate_loopy`) or the output of :func:`get_dot_graph`,
-<<<<<<< HEAD
-        or the output of :func:`~pytato.find_partitions`.
-=======
         or the output of :func:`~pytato.partition.find_partitions`.
->>>>>>> 0c780cbf
     """
     dot_code: str
 
