from __future__ import annotations

__copyright__ = """
Copyright (C) 2020 Matt Wala
"""

__license__ = """
Permission is hereby granted, free of charge, to any person obtaining a copy
of this software and associated documentation files (the "Software"), to deal
in the Software without restriction, including without limitation the rights
to use, copy, modify, merge, publish, distribute, sublicense, and/or sell
copies of the Software, and to permit persons to whom the Software is
furnished to do so, subject to the following conditions:

The above copyright notice and this permission notice shall be included in
all copies or substantial portions of the Software.

THE SOFTWARE IS PROVIDED "AS IS", WITHOUT WARRANTY OF ANY KIND, EXPRESS OR
IMPLIED, INCLUDING BUT NOT LIMITED TO THE WARRANTIES OF MERCHANTABILITY,
FITNESS FOR A PARTICULAR PURPOSE AND NONINFRINGEMENT. IN NO EVENT SHALL THE
AUTHORS OR COPYRIGHT HOLDERS BE LIABLE FOR ANY CLAIM, DAMAGES OR OTHER
LIABILITY, WHETHER IN AN ACTION OF CONTRACT, TORT OR OTHERWISE, ARISING FROM,
OUT OF OR IN CONNECTION WITH THE SOFTWARE OR THE USE OR OTHER DEALINGS IN
THE SOFTWARE.
"""


import contextlib
import dataclasses
import html
from typing import (Callable, Dict, Union, Iterator, List, Mapping, Hashable,
                    Set)

from pytools import UniqueNameGenerator
from pytools.codegen import CodeGenerator as CodeGeneratorBase
from pytools.tag import TagsType

from pytato.array import (
        Array, DictOfNamedArrays, IndexLambda, InputArgumentBase,
        Stack, ShapeType, Einsum)
from pytato.codegen import normalize_outputs
from pytato.transform import CachedMapper

from pytato.partition import CodePartitions


__doc__ = """
.. currentmodule:: pytato

.. autofunction:: get_dot_graph
.. autofunction:: get_dot_graph_from_partitions
.. autofunction:: show_dot_graph
.. autofunction:: get_ascii_graph
.. autofunction:: show_ascii_graph
"""


# {{{ array -> dot node converter

@dataclasses.dataclass
class DotNodeInfo:
    title: str
    addr: str
    fields: Dict[str, str]
    edges: Dict[str, Array]


def stringify_tags(tags: TagsType) -> str:
    components = sorted(str(elem) for elem in tags)
    return "{" + ", ".join(components) + "}"


def stringify_shape(shape: ShapeType) -> str:
    components = [str(elem) for elem in shape]
    if not components:
        components = [","]
    elif len(components) == 1:
        components[0] += ","
    return "(" + ", ".join(components) + ")"


<<<<<<< HEAD
class ArrayToDotNodeInfoMapper(CachedMapper):
=======
class ArrayToDotNodeInfoMapper(CachedMapper[Array]):
>>>>>>> 71878118
    def __init__(self) -> None:
        super().__init__()
        self.nodes: Dict[Array, DotNodeInfo] = {}

    def get_common_dot_info(self, expr: Array) -> DotNodeInfo:
        title = type(expr).__name__
        addr = hex(id(expr))
        fields = dict(shape=stringify_shape(expr.shape),
                dtype=str(expr.dtype),
                tags=stringify_tags(expr.tags))
        edges: Dict[str, Array] = {}
        return DotNodeInfo(title, addr, fields, edges)

<<<<<<< HEAD
    def handle_unsupported_array(self, expr: Array) -> None:
=======
    # type-ignore-reason: incompatible with supertype
    def handle_unsupported_array(self,  # type: ignore[override]
            expr: Array) -> None:
>>>>>>> 71878118
        # Default handler, does its best to guess how to handle fields.
        info = self.get_common_dot_info(expr)

        for field in expr._fields:
            if field in info.fields:
                continue
            attr = getattr(expr, field)

            if isinstance(attr, Array):
                self.rec(attr)
                info.edges[field] = attr
            elif isinstance(attr, tuple):
                info.fields[field] = stringify_shape(attr)
            else:
                info.fields[field] = str(attr)

        self.nodes[expr] = info

    def map_index_lambda(self, expr: IndexLambda) -> None:
        info = self.get_common_dot_info(expr)
        info.fields["expr"] = str(expr.expr)

        for name, val in expr.bindings.items():
            self.rec(val)
            info.edges[name] = val

        self.nodes[expr] = info

    def map_stack(self, expr: Stack) -> None:
        info = self.get_common_dot_info(expr)
        info.fields["axis"] = str(expr.axis)

        for i, array in enumerate(expr.arrays):
            self.rec(array)
            info.edges[str(i)] = array

<<<<<<< HEAD
        nodes[expr] = info
=======
        self.nodes[expr] = info
>>>>>>> 71878118

    def map_einsum(self, expr: Einsum) -> None:
        info = self.get_common_dot_info(expr)

        for access_descr, val in zip(expr.access_descriptors, expr.args):
            self.rec(val)
            info.edges[str(access_descr)] = val

        self.nodes[expr] = info


def dot_escape(s: str) -> str:
    # "\" and HTML are significant in graphviz.
    return html.escape(s.replace("\\", "\\\\"))


class DotEmitter(CodeGeneratorBase):
    @contextlib.contextmanager
    def block(self, name: str) -> Iterator[None]:
        self(name + " {")
        self.indent()
        yield
        self.dedent()
        self("}")


def _emit_array(emit: DotEmitter, info: DotNodeInfo, id: str,
                color: str = "white") -> None:
    td_attrib = 'border="0"'
    table_attrib = 'border="0" cellborder="1" cellspacing="0"'

    rows = ['<tr><td colspan="2" %s>%s</td></tr>'
            % (td_attrib, dot_escape(info.title))]

    rows.append("<tr><td %s>%s:</td><td %s>%s</td></tr>"
                % (td_attrib,  "addr", td_attrib, info.addr))

    for name, field in info.fields.items():
        rows.append(
                "<tr><td %s>%s:</td><td %s>%s</td></tr>"
                % (td_attrib, dot_escape(name), td_attrib, dot_escape(field)))

    table = "<table %s>\n%s</table>" % (table_attrib, "".join(rows))
    emit("%s [label=<%s> style=filled fillcolor=%s]" % (id, table, color))


def _emit_name_cluster(emit: DotEmitter, names: Mapping[str, Array],
        array_to_id: Mapping[Array, str], id_gen: Callable[[str], str],
        label: str) -> None:
    edges = []

    with emit.block("subgraph cluster_%s" % label):
        emit("node [shape=ellipse]")
        emit('label="%s"' % label)

        for name, array in names.items():
            name_id = id_gen(label)
            emit('%s [label="%s"]' % (name_id, dot_escape(name)))
            array_id = array_to_id[array]
            # Edges must be outside the cluster.
            edges.append((name_id, array_id))

    for name_id, array_id in edges:
        emit("%s -> %s" % (name_id, array_id))

# }}}


def get_dot_graph(result: Union[Array, DictOfNamedArrays]) -> str:
    r"""Return a string in the `dot <https://graphviz.org>`_ language depicting the
    graph of the computation of *result*.

    :arg result: Outputs of the computation (cf.
        :func:`pytato.generate_loopy`).
    """
    outputs: DictOfNamedArrays = normalize_outputs(result)
    del result

    mapper = ArrayToDotNodeInfoMapper()
    for elem in outputs._data.values():
        mapper(elem)

    nodes = mapper.nodes

    input_arrays: List[Array] = []
    internal_arrays: List[Array] = []
    array_to_id: Dict[Array, str] = {}

    id_gen = UniqueNameGenerator()
    for array in nodes:
        array_to_id[array] = id_gen("array")
        if isinstance(array, InputArgumentBase):
            input_arrays.append(array)
        else:
            internal_arrays.append(array)

    emit = DotEmitter()

    with emit.block("digraph computation"):
        emit("node [shape=rectangle]")

        # Emit inputs.
        with emit.block("subgraph cluster_Inputs"):
            emit('label="Inputs"')
            for array in input_arrays:
                _emit_array(emit, nodes[array], array_to_id[array])

        # Emit non-inputs.
        for array in internal_arrays:
            _emit_array(emit, nodes[array], array_to_id[array])

        # Emit edges.
        for array, node in nodes.items():
            for label, tail_array in node.edges.items():
                tail = array_to_id[tail_array]
                head = array_to_id[array]
                emit('%s -> %s [label="%s"]' % (tail, head, dot_escape(label)))

        # Emit output/namespace name mappings.
        _emit_name_cluster(emit, outputs._data, array_to_id, id_gen, label="Outputs")

    return emit.get()


def get_dot_graph_from_partitions(parts: CodePartitions) -> str:
    r"""Return a string in the `dot <https://graphviz.org>`_ language depicting the
    graph of the computation of *result*.

    :arg result: Outputs of the computation (cf.
        :func:`pytato.generate_loopy`).
    """
    # Maps each partition to a dict of its arrays with the node info
    part_id_to_node_to_node_info: Dict[Hashable, Dict[Array, DotNodeInfo]] = {}

    for part_id, out_names in parts.partition_id_to_output_names.items():
        mapper = ArrayToDotNodeInfoMapper()
        for out_name in out_names:
            mapper(parts.var_name_to_result[out_name])

        part_id_to_node_to_node_info[part_id] = mapper.nodes

    id_gen = UniqueNameGenerator()

    emit = DotEmitter()

    with emit.block("digraph computation"):
        emit("node [shape=rectangle]")
        array_to_id: Dict[Array, str] = {}

        # Fill array_to_id in a first pass. Technically, this isn't
        # necessary, if parts.toposorted_partitions is *actually* topologically
        # sorted. But if *cough* hypothetically parts.toposorted_partitions
        # were not actually topologically sorted, like if you were in the
        # middle of investigating a bug with the topological sort, ...
        for part_id in parts.toposorted_partitions:
            for array, _ in part_id_to_node_to_node_info[part_id].items():
                array_to_id[array] = id_gen("array")

        # Second pass: emit the graph.
        for part_id in parts.toposorted_partitions:
            part_node_to_info = part_id_to_node_to_node_info[part_id]
            input_arrays: List[Array] = []
            output_arrays: Set[Array] = set()
            internal_arrays: List[Array] = []

            for array, _ in part_node_to_info.items():
                if isinstance(array, InputArgumentBase):
                    input_arrays.append(array)
                else:
                    internal_arrays.append(array)

            for out_name in parts.partition_id_to_output_names[part_id]:
                ary = parts.var_name_to_result[out_name]
                output_arrays.add(ary)
                if ary in internal_arrays:
                    internal_arrays.remove(ary)
                if ary in input_arrays:
                    input_arrays.remove(ary)

            with emit.block(f'subgraph "cluster_part_{part_id}"'):
                emit("style=dashed")
                emit(f'label="{part_id}"')

                # Emit inputs
                for array in input_arrays:
                    _emit_array(emit, part_node_to_info[array],
                                array_to_id[array], "deepskyblue")

                    # Emit cross-partition edges
                    if array.name:  # type: ignore [attr-defined]
                        tgt = array_to_id[
                                parts.var_name_to_result[array.name]]  # type: ignore
                        emit(f"{tgt} -> {array_to_id[array]}")

                # Emit internal nodes
                for array in internal_arrays:
                    _emit_array(emit, part_node_to_info[array], array_to_id[array])

                # Emit outputs
                for array in output_arrays:
                    _emit_array(emit, part_node_to_info[array],
                                array_to_id[array], "gold")

                # Emit intra-partition edges
                for array, node in part_node_to_info.items():
                    for label, tail_array in node.edges.items():
                        tail = array_to_id[tail_array]
                        head = array_to_id[array]
                        emit('%s -> %s [label="%s"]' %
                            (tail, head, dot_escape(label)))

    return emit.get()


def show_dot_graph(result: Union[str, Array, DictOfNamedArrays]) -> None:
    """Show a graph representing the computation of *result* in a browser.

    :arg result: Outputs of the computation (cf.
        :func:`pytato.generate_loopy`) or the output of :func:`get_dot_graph`.
    """
    dot_code: str

    if isinstance(result, str):
        dot_code = result
    else:
        dot_code = get_dot_graph(result)

    from pymbolic.imperative.utils import show_dot
    show_dot(dot_code)


# {{{ Show ASCII representation of DAG

def get_ascii_graph(result: Union[Array, DictOfNamedArrays],
                    use_color: bool = True) -> str:
    """Return a string representing the computation of *result*
    using the `asciidag <https://pypi.org/project/asciidag/>`_ package.

    :arg result: Outputs of the computation (cf.
        :func:`pytato.generate_loopy`).
    :arg use_color: Colorized output
    """
    outputs: DictOfNamedArrays = normalize_outputs(result)
    del result

    mapper = ArrayToDotNodeInfoMapper()
    for elem in outputs._data.values():
        mapper(elem)

    nodes = mapper.nodes

    input_arrays: List[Array] = []
    internal_arrays: List[Array] = []
    array_to_id: Dict[Array, str] = {}

    id_gen = UniqueNameGenerator()
    for array in nodes:
        array_to_id[array] = id_gen("array")
        if isinstance(array, InputArgumentBase):
            input_arrays.append(array)
        else:
            internal_arrays.append(array)

    # Since 'asciidag' prints the DAG from top to bottom (ie, with the inputs
    # at the bottom), we need to invert our representation of it, that is, the
    # 'parents' constructor argument to Node() actually means 'children'.
    from asciidag.node import Node  # type: ignore[import]
    asciidag_nodes: Dict[Array, Node] = {}

    from collections import defaultdict
    asciidag_edges: Dict[Array, List[Array]] = defaultdict(list)

    # Reverse edge directions
    for array in internal_arrays:
        for _, v in nodes[array].edges.items():
            asciidag_edges[v].append(array)

    # Add the internal arrays in reversed order
    for array in internal_arrays[::-1]:
        ary_edges = [asciidag_nodes[v] for v in asciidag_edges[array]]

        if array == internal_arrays[-1]:
            ary_edges.append(Node("Outputs"))

        asciidag_nodes[array] = Node(f"{nodes[array].title}",
                              parents=ary_edges)

    # Add the input arrays last since they have no predecessors
    for array in input_arrays:
        ary_edges = [asciidag_nodes[v] for v in asciidag_edges[array]]
        asciidag_nodes[array] = Node(f"{nodes[array].title}", parents=ary_edges)

    input_node = Node("Inputs", parents=[asciidag_nodes[v] for v in input_arrays])

    from asciidag.graph import Graph  # type: ignore[import]
    from io import StringIO

    f = StringIO()
    graph = Graph(fh=f, use_color=use_color)

    graph.show_nodes([input_node])

    # Get the graph and remove trailing whitespace
    res = "\n".join([s.rstrip() for s in f.getvalue().split("\n")])

    return res


def show_ascii_graph(result: Union[Array, DictOfNamedArrays]) -> None:
    """Show a graph representing the computation of *result* in a browser.

    :arg result: Outputs of the computation (cf.
        :func:`pytato.generate_loopy`) or the output of :func:`get_dot_graph`.
    """

    print(get_ascii_graph(result, use_color=True))
# }}}<|MERGE_RESOLUTION|>--- conflicted
+++ resolved
@@ -79,11 +79,7 @@
     return "(" + ", ".join(components) + ")"
 
 
-<<<<<<< HEAD
-class ArrayToDotNodeInfoMapper(CachedMapper):
-=======
 class ArrayToDotNodeInfoMapper(CachedMapper[Array]):
->>>>>>> 71878118
     def __init__(self) -> None:
         super().__init__()
         self.nodes: Dict[Array, DotNodeInfo] = {}
@@ -97,13 +93,9 @@
         edges: Dict[str, Array] = {}
         return DotNodeInfo(title, addr, fields, edges)
 
-<<<<<<< HEAD
-    def handle_unsupported_array(self, expr: Array) -> None:
-=======
     # type-ignore-reason: incompatible with supertype
     def handle_unsupported_array(self,  # type: ignore[override]
             expr: Array) -> None:
->>>>>>> 71878118
         # Default handler, does its best to guess how to handle fields.
         info = self.get_common_dot_info(expr)
 
@@ -140,11 +132,7 @@
             self.rec(array)
             info.edges[str(i)] = array
 
-<<<<<<< HEAD
-        nodes[expr] = info
-=======
         self.nodes[expr] = info
->>>>>>> 71878118
 
     def map_einsum(self, expr: Einsum) -> None:
         info = self.get_common_dot_info(expr)
