--- conflicted
+++ resolved
@@ -34,15 +34,6 @@
 
 import pymbolic.primitives as prim
 from pytools import UniqueNameGenerator
-<<<<<<< HEAD
-from pytato.array import (Array, IndexLambda, Stack, Concatenate,
-                          Einsum, Reshape, Roll, AxisPermutation,
-                          BasicIndex, AdvancedIndexInContiguousAxes,
-                          AdvancedIndexInNoncontiguousAxes,
-                          NormalizedSlice, ShapeType,
-                          AbstractResultWithNamedArrays)
-from pytato.scalar_expr import ScalarExpression, INT_CLASSES
-=======
 
 from pytato.array import (
     AbstractResultWithNamedArrays,
@@ -60,7 +51,6 @@
     ShapeType,
     Stack,
 )
->>>>>>> a92a0d1d
 from pytato.diagnostic import CannotBeLoweredToIndexLambda
 from pytato.scalar_expr import INT_CLASSES, IntegralT, ScalarExpression
 from pytato.tags import AssumeNonNegative
@@ -219,32 +209,18 @@
             for index_var, stride in zip(index_vars, newstrides)
         )
 
-<<<<<<< HEAD
         return tuple(((flattened_idx % sizetill) // stride)
                        for stride, sizetill in zip(oldstrides, oldsizetills))
-=======
-    newstrides: list[IntegralT] = [1]  # reshaped array strides
-    for new_axis_len in reversed(expr.shape[1:]):
-        assert isinstance(new_axis_len, INT_CLASSES)
-        newstrides.insert(0, newstrides[0]*new_axis_len)
->>>>>>> a92a0d1d
 
     if ambiguous_reshape:
         print("Ambiguous reshape found when trying to compute reshaped indices."
               " Defaulting to linearizing all axes.")
         return compute_new_indices(oldshape, newshape, order, fallback=True)
 
-<<<<<<< HEAD
     ret = [
         compute_new_indices(ioldaxs, inewaxs, order)
         for ioldaxs, inewaxs in oldax_to_newax.items()
     ]
-=======
-    oldstrides: list[IntegralT] = [1]  # input array strides
-    for axis_len in reversed(expr.array.shape[1:]):
-        assert isinstance(axis_len, INT_CLASSES)
-        oldstrides.insert(0, oldstrides[0]*axis_len)
->>>>>>> a92a0d1d
 
     # }}}
 
