"""
.. currentmodule:: pytato

.. autofunction:: unify_axes_tags

.. currentmodule:: pytato.transform.metadata

.. autoclass:: AxisTagAttacher

.. autoclass:: AxisIgnoredForPropagationTag

.. autoclass:: AxesTagsEquationCollector
"""
from __future__ import annotations


__copyright__ = """
Copyright (C) 2022 Kaushik Kulkarni
"""

__license__ = """
Permission is hereby granted, free of charge, to any person obtaining a copy
of this software and associated documentation files (the "Software"), to deal
in the Software without restriction, including without limitation the rights
to use, copy, modify, merge, publish, distribute, sublicense, and/or sell
copies of the Software, and to permit persons to whom the Software is
furnished to do so, subject to the following conditions:

The above copyright notice and this permission notice shall be included in
all copies or substantial portions of the Software.

THE SOFTWARE IS PROVIDED "AS IS", WITHOUT WARRANTY OF ANY KIND, EXPRESS OR
IMPLIED, INCLUDING BUT NOT LIMITED TO THE WARRANTIES OF MERCHANTABILITY,
FITNESS FOR A PARTICULAR PURPOSE AND NONINFRINGEMENT. IN NO EVENT SHALL THE
AUTHORS OR COPYRIGHT HOLDERS BE LIABLE FOR ANY CLAIM, DAMAGES OR OTHER
LIABILITY, WHETHER IN AN ACTION OF CONTRACT, TORT OR OTHERWISE, ARISING FROM,
OUT OF OR IN CONNECTION WITH THE SOFTWARE OR THE USE OR OTHER DEALINGS IN
THE SOFTWARE.
"""

import logging
import re
from typing import (
    TYPE_CHECKING,
<<<<<<< HEAD
    Any,
    ParamSpec,
    TypeAlias,
=======
    Never,
>>>>>>> b73a556c
    TypeVar,
    cast,
)

from bidict import bidict

import pymbolic.primitives as prim
from pytools import UniqueNameGenerator
from pytools.tag import Tag

from pytato.array import (
    AbstractResultWithNamedArrays,
    AdvancedIndexInContiguousAxes,
    Array,
    AxisPermutation,
    BasicIndex,
    Concatenate,
    DictOfNamedArrays,
    Einsum,
    EinsumReductionAxis,
    IndexLambda,
    InputArgumentBase,
    NamedArray,
    NormalizedSlice,
    Reshape,
    Stack,
)
from pytato.distributed.nodes import DistributedRecv, DistributedSendRefHolder
from pytato.function import NamedCallResult
from pytato.scalar_expr import (
    IDX_LAMBDA_RESERVED_INDEX_PATTERN,
    CombineMapper,
    get_dependencies as get_dependencies_scalar
)
<<<<<<< HEAD
from pytato.transform import ArrayOrNames, CopyMapper, Mapper
=======
from pytato.scalar_expr import SCALAR_CLASSES
from pytato.transform import ArrayOrNames, CopyMapper, Mapper, TransformMapperCache
>>>>>>> b73a556c
from pytato.utils import are_shape_components_equal, are_shapes_equal


logger = logging.getLogger(__name__)


if TYPE_CHECKING:
    from collections.abc import Collection, Iterable, Mapping

    from pytato.function import FunctionDefinition, NamedCallResult
    from pytato.loopy import LoopyCall


GraphNodeT = TypeVar("GraphNodeT")

BindingName: TypeAlias = str
P = ParamSpec("P")

BINDING_NAME_RESERVED_PATTERN = re.compile(r"^(_in?(0|([1-9][0-9]*)))$")


# {{{ BindingSubscriptsCollector


class BindingSubscriptsCollector(CombineMapper[dict[BindingName,
                                               set[tuple[prim.Expression, ...]]],
                                                      []]):
    """
    Return all the subscript expressions used by a variable specified by BindingName.
    Ex:
    _in1[_0,_1] would result in an dictionary entry {"_in1": ("_0", "_1")}.
    """
    def combine(self,
                values: Iterable[dict[BindingName,
                                         set[tuple[prim.Expression, ...]]]]) \
                        -> dict[BindingName, set[tuple[prim.Expression, ...]]]:
        out: dict[BindingName, set[tuple[prim.Expression, ...]]] = {}
        import operator
        from functools import reduce
        return reduce(operator.or_, values, out)

    def map_subscript(self, expr: prim.Subscript) -> dict[BindingName,
                                                    set[tuple[prim.Expression, ...]]]:
        """
        Record the indexing expression if the Subscript expression has a prim.Variable
        as its aggregate.
        """

        if isinstance(expr.aggregate, prim.Variable):
            name = expr.aggregate.name
            base: dict[BindingName,
                       set[tuple[prim.Expression, ...]]] = {name: {expr.index_tuple}}

            """
            for ind, subexpr in enumerate(expr.index_tuple):
                sub = self.rec(subexpr)
                if sub:
                    # we have nested subscripts.
                    for key, val in sub.items():
                        # The new key will be comma separated.
                        newkey = name + "," + str(ind) + "," + key
                        base.update({newkey: val})
            """
            return self.combine([base] + [self.rec(subexpr) for _, subexpr in enumerate(expr.index_tuple)])
            #return {expr.aggregate.name: {expr.index_tuple}}
        return {}

    def map_algebraic_leaf(self, expr: prim.Expression) -> dict[BindingName,
                                                    set[tuple[prim.Expression, ...]]]:

        return {}

    def map_constant(self, expr: object) -> dict[BindingName,
                                                    set[tuple[prim.Expression, ...]]]:
        return {}
# }}}

# {{{ AxesTagsEquationCollector

<<<<<<< HEAD

class AxesTagsEquationCollector(Mapper[None, []]):
=======
class AxesTagsEquationCollector(Mapper[None, Never, []]):
>>>>>>> b73a556c
    r"""
    Records equations arising from operand/output axes equivalence for an array
    operation. This mapper implements a default set of propagation rules,
    refer to documentation of mapper methods for their propagation semantics.

    .. attribute:: tag_t

        The type of the tags that are to be propagated.

    .. attribute:: equations

        A :class:`list` of equations. Each equation is represented by 2-tuple
        as ``("u", "v")`` that is mathematically interpreted as
        :math:`\{u \doteq v\}`.

    .. attribute:: known_tag_to_var

        A mapping from an instance of :class:`Tag` to a :class:`str` by which
        it will be referenced in :attr:`equations`.

    .. attribute:: axis_to_var

        A :class:`~bidict.bidict` from a :class:`tuple` of the form ``(array,
        iaxis)`` to the :class:`str` by which it will be referenced in
        :attr:`equations`.

    .. automethod:: map_index_lambda
    .. automethod:: map_placeholder
    .. automethod:: map_data_wrapper
    .. automethod:: map_size_param
    .. automethod:: map_reshape
    .. automethod:: map_basic_index
    .. automethod:: map_contiguous_advanced_index
    .. automethod:: map_stack
    .. automethod:: map_concatenate

    .. note::

        Users are encouraged to derive this mapper to implement domain-specific
        axis tags propagation semantics.
    """
    def __init__(self, tag_t: type[Tag]) -> None:
        self.tag_t: type[Tag] = tag_t
        super().__init__()

        # {{{ mutable state held by the mapper

        self._visited_nodes: set[ArrayOrNames] = set()

        self.var_name_gen: UniqueNameGenerator = UniqueNameGenerator()
        self.var_name_gen.add_names(["c", ""])

        # axis_to_var: mapping from (array, iaxis) to the variable to be
        # used for unification.
        self.axis_to_var: bidict[tuple[Array, int | str], str] = bidict()
        self.known_tag_to_var: dict[Tag, str] = {}

        self.equations: list[tuple[str, str]] = []

        # }}}

    # {{{ unification helpers

    def get_var_for_axis(self, ary: Array, iaxis: int | str) -> str:
        key = (ary, iaxis)

        try:
            return self.axis_to_var[key]
        except KeyError:
            new_var = self.var_name_gen("ax")
            self.axis_to_var[key] = new_var
            return new_var

    def get_var_for_tag(self, tag: Tag) -> str:
        key = tag
        try:
            return self.known_tag_to_var[key]
        except KeyError:
            new_var = self.var_name_gen("tag")
            self.known_tag_to_var[key] = new_var
            return new_var

    def record_equation(self, lhs: str, rhs: str) -> None:
        r"""
        Adds the equation :math:`\{\text{lhs}\doteq\text{rhs}}` to
        :attr:`equations`.
        """
        self.equations.append((lhs, rhs))

    def record_equations_from_axes_tags(self, ary: Array) -> None:
        """
        Records equations for *ary*\'s axis tags of type :attr:`tag_t`.
        """
        for iaxis, axis in enumerate(ary.axes):
            lhs_var = self.get_var_for_axis(ary, iaxis)
            for tag in axis.tags_of_type(self.tag_t):
                rhs_var = self.get_var_for_tag(tag)
                self.record_equation(lhs_var, rhs_var)

    # }}}

    # {{{ mapper interface

    def rec(self, expr: ArrayOrNames) -> None:
        if expr in self._visited_nodes:
            return

        if isinstance(expr, Array):
            self.record_equations_from_axes_tags(expr)

        super().rec(expr)
        self._visited_nodes.add(expr)

    def _map_input_base(self, expr: InputArgumentBase) -> None:
        """
        A :class:`pytato.InputArgumentBase` does not have any operands i.e. no
        propagation equations are recorded.
        """

    map_placeholder = _map_input_base
    map_data_wrapper = _map_input_base
    map_size_param = _map_input_base

    def map_index_lambda(self, expr: IndexLambda) -> None:
        """
        Equality conditions are added between an axis of the operands which is indexed
        by a :class:`~pymbolic.Variable` which has a name that follows the reserved
        iname format, "_[0-9]+", and the axis of the output specified by the iname.
        """
        for bnd in expr.bindings.values():
            breakpoint()
            self.rec(bnd)

        index_expr_used = BindingSubscriptsCollector()(expr.expr)

        

        breakpoint()
        for vname, set_of_ind_tuple in index_expr_used.items():
            for ind_tuple in set_of_ind_tuple:
                for axis_ind, var_ind_name in enumerate(ind_tuple):

                    variables_used = get_dependencies_scalar(var_ind_name)
                    if isinstance(var_ind_name, prim.Variable):
                        lhs: str = self.get_var_for_axis(expr.bindings[vname],
                                                     axis_ind)
                        matched_pattern = IDX_LAMBDA_RESERVED_INDEX_PATTERN.fullmatch(var_ind_name.name)
                        if matched_pattern:
                            # matched with an axis index.
                            self.record_equation(lhs, self.get_var_for_axis(expr,
                                                  int(matched_pattern.group("index"))))
                        elif var_ind_name.name in expr.var_to_reduction_descr.keys():
                            # matched with a reduction axis.
                            # We are assuming that this axis is eliminated from the
                            # axes of the output array. So, the metadata will only be keep
                            # in the reduction descriptor object which is indexed by the
                            # var_ind_name.name
                            self.record_equation(lhs,
                                self.get_var_for_axis(expr, var_ind_name.name))

                        elif BINDING_NAME_RESERVED_PATTERN.fullmatch(var_ind_name.name):
                            # This means that we had an index of index.
                            # So, the metadata propagation with this index is data
                            # dependent.
                            pass
                        else:
                            pass
                            #warning("Variable does not match an index pattern. It will
                            #be ignored for metadata propagation.")

                    # We need to add an equation if the index name is the only variable
                    # for that axis. This includes if there is scaled indexing.
                    for ind_name in variables_used:
                        breakpoint()
                        lhs: str = self.get_var_for_axis(expr.bindings[vname],
                                                         axis_ind)
                        matched_pattern = IDX_LAMBDA_RESERVED_INDEX_PATTERN.fullmatch(ind_name)
                        if matched_pattern:
                            # matched with an axis index of the output.
                            self.record_equation(lhs, self.get_var_for_axis(expr,
                                                  int(matched_pattern.group("index"))))
                        elif ind_name in expr.var_to_reduction_descr.keys():
                            # matched with a reduction axis.
                            # We are assuming that this axis is eliminated from the
                            # axes of the output array. So, the metadata will only be keep
                            # in the reduction descriptor object which is indexed by the
                            # var_ind_name.name
                            self.record_equation(lhs,
                                self.get_var_for_axis(expr, ind_name))


        return

    def map_stack(self, expr: Stack) -> None:
        """
        Records an equality equation between the axes of arrays being stacked
        and their corresponding axis in *expr*. No equation is added for the
        newly created axis i.e. :attr:`pytato.array.Stack.axis`.
        """
        raise NotImplementedError
        for ary in expr.arrays:
            self.rec(ary)

        for iaxis in range(expr.ndim):
            for ary in expr.arrays:
                if iaxis < expr.axis:
                    self.record_equation(
                        self.get_var_for_axis(ary, iaxis),
                        self.get_var_for_axis(expr, iaxis)
                    )
                elif iaxis == expr.axis:
                    pass
                elif iaxis > expr.axis:
                    self.record_equation(
                        self.get_var_for_axis(ary, iaxis-1),
                        self.get_var_for_axis(expr, iaxis)
                    )
                else:
                    raise AssertionError

    def map_concatenate(self, expr: Concatenate) -> None:
        """
        Records an equality equation between the axes of arrays being
        concatenated and their corresponding axis in *expr*. No equation is
        added for the concatenated axis i.e.
        :attr:`pytato.array.Concatenate.axis`.
        """
        raise NotImplementedError
        for ary in expr.arrays:
            self.rec(ary)

        for ary in expr.arrays:
            assert ary.ndim == expr.ndim
            for iaxis in range(expr.ndim):
                if iaxis != expr.axis:
                    # non-concatenated axes share the dimensions.
                    self.record_equation(
                        self.get_var_for_axis(ary, iaxis),
                        self.get_var_for_axis(expr, iaxis)
                    )

    def map_axis_permutation(self, expr: AxisPermutation
                             ) -> None:
        """
        Records an equality equation for every axis of *expr*\'s operand and
        its corresponding axis in *expr* as specified by
        :attr:`pytato.array.AxisPermutation.axis_permutation`.
        """
        raise NotImplementedError
        self.rec(expr.array)

        assert expr.ndim == expr.array.ndim

        for out_axis in range(expr.ndim):
            in_axis = expr.axis_permutation[out_axis]
            self.record_equation(
                self.get_var_for_axis(expr, out_axis),
                self.get_var_for_axis(expr.array, in_axis)
            )

    def map_basic_index(self, expr: BasicIndex) -> None:
        """
        Records an equality equation for each trivially sliced axis of the
        array being indexed and its corresponding axis in *expr*. A trivially
        sliced axis is one which goes along the entire length of the axis with
        a positive unit stride.
        """
        raise NotImplementedError
        self.rec(expr.array)

        i_out_axis = 0

        assert len(expr.indices) == expr.array.ndim

        for i_in_axis, idx in enumerate(expr.indices):
            if isinstance(idx, int):
                pass
            else:
                assert isinstance(idx, NormalizedSlice)
                if (idx.step == 1
                        and are_shape_components_equal(idx.start, 0)
                        and are_shape_components_equal(idx.stop,
                                                       expr.array.shape[i_in_axis])):

                    self.record_equation(
                        self.get_var_for_axis(expr.array, i_in_axis),
                        self.get_var_for_axis(expr, i_out_axis)
                    )

                i_out_axis += 1

    def map_contiguous_advanced_index(self,
                                      expr: AdvancedIndexInContiguousAxes
                                      ) -> None:
        """
        For sliced indices adds all the equations as prescribed by
        :meth:`AxesTagsEquationCollector.map_basic_index`. For the advanced
        indices adds an equality equation for each non-broadcasted axis of an
        indexing array to its corresponding axis in *expr*.
        """
        raise NotImplementedError
        from pytato.utils import get_shape_after_broadcasting, partition

        self.rec(expr.array)
        for idx in expr.indices:
            if isinstance(idx, Array):
                self.rec(idx)

        i_adv_indices, i_basic_indices = partition(
            lambda idx: isinstance(expr.indices[idx], NormalizedSlice),
            range(len(expr.indices)))
        npre_advanced_basic_indices = len([i_idx
                                           for i_idx in i_basic_indices
                                           if i_idx < i_adv_indices[0]])
        npost_advanced_basic_indices = len([i_idx
                                            for i_idx in i_basic_indices
                                            if i_idx > i_adv_indices[-1]])

        indirection_arrays: list[Array] = cast("list[Array]",
                                               [expr.indices[i_idx]
                                                for i_idx in i_adv_indices
                                                if isinstance(expr.indices[i_idx],
                                                           Array)
                                                ])

        assert are_shapes_equal(
            get_shape_after_broadcasting(indirection_arrays),
            expr.shape[
                npre_advanced_basic_indices:expr.ndim-npost_advanced_basic_indices])

        # {{{ add equations from indirection arrays with the output

        for subexpr in indirection_arrays:
            for i_in_axis, i_out_axis in zip(
                    range(subexpr.ndim),
                    range(expr.ndim
                          - npost_advanced_basic_indices
                          - subexpr.ndim,
                          expr.ndim-npost_advanced_basic_indices),
                    strict=True):
                in_dim = subexpr.shape[i_in_axis]
                out_dim = expr.shape[i_out_axis]
                if are_shape_components_equal(in_dim, out_dim):
                    self.record_equation(
                        self.get_var_for_axis(subexpr, i_in_axis),
                        self.get_var_for_axis(expr, i_out_axis))
                else:
                    # broadcasted axes, cannot belong to the same
                    # discretization entity.
                    assert are_shape_components_equal(in_dim, 1)
        # }}}

        # {{{ add equations from slices in indexed array's axes to output axes

        for i_in_axis, idx in enumerate(expr.indices[:npre_advanced_basic_indices]):
            assert isinstance(idx, NormalizedSlice)
            if (idx.step == 1
                    and are_shape_components_equal(idx.start, 0)
                    and are_shape_components_equal(idx.stop,
                                                   expr.array.shape[i_in_axis])):
                assert are_shape_components_equal(expr.shape[i_in_axis],
                                                  expr.array.shape[i_in_axis])
                self.record_equation(
                    self.get_var_for_axis(expr.array, i_in_axis),
                    self.get_var_for_axis(expr, i_in_axis))

        for i, idx in enumerate(
                expr.indices[expr.array.ndim-npost_advanced_basic_indices:]):
            i_in_axis = i + (expr.array.ndim - npost_advanced_basic_indices)
            i_out_axis = i + (expr.ndim - npost_advanced_basic_indices)
            assert isinstance(idx, NormalizedSlice)
            if (idx.step == 1
                    and are_shape_components_equal(idx.start, 0)
                    and are_shape_components_equal(idx.stop,
                                                   expr.array.shape[i_in_axis])):
                assert are_shape_components_equal(expr.shape[i_out_axis],
                                                  expr.array.shape[i_in_axis])
                self.record_equation(
                    self.get_var_for_axis(expr.array, i_in_axis),
                    self.get_var_for_axis(expr, i_out_axis))
        # }}}

    def map_reshape(self, expr: Reshape) -> None:
        """
        Reshaping generally does not preserve the axis between its input and
        output and so no constraints are enforced except when the
        :class:`pytato.Reshape` has come from a :func:`pytato.expand_dims`.
        """
        raise NotImplementedError
        from pytato.tags import ExpandedDimsReshape

        self.rec(expr.array)

        expand_dims_tags = expr.tags_of_type(ExpandedDimsReshape)

        if expand_dims_tags:
            expand_dims_tag, = expand_dims_tags
            i_in_axis = 0
            for i_out_axis in range(expr.ndim):
                if i_out_axis not in expand_dims_tag.new_dims:
                    self.record_equation(
                        self.get_var_for_axis(expr.array, i_in_axis),
                        self.get_var_for_axis(expr, i_out_axis)
                    )
                    i_in_axis += 1

            assert i_in_axis == expr.array.ndim

    def map_einsum(self, expr: Einsum) -> None:
        """
        Equality conditions are added between axes of the operands and outputs
        that have the same index when instantiated through
        :func:`pytato.einsum` thereby having the same the
        :class:`~pytato.array.EinsumAxisDescriptor`.
        """
        raise NotImplementedError
        from pytato.array import EinsumAxisDescriptor, EinsumElementwiseAxis

        for arg in expr.args:
            self.rec(arg)

        descr_to_var: dict[EinsumAxisDescriptor, str] = {}
        for iaxis in range(expr.ndim):
            descr_to_var[EinsumElementwiseAxis(iaxis)] = self.get_var_for_axis(expr,
                                                                               iaxis)

        for access_descrs, arg in zip(expr.access_descriptors,
                                      expr.args, strict=True):
            for iarg_axis, descr in enumerate(access_descrs):
                in_tag_var = self.get_var_for_axis(arg, iarg_axis)

                if descr in descr_to_var:
                    self.record_equation(descr_to_var[descr], in_tag_var)
                else:
                    descr_to_var[descr] = in_tag_var

    def map_dict_of_named_arrays(self, expr: DictOfNamedArrays) -> None:
        raise NotImplementedError
        for _, subexpr in sorted(expr._data.items()):
            self.rec(subexpr)

    def map_loopy_call(self, expr: LoopyCall) -> None:
        """
        Does not add any equations.
        """
        raise NotImplementedError
        for _, subexpr in sorted(expr.bindings.items()):
            if isinstance(subexpr, Array):
                self.rec(subexpr)

        # there's really no good way to propagate the metadata in this case.
        # One *could* raise the loopy kernel instruction expressions to
        # high level ops, but that's quite involved and probably not worth it.

    def map_named_array(self, expr: NamedArray) -> None:
        raise NotImplementedError
        self.rec(expr._container)

    def map_distributed_send_ref_holder(self,
                                        expr: DistributedSendRefHolder
                                        ) -> None:
        """
        Since the value held by a :class:`pytato.DistributedSendRefHolder`
        is the value held by
        :attr:`pytato.DistributedSendRefHolder.passthrough_data`, equality
        equations are added between each axis of *expr* and its corresponding
        axis in the pass-through data.
        """
        raise NotImplementedError
        self.rec(expr.passthrough_data)
        self.rec(expr.send.data)
        for idim in range(expr.ndim):
            self.record_equation(
                self.get_var_for_axis(expr.passthrough_data, idim),
                self.get_var_for_axis(expr, idim),
            )

    def map_distributed_recv(self,
                             expr: DistributedRecv) -> None:
        """
        :class:`pytato.DistributedRecv` does not have any operands and so no
        more equations are deduced.
        """
        raise NotImplementedError

    def map_named_call_result(self, expr: NamedCallResult) -> Array:
        raise NotImplementedError(
            "AxesTagsEquationCollector does not currently support expressions "
            "containing functions.")

    # }}}

# }}}


# {{{ AxisTagAttacher

class AxisTagAttacher(CopyMapper):
    """
    A mapper that tags the axes in a DAG as prescribed by *axis_to_tags*.
    """
    def __init__(self,
<<<<<<< HEAD
                 axis_to_tags: Mapping[tuple[Array, int | str], Collection[Tag]],
                 tag_corresponding_redn_descr: bool):
        super().__init__()
        self.axis_to_tags: Mapping[tuple[Array, int | str],
                                   Collection[Tag]] = axis_to_tags
        self.tag_corresponding_redn_descr: bool = tag_corresponding_redn_descr

    def rec(self, expr: ArrayOrNames) -> Any:
        if isinstance(expr, AbstractResultWithNamedArrays | DistributedSendRefHolder):
            return super().rec(expr)
        else:
            assert isinstance(expr, Array)
            key = self.get_cache_key(expr)
            try:
                return self._cache[key]
            except KeyError:
                expr_copy = Mapper.rec(self, expr)
                assert isinstance(expr_copy, Array)
                assert expr_copy.ndim == expr.ndim

                for iaxis in range(expr.ndim):
                    expr_copy = expr_copy.with_tagged_axis(
                        iaxis, self.axis_to_tags.get((expr, iaxis), []))

                # {{{ tag reduction descrs

                if self.tag_corresponding_redn_descr:
                    if isinstance(expr, Einsum):
                        assert isinstance(expr_copy, Einsum)
                        for arg, access_descrs in zip(expr.args,
                                                      expr.access_descriptors,
                                                      strict=True):
                            for iaxis, access_descr in enumerate(access_descrs):
                                if isinstance(access_descr, EinsumReductionAxis):
                                    expr_copy = expr_copy.with_tagged_reduction(
                                        access_descr,
                                        self.axis_to_tags.get((arg, iaxis), [])
                                    )

                    if isinstance(expr, IndexLambda):
                        assert isinstance(expr_copy, IndexLambda)
                        if expr_copy.var_to_reduction_descr:
                            # This is a reduction operation.
                            # We need to find the axes that are reduced over
                            # and update the tag/tag them appropriately.
                            for redn_var in expr.var_to_reduction_descr.keys():
                                expr_copy = expr_copy.with_tagged_reduction(
                                        redn_var,
                                        self.axis_to_tags.get((expr, redn_var), [])
                                    )
                # }}}

                self._cache[key] = expr_copy
                return expr_copy
=======
                 axis_to_tags: Mapping[tuple[Array, int], Collection[Tag]],
                 tag_corresponding_redn_descr: bool,
                 _cache: TransformMapperCache[ArrayOrNames] | None = None,
                 _function_cache:
                    TransformMapperCache[FunctionDefinition] | None = None):
        super().__init__(_cache=_cache, _function_cache=_function_cache)
        self.axis_to_tags: Mapping[tuple[Array, int], Collection[Tag]] = axis_to_tags
        self.tag_corresponding_redn_descr: bool = tag_corresponding_redn_descr

    def _attach_tags(self, expr: Array, rec_expr: Array) -> Array:
        assert rec_expr.ndim == expr.ndim

        result = rec_expr

        for iaxis in range(expr.ndim):
            result = result.with_tagged_axis(
                iaxis, self.axis_to_tags.get((expr, iaxis), []))

        # {{{ tag reduction descrs

        if self.tag_corresponding_redn_descr:
            if isinstance(expr, Einsum):
                assert isinstance(result, Einsum)
                for arg, access_descrs in zip(expr.args,
                                              expr.access_descriptors,
                                              strict=True):
                    for iaxis, access_descr in enumerate(access_descrs):
                        if isinstance(access_descr, EinsumReductionAxis):
                            result = result.with_tagged_reduction(
                                access_descr,
                                self.axis_to_tags.get((arg, iaxis), [])
                            )

            if isinstance(expr, IndexLambda):
                assert isinstance(result, IndexLambda)
                try:
                    hlo = index_lambda_to_high_level_op(expr)
                except UnknownIndexLambdaExpr:
                    pass
                else:
                    if isinstance(hlo, ReduceOp):
                        for iaxis, redn_var in hlo.axes.items():
                            result = result.with_tagged_reduction(
                                redn_var,
                                self.axis_to_tags.get((hlo.x, iaxis), [])
                            )

        # }}}

        return result

    def rec(self, expr: ArrayOrNames) -> ArrayOrNames:
        key = self._cache.get_key(expr)
        try:
            return self._cache.retrieve(expr, key=key)
        except KeyError:
            result = Mapper.rec(self, expr)
            if not isinstance(
                    expr, AbstractResultWithNamedArrays | DistributedSendRefHolder):
                assert isinstance(expr, Array)
                # type-ignore reason: passed "ArrayOrNames"; expected "Array"
                result = self._attach_tags(expr, result)  # type: ignore[arg-type]
            return self._cache.add(expr, result, key=key)
>>>>>>> b73a556c

    def map_named_call_result(self, expr: NamedCallResult) -> Array:
        raise NotImplementedError(
            "AxisTagAttacher does not currently support expressions containing "
            "functions.")

# }}}


class AxisIgnoredForPropagationTag(Tag):
    """
    Disallows tags from propagating across axes equipped with this tag.
    Effectively removes an edge from the undirected graph whose edges represent
    propagation pathways. The default tag propagation behavior in the case
    of an einsum is to propagate all tags across non-reduction axes. Since this
    is not always desirable, this tag can be used to disable the default
    behavior at axis-granularity.
    """
    pass


def unify_axes_tags(
        expr: ArrayOrNames,
        *,
        tag_t: type[Tag] = Tag,
        equations_collector_t: type[
            AxesTagsEquationCollector] = AxesTagsEquationCollector,
        unify_redn_descrs: bool = True,
) -> ArrayOrNames:
    r"""
    Returns a copy of *expr* with tags of type *tag_t* propagated along the
    array operations with the tags propagation semantics implemented in
    *equations_collector_t*. By propagation, we mean that we solve the
    unification equations assembled in
    :attr:`AxesTagsEquationCollector.equations` to obtain a mapping from an
    :class:`~pytato.Array`\ 's axis to the new tags it is to be tagged with. We
    use this mapping to add more tags to an array's axis.

    .. note::

        - This routine by itself does not raise if a particular array's axis is
          tagged with multiple tags of type *tag_t*. If such behavior is not
          expected, ensure that *tag_t* is a subclass of
          :class:`~pytools.tag.UniqueTag`.
    """
    equations_collector = equations_collector_t(tag_t)

    # First we will convert the expression to a series of IndexLambda operations.

    from pytato.transform.lower_to_index_lambda import ToIndexLambdaMixin, to_index_lambda
    from pytato.transform import TransformMapper
    from pytato.diagnostic import CannotBeLoweredToIndexLambda
    mapped_expr = to_index_lambda(expr)

    class MyIndexMapper(TransformMapper, ToIndexLambdaMixin):
        def handle_unsupported_array(self, expr: Any) -> Any:
            raise CannotBeLoweredToIndexLambda(type(expr))

        def map_placeholder(self, expr: Placeholder) -> Placeholder:
            return expr


    mymapper = MyIndexMapper()
    mapped_expr = mymapper(expr)

    breakpoint()
    equations_collector(mapped_expr)

    # start BFS traversal with the known tags as the sources.
    # From the equations build a Propagation Graph
    # Defn. A Propagation graph is a graph where nodes denote variables and an
    # edge between 2 nodes denotes an equality criterion.

    from pytools.graph import (
        get_reachable_nodes,
        undirected_graph_from_edges,
    )

    known_tag_vars = frozenset(equations_collector.known_tag_to_var.values())

    # Reduction axes are specified by a str but all other axes are specified
    # by an integer. Note that the axes are still uniquely identified.
    axis_to_solved_tags: dict[tuple[Array, int | str], set[Tag]] = {}

    propagation_graph = undirected_graph_from_edges(
        equations_collector.equations
    )

    ignored_vars = set({
        tag_var for tag, tag_var in equations_collector.known_tag_to_var.items()
        if isinstance(tag, AxisIgnoredForPropagationTag)
    })

    for (ary, ax), ax_var in equations_collector.axis_to_var.items():
        # Reduction axes do not follow AxisIgnoredForPropagation.
        # They cannot propagate the information to descendant of the array anyway.
        if isinstance(ax, int):
            if ary.axes[ax].tags_of_type(AxisIgnoredForPropagationTag):
                ignored_vars.update({ax_var})

    for tag, var in equations_collector.known_tag_to_var.items():
        reachable_nodes = get_reachable_nodes(propagation_graph, var,
                                              exclude_nodes=ignored_vars)
        for reachable_var in (reachable_nodes - known_tag_vars):
            axis_to_solved_tags.setdefault(
                equations_collector.axis_to_var.inverse[reachable_var],
                set()
            ).add(tag)

    return AxisTagAttacher(axis_to_solved_tags,
                           tag_corresponding_redn_descr=unify_redn_descrs,
                           )(mapped_expr)

# vim: fdm=marker<|MERGE_RESOLUTION|>--- conflicted
+++ resolved
@@ -42,13 +42,10 @@
 import re
 from typing import (
     TYPE_CHECKING,
-<<<<<<< HEAD
     Any,
     ParamSpec,
     TypeAlias,
-=======
     Never,
->>>>>>> b73a556c
     TypeVar,
     cast,
 )
@@ -83,12 +80,8 @@
     CombineMapper,
     get_dependencies as get_dependencies_scalar
 )
-<<<<<<< HEAD
-from pytato.transform import ArrayOrNames, CopyMapper, Mapper
-=======
 from pytato.scalar_expr import SCALAR_CLASSES
 from pytato.transform import ArrayOrNames, CopyMapper, Mapper, TransformMapperCache
->>>>>>> b73a556c
 from pytato.utils import are_shape_components_equal, are_shapes_equal
 
 
@@ -168,12 +161,7 @@
 
 # {{{ AxesTagsEquationCollector
 
-<<<<<<< HEAD
-
-class AxesTagsEquationCollector(Mapper[None, []]):
-=======
 class AxesTagsEquationCollector(Mapper[None, Never, []]):
->>>>>>> b73a556c
     r"""
     Records equations arising from operand/output axes equivalence for an array
     operation. This mapper implements a default set of propagation rules,
@@ -676,69 +664,13 @@
     A mapper that tags the axes in a DAG as prescribed by *axis_to_tags*.
     """
     def __init__(self,
-<<<<<<< HEAD
                  axis_to_tags: Mapping[tuple[Array, int | str], Collection[Tag]],
-                 tag_corresponding_redn_descr: bool):
-        super().__init__()
-        self.axis_to_tags: Mapping[tuple[Array, int | str],
-                                   Collection[Tag]] = axis_to_tags
-        self.tag_corresponding_redn_descr: bool = tag_corresponding_redn_descr
-
-    def rec(self, expr: ArrayOrNames) -> Any:
-        if isinstance(expr, AbstractResultWithNamedArrays | DistributedSendRefHolder):
-            return super().rec(expr)
-        else:
-            assert isinstance(expr, Array)
-            key = self.get_cache_key(expr)
-            try:
-                return self._cache[key]
-            except KeyError:
-                expr_copy = Mapper.rec(self, expr)
-                assert isinstance(expr_copy, Array)
-                assert expr_copy.ndim == expr.ndim
-
-                for iaxis in range(expr.ndim):
-                    expr_copy = expr_copy.with_tagged_axis(
-                        iaxis, self.axis_to_tags.get((expr, iaxis), []))
-
-                # {{{ tag reduction descrs
-
-                if self.tag_corresponding_redn_descr:
-                    if isinstance(expr, Einsum):
-                        assert isinstance(expr_copy, Einsum)
-                        for arg, access_descrs in zip(expr.args,
-                                                      expr.access_descriptors,
-                                                      strict=True):
-                            for iaxis, access_descr in enumerate(access_descrs):
-                                if isinstance(access_descr, EinsumReductionAxis):
-                                    expr_copy = expr_copy.with_tagged_reduction(
-                                        access_descr,
-                                        self.axis_to_tags.get((arg, iaxis), [])
-                                    )
-
-                    if isinstance(expr, IndexLambda):
-                        assert isinstance(expr_copy, IndexLambda)
-                        if expr_copy.var_to_reduction_descr:
-                            # This is a reduction operation.
-                            # We need to find the axes that are reduced over
-                            # and update the tag/tag them appropriately.
-                            for redn_var in expr.var_to_reduction_descr.keys():
-                                expr_copy = expr_copy.with_tagged_reduction(
-                                        redn_var,
-                                        self.axis_to_tags.get((expr, redn_var), [])
-                                    )
-                # }}}
-
-                self._cache[key] = expr_copy
-                return expr_copy
-=======
-                 axis_to_tags: Mapping[tuple[Array, int], Collection[Tag]],
                  tag_corresponding_redn_descr: bool,
                  _cache: TransformMapperCache[ArrayOrNames] | None = None,
                  _function_cache:
                     TransformMapperCache[FunctionDefinition] | None = None):
         super().__init__(_cache=_cache, _function_cache=_function_cache)
-        self.axis_to_tags: Mapping[tuple[Array, int], Collection[Tag]] = axis_to_tags
+        self.axis_to_tags: Mapping[tuple[Array, int | str], Collection[Tag]] = axis_to_tags
         self.tag_corresponding_redn_descr: bool = tag_corresponding_redn_descr
 
     def _attach_tags(self, expr: Array, rec_expr: Array) -> Array:
@@ -767,17 +699,15 @@
 
             if isinstance(expr, IndexLambda):
                 assert isinstance(result, IndexLambda)
-                try:
-                    hlo = index_lambda_to_high_level_op(expr)
-                except UnknownIndexLambdaExpr:
-                    pass
-                else:
-                    if isinstance(hlo, ReduceOp):
-                        for iaxis, redn_var in hlo.axes.items():
-                            result = result.with_tagged_reduction(
-                                redn_var,
-                                self.axis_to_tags.get((hlo.x, iaxis), [])
-                            )
+                if expr_copy.var_to_reduction_descr:
+                    # This is a reduction operation.
+                    # We need to find the axes that are reduced over
+                    # and update the tag/tag them appropriately.
+                    for redn_var in expr.var_to_reduction_descr.keys():
+                        result = result.with_tagged_reduction(
+                            redn_var,
+                            self.axis_to_tags.get((expr, redn_var), [])
+                        )
 
         # }}}
 
@@ -795,7 +725,6 @@
                 # type-ignore reason: passed "ArrayOrNames"; expected "Array"
                 result = self._attach_tags(expr, result)  # type: ignore[arg-type]
             return self._cache.add(expr, result, key=key)
->>>>>>> b73a556c
 
     def map_named_call_result(self, expr: NamedCallResult) -> Array:
         raise NotImplementedError(
