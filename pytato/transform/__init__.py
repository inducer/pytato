from __future__ import annotations


__copyright__ = """
Copyright (C) 2020 Matt Wala
Copyright (C) 2020-21 Kaushik Kulkarni
Copyright (C) 2020-21 University of Illinois Board of Trustees
"""

__license__ = """
Permission is hereby granted, free of charge, to any person obtaining a copy
of this software and associated documentation files (the "Software"), to deal
in the Software without restriction, including without limitation the rights
to use, copy, modify, merge, publish, distribute, sublicense, and/or sell
copies of the Software, and to permit persons to whom the Software is
furnished to do so, subject to the following conditions:

The above copyright notice and this permission notice shall be included in
all copies or substantial portions of the Software.

THE SOFTWARE IS PROVIDED "AS IS", WITHOUT WARRANTY OF ANY KIND, EXPRESS OR
IMPLIED, INCLUDING BUT NOT LIMITED TO THE WARRANTIES OF MERCHANTABILITY,
FITNESS FOR A PARTICULAR PURPOSE AND NONINFRINGEMENT. IN NO EVENT SHALL THE
AUTHORS OR COPYRIGHT HOLDERS BE LIABLE FOR ANY CLAIM, DAMAGES OR OTHER
LIABILITY, WHETHER IN AN ACTION OF CONTRACT, TORT OR OTHERWISE, ARISING FROM,
OUT OF OR IN CONNECTION WITH THE SOFTWARE OR THE USE OR OTHER DEALINGS IN
THE SOFTWARE.
"""
import dataclasses
import logging
from collections.abc import Hashable
from typing import (
    TYPE_CHECKING,
    Any,
    Generic,
    Never,
    ParamSpec,
    TypeAlias,
    TypeVar,
    cast,
)

import numpy as np
from immutabledict import immutabledict
from typing_extensions import Self

from pymbolic.mapper.optimize import optimize_mapper

from pytato.array import (
    AbstractResultWithNamedArrays,
    AdvancedIndexInContiguousAxes,
    AdvancedIndexInNoncontiguousAxes,
    Array,
    AxisPermutation,
    BasicIndex,
    Concatenate,
    DataInterface,
    DataWrapper,
    DictOfNamedArrays,
    Einsum,
    IndexBase,
    IndexLambda,
    IndexRemappingBase,
    InputArgumentBase,
    NamedArray,
    Placeholder,
    Reshape,
    Roll,
    SizeParam,
    Stack,
    _SuppliedAxesAndTagsMixin,
)
from pytato.distributed.nodes import (
    DistributedRecv,
    DistributedSend,
    DistributedSendRefHolder,
)
from pytato.function import Call, FunctionDefinition, NamedCallResult
from pytato.loopy import LoopyCall, LoopyCallResult
from pytato.tags import ImplStored


if TYPE_CHECKING:
    from collections.abc import Callable, Iterable, Mapping


ArrayOrNames: TypeAlias = Array | AbstractResultWithNamedArrays
MappedT = TypeVar("MappedT",
                  Array, AbstractResultWithNamedArrays, ArrayOrNames)
IndexOrShapeExpr = TypeVar("IndexOrShapeExpr")
R = frozenset[Array]

__doc__ = """
.. autoclass:: Mapper
.. autoclass:: CachedMapper
.. autoclass:: TransformMapper
.. autoclass:: TransformMapperWithExtraArgs
.. autoclass:: CopyMapper
.. autoclass:: CopyMapperWithExtraArgs
.. autoclass:: CombineMapper
.. autoclass:: DependencyMapper
.. autoclass:: InputGatherer
.. autoclass:: SizeParamGatherer
.. autoclass:: SubsetDependencyMapper
.. autoclass:: WalkMapper
.. autoclass:: CachedWalkMapper
.. autoclass:: TopoSortMapper
.. autoclass:: CachedMapAndCopyMapper
.. autofunction:: copy_dict_of_named_arrays
.. autofunction:: get_dependencies
.. autofunction:: map_and_copy
.. autofunction:: materialize_with_mpms
.. autofunction:: deduplicate_data_wrappers
.. automodule:: pytato.transform.lower_to_index_lambda
.. automodule:: pytato.transform.remove_broadcasts_einsum
.. automodule:: pytato.transform.einsum_distributive_law

.. currentmodule:: pytato.transform

Dict representation of DAGs
---------------------------

.. autoclass:: UsersCollector
.. autofunction:: rec_get_user_nodes


Transforming call sites
-----------------------

.. automodule:: pytato.transform.calls

.. currentmodule:: pytato.transform

Internal stuff that is only here because the documentation tool wants it
^^^^^^^^^^^^^^^^^^^^^^^^^^^^^^^^^^^^^^^^^^^^^^^^^^^^^^^^^^^^^^^^^^^^^^^^

.. class:: ArrayOrNames

.. class:: MappedT

    A type variable representing the input type of a :class:`Mapper`.

.. class:: ResultT

    A type variable representing the result type of a :class:`Mapper` when mapping
    a :class:`pytato.Array` or :class:`pytato.AbstractResultWithNamedArrays`.

.. class:: FunctionResultT

    A type variable representing the result type of a :class:`Mapper` when mapping
    a :class:`pytato.function.FunctionDefinition`.

.. class:: Scalar

    See :data:`pymbolic.Scalar`.
"""

transform_logger = logging.getLogger(__file__)


class UnsupportedArrayError(ValueError):
    pass


class ForeignObjectError(ValueError):
    pass


# {{{ mapper base class

ResultT = TypeVar("ResultT")
FunctionResultT = TypeVar("FunctionResultT")
P = ParamSpec("P")


def _verify_is_array(expr: ArrayOrNames) -> Array:
    assert isinstance(expr, Array)
    return expr


class Mapper(Generic[ResultT, FunctionResultT, P]):
    """A class that when called with a :class:`pytato.Array` recursively
    iterates over the DAG, calling the *_mapper_method* of each node. Users of
    this class are expected to override the methods of this class or create a
    subclass.

    .. note::

       This class might visit a node multiple times. Use a :class:`CachedMapper`
       if this is not desired.

    .. automethod:: handle_unsupported_array
    .. automethod:: rec
    .. automethod:: __call__
    """

    def handle_unsupported_array(self, expr: Array,
                                 *args: P.args, **kwargs: P.kwargs) -> ResultT:
        """Mapper method that is invoked for
        :class:`pytato.Array` subclasses for which a mapper
        method does not exist in this mapper.
        """
        raise UnsupportedArrayError(
                f"{type(self).__name__} cannot handle expressions of type {type(expr)}")

    def rec(self, expr: ArrayOrNames, *args: P.args, **kwargs: P.kwargs) -> ResultT:
        """Call the mapper method of *expr* and return the result."""
        method: Callable[..., ResultT] | None

        try:
            method = getattr(self, expr._mapper_method)
        except AttributeError:
            if isinstance(expr, Array):
                for cls in type(expr).__mro__[1:]:
                    method_name = getattr(cls, "_mapper_method", None)
                    if method_name:
                        method = getattr(self, method_name, None)
                        if method:
                            break
                else:
                    return self.handle_unsupported_array(expr, *args, **kwargs)
            else:
                raise ForeignObjectError(
                    f"{type(self).__name__} encountered invalid foreign "
                    f"object: {expr!r}") from None

        assert method is not None
        return cast("ResultT", method(expr, *args, **kwargs))

    def rec_function_definition(
            self, expr: FunctionDefinition, *args: P.args, **kwargs: P.kwargs
            ) -> FunctionResultT:
        """Call the mapper method of *expr* and return the result."""
        method: Callable[..., FunctionResultT] | None

        try:
            method = self.map_function_definition  # type: ignore[attr-defined]
        except AttributeError:
            raise ValueError(
                f"{type(self).__name__} lacks a mapper method for functions.") from None

        assert method is not None
        return method(expr, *args, **kwargs)

    def __call__(self,
                 expr: ArrayOrNames, *args: P.args, **kwargs: P.kwargs) -> ResultT:
        """Handle the mapping of *expr*."""
        return self.rec(expr, *args, **kwargs)

# }}}


# {{{ CachedMapper

class CachedMapper(Mapper[ResultT, FunctionResultT, P]):
    """Mapper class that maps each node in the DAG exactly once. This loses some
    information compared to :class:`Mapper` as a node is visited only from
    one of its predecessors.

    .. automethod:: get_cache_key
    .. automethod:: get_function_definition_cache_key
    .. automethod:: clone_for_callee
    """

    def __init__(
            self,
            # Arrays are cached separately for each call stack frame, but
            # functions are cached globally
            _function_cache: dict[Hashable, FunctionResultT] | None = None
            ) -> None:
        super().__init__()
        self._cache: dict[Hashable, ResultT] = {}

        self._function_cache: dict[Hashable, FunctionResultT] = \
            _function_cache if _function_cache is not None else {}

    def get_cache_key(
                self, expr: ArrayOrNames, *args: P.args, **kwargs: P.kwargs
            ) -> Hashable:
        return (expr, *args, tuple(sorted(kwargs.items())))

    def get_function_definition_cache_key(
                self, expr: FunctionDefinition, *args: P.args, **kwargs: P.kwargs
            ) -> Hashable:
        return (expr, *args, tuple(sorted(kwargs.items())))

    def rec(self, expr: ArrayOrNames, *args: P.args, **kwargs: P.kwargs) -> ResultT:
        key = self.get_cache_key(expr, *args, **kwargs)
        try:
            return self._cache[key]
        except KeyError:
            result = super().rec(expr, *args, **kwargs)
            self._cache[key] = result
            return result

    def rec_function_definition(
                self, expr: FunctionDefinition, *args: P.args, **kwargs: P.kwargs
            ) -> FunctionResultT:
        key = self.get_function_definition_cache_key(expr, *args, **kwargs)
        try:
            return self._function_cache[key]
        except KeyError:
            result = super().rec_function_definition(expr, *args, **kwargs)
            self._function_cache[key] = result
            return result

    def clone_for_callee(
            self, function: FunctionDefinition) -> Self:
        """
        Called to clone *self* before starting traversal of a
        :class:`pytato.function.FunctionDefinition`.
        """
        return type(self)(_function_cache=self._function_cache)

# }}}


# {{{ TransformMapper

class TransformMapper(CachedMapper[ArrayOrNames, FunctionDefinition, []]):
    """Base class for mappers that transform :class:`pytato.array.Array`\\ s into
    other :class:`pytato.array.Array`\\ s.

    Enables certain operations that can only be done if the mapping results are also
    arrays (e.g., calling :meth:`~CachedMapper.get_cache_key` on them). Does not
    implement default mapper methods; for that, see :class:`CopyMapper`.

    """
    pass

# }}}


# {{{ TransformMapperWithExtraArgs

class TransformMapperWithExtraArgs(
            CachedMapper[ArrayOrNames, FunctionDefinition, P]
        ):
    """
    Similar to :class:`TransformMapper`, but each mapper method takes extra
    ``*args``, ``**kwargs`` that are propagated along a path by default.

    The logic in :class:`TransformMapper` purposely does not take the extra
    arguments to keep the cost of its each call frame low.
    """
    pass

# }}}


# {{{ CopyMapper

class CopyMapper(TransformMapper):
    """Performs a deep copy of a :class:`pytato.array.Array`.
    The typical use of this mapper is to override individual ``map_`` methods
    in subclasses to permit term rewriting on an expression graph.

    .. note::

       This does not copy the data of a :class:`pytato.array.DataWrapper`.
    """
    def rec_idx_or_size_tuple(self, situp: tuple[IndexOrShapeExpr, ...]
                              ) -> tuple[IndexOrShapeExpr, ...]:
        # type-ignore-reason: apparently mypy cannot substitute typevars
        # here.
        return tuple(self.rec(s) if isinstance(s, Array) else s  # type: ignore[misc]
                     for s in situp)

    def map_index_lambda(self, expr: IndexLambda) -> Array:
        bindings: Mapping[str, Array] = immutabledict({
                name: self.rec(subexpr)
                for name, subexpr in sorted(expr.bindings.items())})
        return IndexLambda(expr=expr.expr,
                shape=self.rec_idx_or_size_tuple(expr.shape),
                dtype=expr.dtype,
                bindings=bindings,
                axes=expr.axes,
                var_to_reduction_descr=expr.var_to_reduction_descr,
                tags=expr.tags,
                non_equality_tags=expr.non_equality_tags)

    def map_placeholder(self, expr: Placeholder) -> Array:
        assert expr.name is not None
        return Placeholder(name=expr.name,
                shape=self.rec_idx_or_size_tuple(expr.shape),
                dtype=expr.dtype,
                axes=expr.axes,
                tags=expr.tags,
                non_equality_tags=expr.non_equality_tags)

    def map_stack(self, expr: Stack) -> Array:
        arrays = tuple(_verify_is_array(self.rec(arr)) for arr in expr.arrays)
        return Stack(arrays=arrays, axis=expr.axis, axes=expr.axes, tags=expr.tags,
                non_equality_tags=expr.non_equality_tags)

    def map_concatenate(self, expr: Concatenate) -> Array:
        arrays = tuple(_verify_is_array(self.rec(arr)) for arr in expr.arrays)
        return Concatenate(arrays=arrays, axis=expr.axis,
                           axes=expr.axes, tags=expr.tags,
                           non_equality_tags=expr.non_equality_tags)

    def map_roll(self, expr: Roll) -> Array:
        return Roll(array=_verify_is_array(self.rec(expr.array)),
                shift=expr.shift,
                axis=expr.axis,
                axes=expr.axes,
                tags=expr.tags,
                non_equality_tags=expr.non_equality_tags)

    def map_axis_permutation(self, expr: AxisPermutation) -> Array:
        return AxisPermutation(array=_verify_is_array(self.rec(expr.array)),
                axis_permutation=expr.axis_permutation,
                axes=expr.axes,
                tags=expr.tags,
                non_equality_tags=expr.non_equality_tags)

    def _map_index_base(self, expr: IndexBase) -> Array:
        return type(expr)(_verify_is_array(self.rec(expr.array)),
                          indices=self.rec_idx_or_size_tuple(expr.indices),
                          axes=expr.axes,
                          tags=expr.tags,
                non_equality_tags=expr.non_equality_tags)

    def map_basic_index(self, expr: BasicIndex) -> Array:
        return self._map_index_base(expr)

    def map_contiguous_advanced_index(self,
                                      expr: AdvancedIndexInContiguousAxes
                                      ) -> Array:
        return self._map_index_base(expr)

    def map_non_contiguous_advanced_index(self,
                                          expr: AdvancedIndexInNoncontiguousAxes
                                          ) -> Array:
        return self._map_index_base(expr)

    def map_data_wrapper(self, expr: DataWrapper) -> Array:
        return DataWrapper(
                data=expr.data,
                shape=self.rec_idx_or_size_tuple(expr.shape),
                axes=expr.axes,
                tags=expr.tags,
                non_equality_tags=expr.non_equality_tags)

    def map_size_param(self, expr: SizeParam) -> Array:
        assert expr.name is not None
        return SizeParam(
            name=expr.name,
            axes=expr.axes,
            tags=expr.tags,
            non_equality_tags=expr.non_equality_tags)

    def map_einsum(self, expr: Einsum) -> Array:
        return Einsum(expr.access_descriptors,
                      tuple(_verify_is_array(self.rec(arg)) for arg in expr.args),
                      axes=expr.axes,
                      redn_axis_to_redn_descr=expr.redn_axis_to_redn_descr,
                      tags=expr.tags,
                      non_equality_tags=expr.non_equality_tags)

    def map_named_array(self, expr: NamedArray) -> Array:
        container = self.rec(expr._container)
        assert isinstance(container, AbstractResultWithNamedArrays)
        return type(expr)(container,
                          expr.name,
                          axes=expr.axes,
                          tags=expr.tags,
                          non_equality_tags=expr.non_equality_tags)

    def map_dict_of_named_arrays(self,
            expr: DictOfNamedArrays) -> DictOfNamedArrays:
        return DictOfNamedArrays({key: _verify_is_array(self.rec(val.expr))
                                  for key, val in expr.items()},
                                 tags=expr.tags
                                 )

    def map_loopy_call(self, expr: LoopyCall) -> LoopyCall:
        bindings: Mapping[Any, Any] = immutabledict(
                    {name: (self.rec(subexpr) if isinstance(subexpr, Array)
                           else subexpr)
                    for name, subexpr in sorted(expr.bindings.items())})

        return LoopyCall(translation_unit=expr.translation_unit,
                         bindings=bindings,
                         entrypoint=expr.entrypoint,
                         tags=expr.tags,
                         )

    def map_loopy_call_result(self, expr: LoopyCallResult) -> Array:
        rec_container = self.rec(expr._container)
        assert isinstance(rec_container, LoopyCall)
        return LoopyCallResult(
                _container=rec_container,
                name=expr.name,
                axes=expr.axes,
                tags=expr.tags,
                non_equality_tags=expr.non_equality_tags)

    def map_reshape(self, expr: Reshape) -> Array:
        return Reshape(_verify_is_array(self.rec(expr.array)),
                       newshape=self.rec_idx_or_size_tuple(expr.newshape),
                       order=expr.order,
                       axes=expr.axes,
                       tags=expr.tags,
                       non_equality_tags=expr.non_equality_tags)

    def map_distributed_send_ref_holder(
            self, expr: DistributedSendRefHolder) -> Array:
        return DistributedSendRefHolder(
                send=DistributedSend(
                    data=_verify_is_array(self.rec(expr.send.data)),
                    dest_rank=expr.send.dest_rank,
                    comm_tag=expr.send.comm_tag),
                passthrough_data=_verify_is_array(self.rec(expr.passthrough_data)),
                )

    def map_distributed_recv(self, expr: DistributedRecv) -> Array:
        return DistributedRecv(
               src_rank=expr.src_rank, comm_tag=expr.comm_tag,
               shape=self.rec_idx_or_size_tuple(expr.shape),
               dtype=expr.dtype, tags=expr.tags, axes=expr.axes,
               non_equality_tags=expr.non_equality_tags)

    def map_function_definition(self,
                                expr: FunctionDefinition) -> FunctionDefinition:
        # spawn a new mapper to avoid unsound cache hits, since the namespace of the
        # function's body is different from that of the caller.
        new_mapper = self.clone_for_callee(expr)
        new_returns = {name: new_mapper(ret)
                       for name, ret in expr.returns.items()}
        return dataclasses.replace(expr, returns=immutabledict(new_returns))

    def map_call(self, expr: Call) -> AbstractResultWithNamedArrays:
        return Call(self.rec_function_definition(expr.function),
                    immutabledict({name: self.rec(bnd)
                         for name, bnd in expr.bindings.items()}),
                    tags=expr.tags,
                    )

    def map_named_call_result(self, expr: NamedCallResult) -> Array:
        call = self.rec(expr._container)
        assert isinstance(call, Call)
        return call[expr.name]


class CopyMapperWithExtraArgs(TransformMapperWithExtraArgs[P]):
    """
    Similar to :class:`CopyMapper`, but each mapper method takes extra
    ``*args``, ``**kwargs`` that are propagated along a path by default.

    The logic in :class:`CopyMapper` purposely does not take the extra
    arguments to keep the cost of its each call frame low.
    """
    def rec_idx_or_size_tuple(self, situp: tuple[IndexOrShapeExpr, ...],
                              *args: P.args, **kwargs: P.kwargs
                              ) -> tuple[IndexOrShapeExpr, ...]:
        # type-ignore-reason: apparently mypy cannot substitute typevars
        # here.
        return tuple(
            self.rec(s, *args, **kwargs)  # type: ignore[misc]
            if isinstance(s, Array)
            else s
            for s in situp)

    def map_index_lambda(self, expr: IndexLambda,
                         *args: P.args, **kwargs: P.kwargs) -> Array:
        bindings: Mapping[str, Array] = immutabledict({
                name: self.rec(subexpr, *args, **kwargs)
                for name, subexpr in sorted(expr.bindings.items())})
        return IndexLambda(expr=expr.expr,
                           shape=self.rec_idx_or_size_tuple(expr.shape,
                                                            *args, **kwargs),
                           dtype=expr.dtype,
                           bindings=bindings,
                           axes=expr.axes,
                           var_to_reduction_descr=expr.var_to_reduction_descr,
                           tags=expr.tags,
                           non_equality_tags=expr.non_equality_tags)

    def map_placeholder(self,
                        expr: Placeholder, *args: P.args, **kwargs: P.kwargs) -> Array:
        assert expr.name is not None
        return Placeholder(name=expr.name,
                           shape=self.rec_idx_or_size_tuple(expr.shape,
                                                            *args, **kwargs),
                           dtype=expr.dtype,
                           axes=expr.axes,
                           tags=expr.tags,
                           non_equality_tags=expr.non_equality_tags)

    def map_stack(self, expr: Stack, *args: P.args, **kwargs: P.kwargs) -> Array:
        arrays = tuple(
            _verify_is_array(self.rec(arr, *args, **kwargs)) for arr in expr.arrays)
        return Stack(arrays=arrays, axis=expr.axis, axes=expr.axes, tags=expr.tags,
                     non_equality_tags=expr.non_equality_tags)

    def map_concatenate(self,
                        expr: Concatenate, *args: P.args, **kwargs: P.kwargs) -> Array:
        arrays = tuple(
            _verify_is_array(self.rec(arr, *args, **kwargs)) for arr in expr.arrays)
        return Concatenate(arrays=arrays, axis=expr.axis,
                           axes=expr.axes, tags=expr.tags,
                           non_equality_tags=expr.non_equality_tags)

    def map_roll(self, expr: Roll, *args: P.args, **kwargs: P.kwargs) -> Array:
        return Roll(array=_verify_is_array(self.rec(expr.array, *args, **kwargs)),
                    shift=expr.shift,
                    axis=expr.axis,
                    axes=expr.axes,
                    tags=expr.tags,
                    non_equality_tags=expr.non_equality_tags)

    def map_axis_permutation(self, expr: AxisPermutation,
                             *args: P.args, **kwargs: P.kwargs) -> Array:
        return AxisPermutation(array=_verify_is_array(
                                   self.rec(expr.array, *args, **kwargs)),
                               axis_permutation=expr.axis_permutation,
                               axes=expr.axes,
                               tags=expr.tags,
                               non_equality_tags=expr.non_equality_tags)

    def _map_index_base(self,
                        expr: IndexBase, *args: P.args, **kwargs: P.kwargs) -> Array:
        assert isinstance(expr, _SuppliedAxesAndTagsMixin)
        return type(expr)(_verify_is_array(self.rec(expr.array, *args, **kwargs)),
                          indices=self.rec_idx_or_size_tuple(expr.indices,
                                                             *args, **kwargs),
                          axes=expr.axes,
                          tags=expr.tags,
                          non_equality_tags=expr.non_equality_tags)

    def map_basic_index(self,
                        expr: BasicIndex, *args: P.args, **kwargs: P.kwargs) -> Array:
        return self._map_index_base(expr, *args, **kwargs)

    def map_contiguous_advanced_index(self,
                                      expr: AdvancedIndexInContiguousAxes,
                                      *args: P.args, **kwargs: P.kwargs

                                      ) -> Array:
        return self._map_index_base(expr, *args, **kwargs)

    def map_non_contiguous_advanced_index(self,
                                          expr: AdvancedIndexInNoncontiguousAxes,
                                          *args: P.args, **kwargs: P.kwargs
                                          ) -> Array:
        return self._map_index_base(expr, *args, **kwargs)

    def map_data_wrapper(self, expr: DataWrapper,
                         *args: P.args, **kwargs: P.kwargs) -> Array:
        return DataWrapper(
                data=expr.data,
                shape=self.rec_idx_or_size_tuple(expr.shape, *args, **kwargs),
                axes=expr.axes,
                tags=expr.tags,
                non_equality_tags=expr.non_equality_tags)

    def map_size_param(self,
                       expr: SizeParam, *args: P.args, **kwargs: P.kwargs) -> Array:
        assert expr.name is not None
        return SizeParam(name=expr.name, axes=expr.axes, tags=expr.tags)

    def map_einsum(self, expr: Einsum, *args: P.args, **kwargs: P.kwargs) -> Array:
        return Einsum(expr.access_descriptors,
                      tuple(_verify_is_array(
                          self.rec(arg, *args, **kwargs)) for arg in expr.args),
                      axes=expr.axes,
                      redn_axis_to_redn_descr=expr.redn_axis_to_redn_descr,
                      tags=expr.tags,
                      non_equality_tags=expr.non_equality_tags)

    def map_named_array(self,
                        expr: NamedArray, *args: P.args, **kwargs: P.kwargs) -> Array:
        container = self.rec(expr._container, *args, **kwargs)
        assert isinstance(container, AbstractResultWithNamedArrays)
        return type(expr)(container,
                          expr.name,
                          axes=expr.axes,
                          tags=expr.tags,
                          non_equality_tags=expr.non_equality_tags)

    def map_dict_of_named_arrays(self,
                expr: DictOfNamedArrays, *args: P.args, **kwargs: P.kwargs
            ) -> DictOfNamedArrays:
        return DictOfNamedArrays({key: _verify_is_array(
                                      self.rec(val.expr, *args, **kwargs))
                                  for key, val in expr.items()},
                                 tags=expr.tags,
                                 )

    def map_loopy_call(self, expr: LoopyCall,
                       *args: P.args, **kwargs: P.kwargs) -> LoopyCall:
        bindings: Mapping[Any, Any] = immutabledict(
                    {name: (self.rec(subexpr, *args, **kwargs)
                           if isinstance(subexpr, Array)
                           else subexpr)
                    for name, subexpr in sorted(expr.bindings.items())})

        return LoopyCall(translation_unit=expr.translation_unit,
                         bindings=bindings,
                         entrypoint=expr.entrypoint,
                         tags=expr.tags,
                         )

    def map_loopy_call_result(self, expr: LoopyCallResult,
                              *args: P.args, **kwargs: P.kwargs) -> Array:
        rec_loopy_call = self.rec(expr._container, *args, **kwargs)
        assert isinstance(rec_loopy_call, LoopyCall)
        return LoopyCallResult(
                _container=rec_loopy_call,
                name=expr.name,
                axes=expr.axes,
                tags=expr.tags,
                non_equality_tags=expr.non_equality_tags)

    def map_reshape(self, expr: Reshape,
                    *args: P.args, **kwargs: P.kwargs) -> Array:
        return Reshape(_verify_is_array(self.rec(expr.array, *args, **kwargs)),
                       newshape=self.rec_idx_or_size_tuple(expr.newshape,
                                                           *args, **kwargs),
                       order=expr.order,
                       axes=expr.axes,
                       tags=expr.tags,
                       non_equality_tags=expr.non_equality_tags)

    def map_distributed_send_ref_holder(self, expr: DistributedSendRefHolder,
                                        *args: P.args, **kwargs: P.kwargs) -> Array:
        return DistributedSendRefHolder(
                send=DistributedSend(
                    data=_verify_is_array(self.rec(expr.send.data, *args, **kwargs)),
                    dest_rank=expr.send.dest_rank,
                    comm_tag=expr.send.comm_tag),
                passthrough_data=_verify_is_array(
                    self.rec(expr.passthrough_data, *args, **kwargs)))

    def map_distributed_recv(self, expr: DistributedRecv,
                             *args: P.args, **kwargs: P.kwargs) -> Array:
        return DistributedRecv(
               src_rank=expr.src_rank, comm_tag=expr.comm_tag,
               shape=self.rec_idx_or_size_tuple(expr.shape, *args, **kwargs),
               dtype=expr.dtype, tags=expr.tags, axes=expr.axes,
               non_equality_tags=expr.non_equality_tags)

    def map_function_definition(
                self, expr: FunctionDefinition,
                *args: P.args, **kwargs: P.kwargs
            ) -> FunctionDefinition:
        raise NotImplementedError("Function definitions are purposefully left"
                                  " unimplemented as the default arguments to a new"
                                  " DAG traversal are tricky to guess.")

    def map_call(self, expr: Call,
                 *args: P.args, **kwargs: P.kwargs) -> AbstractResultWithNamedArrays:
        return Call(self.rec_function_definition(expr.function, *args, **kwargs),
                    immutabledict({name: self.rec(bnd, *args, **kwargs)
                         for name, bnd in expr.bindings.items()}),
                    tags=expr.tags,
                    )

    def map_named_call_result(self, expr: NamedCallResult,
                              *args: P.args, **kwargs: P.kwargs) -> Array:
        call = self.rec(expr._container, *args, **kwargs)
        assert isinstance(call, Call)
        return call[expr.name]

# }}}


# {{{ CombineMapper

class CombineMapper(Mapper[ResultT, FunctionResultT, []]):
    """
    Abstract mapper that recursively combines the results of user nodes
    of a given expression.

    .. automethod:: combine
    """
    def __init__(
            self,
            _function_cache: dict[FunctionDefinition, FunctionResultT] | None = None
            ) -> None:
        super().__init__()
        self.cache: dict[ArrayOrNames, ResultT] = {}
        self.function_cache: dict[FunctionDefinition, FunctionResultT] = \
            _function_cache if _function_cache is not None else {}

    def rec_idx_or_size_tuple(self, situp: tuple[IndexOrShapeExpr, ...]
                              ) -> tuple[ResultT, ...]:
        return tuple(self.rec(s) for s in situp if isinstance(s, Array))

    def rec(self, expr: ArrayOrNames) -> ResultT:
        if expr in self.cache:
            return self.cache[expr]
        result: ResultT = super().rec(expr)
        self.cache[expr] = result
        return result

    def rec_function_definition(
            self, expr: FunctionDefinition) -> FunctionResultT:
        if expr in self.function_cache:
            return self.function_cache[expr]
        result: FunctionResultT = super().rec_function_definition(expr)
        self.function_cache[expr] = result
        return result

    def __call__(self, expr: ArrayOrNames) -> ResultT:
        return self.rec(expr)

    def combine(self, *args: ResultT) -> ResultT:
        """Combine the arguments."""
        raise NotImplementedError

    def map_index_lambda(self, expr: IndexLambda) -> ResultT:
        return self.combine(*(self.rec(bnd)
                              for _, bnd in sorted(expr.bindings.items())),
                            *self.rec_idx_or_size_tuple(expr.shape))

    def map_placeholder(self, expr: Placeholder) -> ResultT:
        return self.combine(*self.rec_idx_or_size_tuple(expr.shape))

    def map_data_wrapper(self, expr: DataWrapper) -> ResultT:
        return self.combine(*self.rec_idx_or_size_tuple(expr.shape))

    def map_stack(self, expr: Stack) -> ResultT:
        return self.combine(*(self.rec(ary)
                              for ary in expr.arrays))

    def map_roll(self, expr: Roll) -> ResultT:
        return self.combine(self.rec(expr.array))

    def map_axis_permutation(self, expr: AxisPermutation) -> ResultT:
        return self.combine(self.rec(expr.array))

    def _map_index_base(self, expr: IndexBase) -> ResultT:
        return self.combine(self.rec(expr.array),
                            *self.rec_idx_or_size_tuple(expr.indices))

    def map_basic_index(self, expr: BasicIndex) -> ResultT:
        return self._map_index_base(expr)

    def map_contiguous_advanced_index(self,
                                      expr: AdvancedIndexInContiguousAxes
                                      ) -> ResultT:
        return self._map_index_base(expr)

    def map_non_contiguous_advanced_index(self,
                                          expr: AdvancedIndexInNoncontiguousAxes
                                          ) -> ResultT:
        return self._map_index_base(expr)

    def map_reshape(self, expr: Reshape) -> ResultT:
        return self.combine(
                self.rec(expr.array),
                *self.rec_idx_or_size_tuple(expr.newshape))

    def map_concatenate(self, expr: Concatenate) -> ResultT:
        return self.combine(*(self.rec(ary)
                              for ary in expr.arrays))

    def map_einsum(self, expr: Einsum) -> ResultT:
        return self.combine(*(self.rec(ary)
                              for ary in expr.args))

    def map_named_array(self, expr: NamedArray) -> ResultT:
        return self.combine(self.rec(expr._container))

    def map_dict_of_named_arrays(self, expr: DictOfNamedArrays) -> ResultT:
        return self.combine(*(self.rec(ary.expr)
                              for ary in expr.values()))

    def map_loopy_call(self, expr: LoopyCall) -> ResultT:
        return self.combine(*(self.rec(ary)
                              for _, ary in sorted(expr.bindings.items())
                              if isinstance(ary, Array)))

    def map_loopy_call_result(self, expr: LoopyCallResult) -> ResultT:
        return self.rec(expr._container)

    def map_distributed_send_ref_holder(
            self, expr: DistributedSendRefHolder) -> ResultT:
        return self.combine(
                self.rec(expr.send.data),
                self.rec(expr.passthrough_data),
                )

    def map_distributed_recv(self, expr: DistributedRecv) -> ResultT:
        return self.combine(*self.rec_idx_or_size_tuple(expr.shape))

    def map_function_definition(self, expr: FunctionDefinition) -> FunctionResultT:
        raise NotImplementedError("Combining results from a callee expression"
                                  " is context-dependent. Derived classes"
                                  " must override map_function_definition.")

    def map_call(self, expr: Call) -> ResultT:
        raise NotImplementedError(
            "Mapping calls is context-dependent. Derived classes must override "
            "map_call.")

    def map_named_call_result(self, expr: NamedCallResult) -> ResultT:
        return self.rec(expr._container)

# }}}


# {{{ DependencyMapper

class DependencyMapper(CombineMapper[R, R]):
    """
    Maps a :class:`pytato.array.Array` to a :class:`frozenset` of
    :class:`pytato.array.Array`'s it depends on.

    .. warning::

       This returns every node in the graph! Consider a custom
       :class:`CombineMapper` or a :class:`SubsetDependencyMapper` instead.
    """

    def combine(self, *args: R) -> R:
        from functools import reduce
        return reduce(lambda a, b: a | b, args, frozenset())

    def map_index_lambda(self, expr: IndexLambda) -> R:
        return self.combine(frozenset([expr]), super().map_index_lambda(expr))

    def map_placeholder(self, expr: Placeholder) -> R:
        return self.combine(frozenset([expr]), super().map_placeholder(expr))

    def map_data_wrapper(self, expr: DataWrapper) -> R:
        return self.combine(frozenset([expr]), super().map_data_wrapper(expr))

    def map_size_param(self, expr: SizeParam) -> R:
        return frozenset([expr])

    def map_stack(self, expr: Stack) -> R:
        return self.combine(frozenset([expr]), super().map_stack(expr))

    def map_roll(self, expr: Roll) -> R:
        return self.combine(frozenset([expr]), super().map_roll(expr))

    def map_axis_permutation(self, expr: AxisPermutation) -> R:
        return self.combine(frozenset([expr]), super().map_axis_permutation(expr))

    def _map_index_base(self, expr: IndexBase) -> R:
        return self.combine(frozenset([expr]), super()._map_index_base(expr))

    def map_reshape(self, expr: Reshape) -> R:
        return self.combine(frozenset([expr]), super().map_reshape(expr))

    def map_concatenate(self, expr: Concatenate) -> R:
        return self.combine(frozenset([expr]), super().map_concatenate(expr))

    def map_einsum(self, expr: Einsum) -> R:
        return self.combine(frozenset([expr]), super().map_einsum(expr))

    def map_named_array(self, expr: NamedArray) -> R:
        return self.combine(frozenset([expr]), super().map_named_array(expr))

    def map_loopy_call_result(self, expr: LoopyCallResult) -> R:
        return self.combine(frozenset([expr]), super().map_loopy_call_result(expr))

    def map_distributed_send_ref_holder(
            self, expr: DistributedSendRefHolder) -> R:
        return self.combine(
                frozenset([expr]), super().map_distributed_send_ref_holder(expr))

    def map_distributed_recv(self, expr: DistributedRecv) -> R:
        return self.combine(frozenset([expr]), super().map_distributed_recv(expr))

    def map_function_definition(self, expr: FunctionDefinition) -> R:
        # do not include arrays from the function's body as it would involve
        # putting arrays from different namespaces into the same collection.
        return frozenset()

    def map_call(self, expr: Call) -> R:
        return self.combine(self.rec_function_definition(expr.function),
                            *[self.rec(bnd) for bnd in expr.bindings.values()])

    def map_named_call_result(self, expr: NamedCallResult) -> R:
        return self.rec(expr._container)

# }}}


# {{{ SubsetDependencyMapper

class SubsetDependencyMapper(DependencyMapper):
    """
    Mapper to combine the dependencies of an expression that are a subset of
    *universe*.
    """
    def __init__(self, universe: frozenset[Array]):
        self.universe = universe
        super().__init__()

    def combine(self, *args: frozenset[Array]) -> frozenset[Array]:
        from functools import reduce
        return reduce(lambda acc, arg: acc | (arg & self.universe),
                      args,
                      frozenset())

# }}}


# {{{ InputGatherer

class InputGatherer(
        CombineMapper[frozenset[InputArgumentBase], frozenset[InputArgumentBase]]):
    """
    Mapper to combine all instances of :class:`pytato.array.InputArgumentBase` that
    an array expression depends on.
    """
    def combine(self, *args: frozenset[InputArgumentBase]
                ) -> frozenset[InputArgumentBase]:
        from functools import reduce
        return reduce(lambda a, b: a | b, args, frozenset())

    def map_placeholder(self, expr: Placeholder) -> frozenset[InputArgumentBase]:
        return self.combine(frozenset([expr]), super().map_placeholder(expr))

    def map_data_wrapper(self, expr: DataWrapper) -> frozenset[InputArgumentBase]:
        return self.combine(frozenset([expr]), super().map_data_wrapper(expr))

    def map_size_param(self, expr: SizeParam) -> frozenset[SizeParam]:
        return frozenset([expr])

    def map_function_definition(self, expr: FunctionDefinition
                                ) -> frozenset[InputArgumentBase]:
        # get rid of placeholders local to the function.
        new_mapper = InputGatherer()
        all_callee_inputs = new_mapper.combine(*[new_mapper(ret)
                                                 for ret in expr.returns.values()])
        result: set[InputArgumentBase] = set()
        for inp in all_callee_inputs:
            if isinstance(inp, Placeholder):
                if inp.name in expr.parameters:
                    # drop, reference to argument
                    pass
                else:
                    raise ValueError("function definition refers to non-argument "
                                     f"placeholder named '{inp.name}'")
            else:
                result.add(inp)

        return frozenset(result)

    def map_call(self, expr: Call) -> frozenset[InputArgumentBase]:
        return self.combine(self.rec_function_definition(expr.function),
            *[
                self.rec(bnd)
                for name, bnd in sorted(expr.bindings.items())])

# }}}


# {{{ SizeParamGatherer

class SizeParamGatherer(
        CombineMapper[frozenset[SizeParam], frozenset[SizeParam]]):
    """
    Mapper to combine all instances of :class:`pytato.array.SizeParam` that
    an array expression depends on.
    """
    def combine(self, *args: frozenset[SizeParam]
                ) -> frozenset[SizeParam]:
        from functools import reduce
        return reduce(lambda a, b: a | b, args, frozenset())

    def map_size_param(self, expr: SizeParam) -> frozenset[SizeParam]:
        return frozenset([expr])

    def map_function_definition(self, expr: FunctionDefinition
                                ) -> frozenset[SizeParam]:
        return self.combine(*[self.rec(ret)
                              for ret in expr.returns.values()])

    def map_call(self, expr: Call) -> frozenset[SizeParam]:
        return self.combine(self.rec_function_definition(expr.function),
            *[
                self.rec(bnd)
                for name, bnd in sorted(expr.bindings.items())])

# }}}


# {{{ WalkMapper

class WalkMapper(Mapper[None, None, P]):
    """
    A mapper that walks over all the arrays in a :class:`pytato.Array`.

    Users may override the specific mapper methods in a derived class or
    override :meth:`WalkMapper.visit` and :meth:`WalkMapper.post_visit`.

    .. automethod:: visit
    .. automethod:: post_visit
    """

    def clone_for_callee(
            self, function: FunctionDefinition) -> Self:
        return type(self)()

    def visit(self, expr: Any, *args: P.args, **kwargs: P.kwargs) -> bool:
        """
        If this method returns *True*, *expr* is traversed during the walk.
        If this method returns *False*, *expr* is not traversed as a part of
        the walk.
        """
        return True

    def post_visit(self, expr: Any, *args: P.args, **kwargs: P.kwargs) -> None:
        """
        Callback after *expr* has been traversed.
        """
        pass

    def rec_idx_or_size_tuple(self, situp: tuple[IndexOrShapeExpr, ...],
                              *args: P.args, **kwargs: P.kwargs) -> None:
        for comp in situp:
            if isinstance(comp, Array):
                self.rec(comp, *args, **kwargs)

    def map_index_lambda(self,
                         expr: IndexLambda, *args: P.args, **kwargs: P.kwargs) -> None:
        if not self.visit(expr, *args, **kwargs):
            return

        for _, child in sorted(expr.bindings.items()):
            self.rec(child, *args, **kwargs)

        self.rec_idx_or_size_tuple(expr.shape, *args, **kwargs)

        self.post_visit(expr, *args, **kwargs)

    def map_placeholder(self,
                        expr: Placeholder, *args: P.args, **kwargs: P.kwargs) -> None:
        if not self.visit(expr, *args, **kwargs):
            return

        self.rec_idx_or_size_tuple(expr.shape, *args, **kwargs)

        self.post_visit(expr, *args, **kwargs)

    map_data_wrapper = map_placeholder
    map_size_param = map_placeholder

    def _map_index_remapping_base(self, expr: IndexRemappingBase,
                                  *args: P.args, **kwargs: P.kwargs) -> None:
        if not self.visit(expr, *args, **kwargs):
            return

        self.rec(expr.array, *args, **kwargs)
        self.post_visit(expr, *args, **kwargs)

    map_roll = _map_index_remapping_base
    map_axis_permutation = _map_index_remapping_base
    map_reshape = _map_index_remapping_base

    def _map_index_base(self,
                        expr: IndexBase, *args: P.args, **kwargs: P.kwargs) -> None:
        if not self.visit(expr, *args, **kwargs):
            return

        self.rec(expr.array, *args, **kwargs)

        self.rec_idx_or_size_tuple(expr.indices, *args, **kwargs)

        self.post_visit(expr, *args, **kwargs)

    def map_basic_index(self,
                        expr: BasicIndex, *args: P.args, **kwargs: P.kwargs) -> None:
        return self._map_index_base(expr, *args, **kwargs)

    def map_contiguous_advanced_index(self,
                                      expr: AdvancedIndexInContiguousAxes,
                                      *args: P.args, **kwargs: P.kwargs) -> None:
        return self._map_index_base(expr, *args, **kwargs)

    def map_non_contiguous_advanced_index(self,
                                          expr: AdvancedIndexInNoncontiguousAxes,
                                          *args: P.args, **kwargs: P.kwargs) -> None:
        return self._map_index_base(expr, *args, **kwargs)

    def map_stack(self, expr: Stack, *args: P.args, **kwargs: P.kwargs) -> None:
        if not self.visit(expr, *args, **kwargs):
            return

        for child in expr.arrays:
            self.rec(child, *args, **kwargs)

        self.post_visit(expr, *args, **kwargs)

    def map_concatenate(self,
                        expr: Concatenate, *args: P.args, **kwargs: P.kwargs) -> None:
        if not self.visit(expr, *args, **kwargs):
            return

        for child in expr.arrays:
            self.rec(child, *args, **kwargs)

        self.post_visit(expr, *args, **kwargs)

    def map_einsum(self, expr: Einsum, *args: P.args, **kwargs: P.kwargs) -> None:
        if not self.visit(expr, *args, **kwargs):
            return

        for child in expr.args:
            self.rec(child, *args, **kwargs)

        self.post_visit(expr, *args, **kwargs)

    def map_dict_of_named_arrays(self, expr: DictOfNamedArrays,
                                 *args: P.args, **kwargs: P.kwargs) -> None:
        if not self.visit(expr, *args, **kwargs):
            return

        for child in expr._data.values():
            self.rec(child, *args, **kwargs)

        self.post_visit(expr, *args, **kwargs)

    def map_distributed_send_ref_holder(
            self, expr: DistributedSendRefHolder,
            *args: P.args, **kwargs: P.kwargs) -> None:
        if not self.visit(expr, *args, **kwargs):
            return

        self.rec(expr.send.data, *args, **kwargs)
        self.rec(expr.passthrough_data, *args, **kwargs)

        self.post_visit(expr, *args, **kwargs)

    def map_distributed_recv(self, expr: DistributedRecv,
                             *args: P.args, **kwargs: P.kwargs) -> None:
        if not self.visit(expr, *args, **kwargs):
            return

        self.rec_idx_or_size_tuple(expr.shape, *args, **kwargs)

        self.post_visit(expr, *args, **kwargs)

    def map_named_array(self,
                        expr: NamedArray, *args: P.args, **kwargs: P.kwargs) -> None:
        if not self.visit(expr, *args, **kwargs):
            return

        self.rec(expr._container, *args, **kwargs)

        self.post_visit(expr, *args, **kwargs)

    def map_loopy_call(self,
                       expr: LoopyCall, *args: P.args, **kwargs: P.kwargs) -> None:
        if not self.visit(expr, *args, **kwargs):
            return

        for _, child in sorted(expr.bindings.items()):
            if isinstance(child, Array):
                self.rec(child, *args, **kwargs)

        self.post_visit(expr, *args, **kwargs)

    def map_function_definition(self, expr: FunctionDefinition,
                                *args: P.args, **kwargs: P.kwargs) -> None:
        if not self.visit(expr, *args, **kwargs):
            return

        new_mapper = self.clone_for_callee(expr)
        for subexpr in expr.returns.values():
            new_mapper(subexpr, *args, **kwargs)

        self.post_visit(expr, *args, **kwargs)

    def map_call(self, expr: Call, *args: P.args, **kwargs: P.kwargs) -> None:
        if not self.visit(expr, *args, **kwargs):
            return

        self.rec_function_definition(expr.function, *args, **kwargs)
        for bnd in expr.bindings.values():
            self.rec(bnd, *args, **kwargs)

        self.post_visit(expr, *args, **kwargs)

    def map_named_call_result(self, expr: NamedCallResult,
                              *args: P.args, **kwargs: P.kwargs) -> None:
        if not self.visit(expr, *args, **kwargs):
            return

        self.rec(expr._container, *args, **kwargs)

        self.post_visit(expr, *args, **kwargs)

# }}}


# {{{ CachedWalkMapper

VisitKeyT: TypeAlias = Hashable


class CachedWalkMapper(WalkMapper[P]):
    """
    WalkMapper that visits each node in the DAG exactly once. This loses some
    information compared to :class:`WalkMapper` as a node is visited only from
    one of its predecessors.
    """

    def __init__(
            self,
            _visited_functions: set[VisitKeyT] | None = None
            ) -> None:
        super().__init__()
        self._visited_arrays_or_names: set[VisitKeyT] = set()

        self._visited_functions: set[VisitKeyT] = \
            _visited_functions if _visited_functions is not None else set()

    def get_cache_key(
            self, expr: ArrayOrNames, *args: P.args, **kwargs: P.kwargs
            ) -> VisitKeyT:
        raise NotImplementedError

    def get_function_definition_cache_key(
            self, expr: FunctionDefinition, *args: P.args, **kwargs: P.kwargs
            ) -> VisitKeyT:
        raise NotImplementedError

    def rec(self, expr: ArrayOrNames, *args: P.args, **kwargs: P.kwargs) -> None:
        cache_key = self.get_cache_key(expr, *args, **kwargs)
        if cache_key in self._visited_arrays_or_names:
            return

        super().rec(expr, *args, **kwargs)
        self._visited_arrays_or_names.add(cache_key)

    def rec_function_definition(self, expr: FunctionDefinition,
                                *args: P.args, **kwargs: P.kwargs) -> None:
        cache_key = self.get_function_definition_cache_key(expr, *args, **kwargs)
        if cache_key in self._visited_functions:
            return

        super().rec_function_definition(expr, *args, **kwargs)
        self._visited_functions.add(cache_key)

    def clone_for_callee(self, function: FunctionDefinition) -> Self:
        return type(self)(_visited_functions=self._visited_functions)

# }}}


# {{{ TopoSortMapper

@optimize_mapper(drop_args=True, drop_kwargs=True, inline_get_cache_key=True)
class TopoSortMapper(CachedWalkMapper[[]]):
    """A mapper that creates a list of nodes in topological order.

    :members: topological_order

    .. note::

        Does not consider the nodes inside  a
        :class:`~pytato.function.FunctionDefinition`.
    """

    def __init__(
            self,
            _visited_functions: set[VisitKeyT] | None = None) -> None:
        super().__init__(_visited_functions=_visited_functions)
        self.topological_order: list[Array] = []

    def get_cache_key(self, expr: ArrayOrNames) -> int:
        return id(expr)

    def post_visit(self, expr: Any) -> None:
        self.topological_order.append(expr)

    def map_function_definition(self, expr: FunctionDefinition) -> None:
        # do nothing as it includes arrays from a different namespace.
        return

# }}}


# {{{ MapAndCopyMapper

class CachedMapAndCopyMapper(CopyMapper):
    """
    Mapper that applies *map_fn* to each node and copies it. Results of
    traversals are memoized i.e. each node is mapped via *map_fn* exactly once.
    """

    def __init__(
            self,
            map_fn: Callable[[ArrayOrNames], ArrayOrNames],
            _function_cache: dict[Hashable, FunctionDefinition] | None = None
            ) -> None:
        super().__init__(_function_cache=_function_cache)
        self.map_fn: Callable[[ArrayOrNames], ArrayOrNames] = map_fn

    def clone_for_callee(
            self, function: FunctionDefinition) -> Self:
        return type(self)(self.map_fn, _function_cache=self._function_cache)

    def rec(self, expr: ArrayOrNames) -> ArrayOrNames:
        if expr in self._cache:
            return self._cache[expr]

        result = super().rec(self.map_fn(expr))
        self._cache[expr] = result
        return result

# }}}


# {{{ MPMS materializer

@dataclasses.dataclass(frozen=True, eq=True)
class MPMSMaterializerAccumulator:
    """This class serves as the return value of :class:`MPMSMaterializer`. It
    contains the set of materialized predecessors and the rewritten expression
    (i.e. the expression with tags for materialization applied).
    """
    materialized_predecessors: frozenset[Array]
    expr: Array


def _materialize_if_mpms(expr: Array,
                         nsuccessors: int,
                         predecessors: Iterable[MPMSMaterializerAccumulator]
                         ) -> MPMSMaterializerAccumulator:
    """
    Returns an instance of :class:`MPMSMaterializerAccumulator`, that
    materializes *expr* if it has more than 1 successor and more than 1
    materialized predecessor.
    """
    from functools import reduce

    materialized_predecessors: frozenset[Array] = reduce(
                                                    frozenset.union,
                                                    (pred.materialized_predecessors
                                                     for pred in predecessors),
                                                    frozenset())
    if nsuccessors > 1 and len(materialized_predecessors) > 1:
        new_expr = expr.tagged(ImplStored())
        return MPMSMaterializerAccumulator(frozenset([new_expr]), new_expr)
    else:
        return MPMSMaterializerAccumulator(materialized_predecessors, expr)


class MPMSMaterializer(Mapper[MPMSMaterializerAccumulator, Never, []]):
    """
    See :func:`materialize_with_mpms` for an explanation.

    .. attribute:: nsuccessors

        A mapping from a node in the expression graph (i.e. an
        :class:`~pytato.Array`) to its number of successors.
    """
    def __init__(self, nsuccessors: Mapping[Array, int]):
        super().__init__()
        self.nsuccessors = nsuccessors
        self.cache: dict[ArrayOrNames, MPMSMaterializerAccumulator] = {}

    def rec(self, expr: ArrayOrNames) -> MPMSMaterializerAccumulator:
        if expr in self.cache:
            return self.cache[expr]
        result: MPMSMaterializerAccumulator = super().rec(expr)
        self.cache[expr] = result
        return result

    def _map_input_base(self, expr: InputArgumentBase
                        ) -> MPMSMaterializerAccumulator:
        return MPMSMaterializerAccumulator(frozenset([expr]), expr)

    map_placeholder = _map_input_base
    map_data_wrapper = _map_input_base
    map_size_param = _map_input_base

    def map_named_array(self, expr: NamedArray) -> MPMSMaterializerAccumulator:
        raise NotImplementedError("only LoopyCallResult named array"
                                  " supported for now.")

    def map_index_lambda(self, expr: IndexLambda) -> MPMSMaterializerAccumulator:
        children_rec = {bnd_name: self.rec(bnd)
                        for bnd_name, bnd in sorted(expr.bindings.items())}

        new_expr = IndexLambda(expr=expr.expr,
                               shape=expr.shape,
                               dtype=expr.dtype,
                               bindings=immutabledict({bnd_name: bnd.expr
                                for bnd_name, bnd in sorted(children_rec.items())}),
                               axes=expr.axes,
                               var_to_reduction_descr=expr.var_to_reduction_descr,
                               tags=expr.tags,
                               non_equality_tags=expr.non_equality_tags)
        return _materialize_if_mpms(new_expr, self.nsuccessors[expr],
                                    children_rec.values())

    def map_stack(self, expr: Stack) -> MPMSMaterializerAccumulator:
        rec_arrays = [self.rec(ary) for ary in expr.arrays]
        new_expr = Stack(tuple(ary.expr for ary in rec_arrays),
                         expr.axis, axes=expr.axes, tags=expr.tags,
                         non_equality_tags=expr.non_equality_tags)

        return _materialize_if_mpms(new_expr,
                                    self.nsuccessors[expr],
                                    rec_arrays)

    def map_concatenate(self, expr: Concatenate) -> MPMSMaterializerAccumulator:
        rec_arrays = [self.rec(ary) for ary in expr.arrays]
        new_expr = Concatenate(tuple(ary.expr for ary in rec_arrays),
                               expr.axis,
                               axes=expr.axes,
                               tags=expr.tags,
                               non_equality_tags=expr.non_equality_tags)
        return _materialize_if_mpms(new_expr,
                                    self.nsuccessors[expr],
                                    rec_arrays)

    def map_roll(self, expr: Roll) -> MPMSMaterializerAccumulator:
        rec_array = self.rec(expr.array)
        new_expr = Roll(rec_array.expr, expr.shift, expr.axis, axes=expr.axes,
                        tags=expr.tags,
                        non_equality_tags=expr.non_equality_tags)
        return _materialize_if_mpms(new_expr, self.nsuccessors[expr],
                                    (rec_array,))

    def map_axis_permutation(self, expr: AxisPermutation
                             ) -> MPMSMaterializerAccumulator:
        rec_array = self.rec(expr.array)
        new_expr = AxisPermutation(rec_array.expr, expr.axis_permutation,
                                   axes=expr.axes, tags=expr.tags,
                                   non_equality_tags=expr.non_equality_tags)
        return _materialize_if_mpms(new_expr,
                                    self.nsuccessors[expr],
                                    (rec_array,))

    def _map_index_base(self, expr: IndexBase) -> MPMSMaterializerAccumulator:
        rec_array = self.rec(expr.array)
        rec_indices = {i: self.rec(idx)
                       for i, idx in enumerate(expr.indices)
                       if isinstance(idx, Array)}

        new_expr = type(expr)(rec_array.expr,
                              tuple(rec_indices[i].expr
                                    if i in rec_indices
                                    else expr.indices[i]
                                    for i in range(
                                        len(expr.indices))),
                              axes=expr.axes,
                              tags=expr.tags,
                              non_equality_tags=expr.non_equality_tags)

        return _materialize_if_mpms(new_expr,
                                    self.nsuccessors[expr],
                                    (rec_array, *tuple(rec_indices.values()))
                                    )

    map_basic_index = _map_index_base
    map_contiguous_advanced_index = _map_index_base
    map_non_contiguous_advanced_index = _map_index_base

    def map_reshape(self, expr: Reshape) -> MPMSMaterializerAccumulator:
        rec_array = self.rec(expr.array)
        new_expr = Reshape(rec_array.expr, expr.newshape,
                           expr.order, axes=expr.axes, tags=expr.tags,
                           non_equality_tags=expr.non_equality_tags)

        return _materialize_if_mpms(new_expr,
                                    self.nsuccessors[expr],
                                    (rec_array,))

    def map_einsum(self, expr: Einsum) -> MPMSMaterializerAccumulator:
        rec_arrays = [self.rec(ary) for ary in expr.args]
        new_expr = Einsum(expr.access_descriptors,
                          tuple(ary.expr for ary in rec_arrays),
                          expr.redn_axis_to_redn_descr,
                          axes=expr.axes,
                          tags=expr.tags,
                          non_equality_tags=expr.non_equality_tags)

        return _materialize_if_mpms(new_expr,
                                    self.nsuccessors[expr],
                                    rec_arrays)

    def map_dict_of_named_arrays(self, expr: DictOfNamedArrays
                                 ) -> MPMSMaterializerAccumulator:
        raise NotImplementedError

    def map_loopy_call_result(self, expr: NamedArray) -> MPMSMaterializerAccumulator:
        # loopy call result is always materialized
        return MPMSMaterializerAccumulator(frozenset([expr]), expr)

    def map_distributed_send_ref_holder(self,
                                        expr: DistributedSendRefHolder
                                        ) -> MPMSMaterializerAccumulator:
        rec_passthrough = self.rec(expr.passthrough_data)
        rec_send_data = self.rec(expr.send.data)
        new_expr = DistributedSendRefHolder(
            send=DistributedSend(rec_send_data.expr,
                                 dest_rank=expr.send.dest_rank,
                                 comm_tag=expr.send.comm_tag,
                                 tags=expr.send.tags),
            passthrough_data=rec_passthrough.expr,
            )
        return MPMSMaterializerAccumulator(
            rec_passthrough.materialized_predecessors, new_expr)

    def map_distributed_recv(self, expr: DistributedRecv
                             ) -> MPMSMaterializerAccumulator:
        return MPMSMaterializerAccumulator(frozenset([expr]), expr)

    def map_named_call_result(self, expr: NamedCallResult
                              ) -> MPMSMaterializerAccumulator:
        raise NotImplementedError("MPMSMaterializer does not support functions.")

# }}}


# {{{ mapper frontends

def copy_dict_of_named_arrays(source_dict: DictOfNamedArrays,
        copy_mapper: CopyMapper) -> DictOfNamedArrays:
    """Copy the elements of a :class:`~pytato.DictOfNamedArrays` into a
    :class:`~pytato.DictOfNamedArrays`.

    :param source_dict: The :class:`~pytato.DictOfNamedArrays` to copy
    :param copy_mapper: A mapper that performs copies different array types
    :returns: A new :class:`~pytato.DictOfNamedArrays` containing copies of the
        items in *source_dict*
    """
    if not source_dict:
        data = {}
    else:
        data = {name: _verify_is_array(copy_mapper.rec(val.expr))
                for name, val in sorted(source_dict.items())}

    return DictOfNamedArrays(data, tags=source_dict.tags)


def get_dependencies(expr: DictOfNamedArrays) -> dict[str, frozenset[Array]]:
    """Returns the dependencies of each named array in *expr*.
    """
    dep_mapper = DependencyMapper()

    return {name: dep_mapper(val.expr) for name, val in expr.items()}


def map_and_copy(expr: MappedT,
                 map_fn: Callable[[ArrayOrNames], ArrayOrNames]
                 ) -> MappedT:
    """
    Returns a copy of *expr* with every array expression reachable from *expr*
    mapped via *map_fn*.

    .. note::

        Uses :class:`CachedMapAndCopyMapper` under the hood and because of its
        caching nature each node is mapped exactly once.
    """
    return cast("MappedT", CachedMapAndCopyMapper(map_fn)(expr))


def materialize_with_mpms(expr: DictOfNamedArrays) -> DictOfNamedArrays:
    r"""
    Materialize nodes in *expr* with MPMS materialization strategy.
    MPMS stands for Multiple-Predecessors, Multiple-Successors.

    .. note::

        - MPMS materialization strategy is a greedy materialization algorithm in
          which any node with more than 1 materialized predecessor and more than
          1 successor is materialized.
        - Materializing here corresponds to tagging a node with
          :class:`~pytato.tags.ImplStored`.
        - Does not attempt to materialize sub-expressions in
          :attr:`pytato.Array.shape`.

    .. warning::

        This is a greedy materialization algorithm and thereby this algorithm
        might be too eager to materialize. Consider the graph below:

        ::

                           I1          I2
                            \         /
                             \       /
                              \     /
                               🡦   🡧
                                 T
                                / \
                               /   \
                              /     \
                             🡧       🡦
                            O1        O2

        where, 'I1', 'I2' correspond to instances of
        :class:`pytato.array.InputArgumentBase`, and, 'O1' and 'O2' are the outputs
        required to be evaluated in the computation graph. MPMS materialization
        algorithm will materialize the intermediate node 'T' as it has 2
        predecessors and 2 successors. However, the total number of memory
        accesses after applying MPMS goes up as shown by the table below.

        ======  ========  =======
        ..        Before    After
        ======  ========  =======
        Reads          4        4
        Writes         2        3
        Total          6        7
        ======  ========  =======

    """
    from pytato.analysis import get_nusers, get_num_nodes, get_num_tags_of_type
    materializer = MPMSMaterializer(get_nusers(expr))
    new_data = {}
    for name, ary in expr.items():
        new_data[name] = materializer(ary.expr).expr

<<<<<<< HEAD
    res = DictOfNamedArrays(new_data)

    from pytato import DEBUG_ENABLED
    if DEBUG_ENABLED:
        logger.info("materialize_with_mpms: materialized "
            f"{get_num_tags_of_type(res, ImplStored())} out of "
            f"{get_num_nodes(res)} nodes")

    return res
=======
    return DictOfNamedArrays(new_data, tags=expr.tags)
>>>>>>> e685e4db

# }}}


# {{{ UsersCollector

class UsersCollector(CachedMapper[None, Never, []]):
    """
    Maps a graph to a dictionary representation mapping a node to its users,
    i.e. all the nodes using its value.

    .. attribute:: node_to_users

       Mapping of each node in the graph to its users.

    .. automethod:: __init__
    """

    def __init__(self) -> None:
        super().__init__()
        self.node_to_users: dict[ArrayOrNames,
                set[DistributedSend | ArrayOrNames]] = {}

    def __call__(self, expr: ArrayOrNames) -> None:
        # Root node has no predecessor
        self.node_to_users[expr] = set()
        self.rec(expr)

    def rec_idx_or_size_tuple(
            self, expr: Array, situp: tuple[IndexOrShapeExpr, ...]
            ) -> None:
        for dim in situp:
            if isinstance(dim, Array):
                self.node_to_users.setdefault(dim, set()).add(expr)
                self.rec(dim)

    def map_dict_of_named_arrays(self, expr: DictOfNamedArrays) -> None:
        for child in expr._data.values():
            self.node_to_users.setdefault(child, set()).add(expr)
            self.rec(child)

    def map_named_array(self, expr: NamedArray) -> None:
        self.node_to_users.setdefault(expr._container, set()).add(expr)
        self.rec(expr._container)

    def map_einsum(self, expr: Einsum) -> None:
        for arg in expr.args:
            self.node_to_users.setdefault(arg, set()).add(expr)
            self.rec(arg)

        self.rec_idx_or_size_tuple(expr, expr.shape)

    def map_reshape(self, expr: Reshape) -> None:
        self.rec_idx_or_size_tuple(expr, expr.shape)

        self.node_to_users.setdefault(expr.array, set()).add(expr)
        self.rec(expr.array)

    def map_placeholder(self, expr: Placeholder) -> None:
        self.rec_idx_or_size_tuple(expr, expr.shape)

    def map_concatenate(self, expr: Concatenate) -> None:
        for ary in expr.arrays:
            self.node_to_users.setdefault(ary, set()).add(expr)
            self.rec(ary)

    def map_stack(self, expr: Stack) -> None:
        for ary in expr.arrays:
            self.node_to_users.setdefault(ary, set()).add(expr)
            self.rec(ary)

    def map_roll(self, expr: Roll) -> None:
        self.node_to_users.setdefault(expr.array, set()).add(expr)
        self.rec(expr.array)

    def map_size_param(self, expr: SizeParam) -> None:
        self.rec_idx_or_size_tuple(expr, expr.shape)

    def map_axis_permutation(self, expr: AxisPermutation) -> None:
        self.node_to_users.setdefault(expr.array, set()).add(expr)
        self.rec(expr.array)

    def map_data_wrapper(self, expr: DataWrapper) -> None:
        self.rec_idx_or_size_tuple(expr, expr.shape)

    def map_index_lambda(self, expr: IndexLambda) -> None:
        for child in expr.bindings.values():
            self.node_to_users.setdefault(child, set()).add(expr)
            self.rec(child)

        self.rec_idx_or_size_tuple(expr, expr.shape)

    def _map_index_base(self, expr: IndexBase) -> None:
        self.node_to_users.setdefault(expr.array, set()).add(expr)
        self.rec(expr.array)

        for idx in expr.indices:
            if isinstance(idx, Array):
                self.node_to_users.setdefault(idx, set()).add(expr)
                self.rec(idx)

    def map_basic_index(self, expr: BasicIndex) -> None:
        self._map_index_base(expr)

    def map_contiguous_advanced_index(self,
                                      expr: AdvancedIndexInContiguousAxes
                                      ) -> None:
        self._map_index_base(expr)

    def map_non_contiguous_advanced_index(self,
                                          expr: AdvancedIndexInNoncontiguousAxes
                                          ) -> None:
        self._map_index_base(expr)

    def map_loopy_call(self, expr: LoopyCall) -> None:
        for _, child in sorted(expr.bindings.items()):
            if isinstance(child, Array):
                self.node_to_users.setdefault(child, set()).add(expr)
                self.rec(child)

    def map_distributed_send_ref_holder(
            self, expr: DistributedSendRefHolder) -> None:
        self.node_to_users.setdefault(expr.passthrough_data, set()).add(expr)
        self.rec(expr.passthrough_data)
        self.node_to_users.setdefault(expr.send.data, set()).add(expr.send)
        self.rec(expr.send.data)

    def map_distributed_recv(self, expr: DistributedRecv) -> None:
        self.rec_idx_or_size_tuple(expr, expr.shape)

    def map_function_definition(self, expr: FunctionDefinition) -> None:
        raise AssertionError("Control shouldn't reach at this point."
                             " Instantiate another UsersCollector to"
                             " traverse the callee function.")

    def map_call(self, expr: Call) -> None:
        for bnd in expr.bindings.values():
            self.rec(bnd)

    def map_named_call_result(self, expr: NamedCallResult) -> None:
        assert isinstance(expr._container, Call)
        for bnd in expr._container.bindings.values():
            self.node_to_users.setdefault(bnd, set()).add(expr)

        self.rec(expr._container)


def get_users(expr: ArrayOrNames) -> dict[ArrayOrNames,
                                          set[ArrayOrNames]]:
    """
    Returns a mapping from node in *expr* to its direct users.
    """
    user_collector = UsersCollector()
    user_collector(expr)
    return user_collector.node_to_users  # type: ignore[return-value]

# }}}


# {{{ operations on graphs in dict form

def _recursively_get_all_users(
        direct_users: Mapping[ArrayOrNames, set[ArrayOrNames]],
        node: ArrayOrNames) -> frozenset[ArrayOrNames]:
    result = set()
    queue = list(direct_users.get(node, set()))
    ids_already_noted_to_visit: set[int] = set()

    while queue:
        current_node = queue[0]
        queue = queue[1:]
        result.add(current_node)
        # visit each user only once.
        users_to_visit = frozenset({user
                                    for user in direct_users.get(current_node, set())
                                    if id(user) not in ids_already_noted_to_visit})

        ids_already_noted_to_visit.update({id(k)
                                           for k in users_to_visit})

        queue.extend(list(users_to_visit))

    return frozenset(result)


def rec_get_user_nodes(expr: ArrayOrNames,
                       node: ArrayOrNames,
                       ) -> frozenset[ArrayOrNames]:
    """
    Returns all direct and indirect users of *node* in *expr*.
    """
    users = get_users(expr)
    return _recursively_get_all_users(users, node)

# }}}


# {{{ deduplicate_data_wrappers

def _get_data_dedup_cache_key(ary: DataInterface) -> Hashable:
    import sys
    if "pyopencl" in sys.modules:
        from pyopencl import MemoryObjectHolder
        from pyopencl.array import Array as CLArray
        try:
            from pyopencl import SVMPointer
        except ImportError:
            SVMPointer = None  # noqa: N806

        if isinstance(ary, CLArray):
            base_data = ary.base_data
            if isinstance(ary.base_data, MemoryObjectHolder):
                ptr = base_data.int_ptr
            elif SVMPointer is not None and isinstance(base_data, SVMPointer):
                ptr = base_data.svm_ptr
            elif base_data is None:
                # pyopencl represents 0-long arrays' base_data as None
                ptr = None
            else:
                raise ValueError("base_data of array not understood")

            return (
                    ptr,
                    ary.offset,
                    ary.shape,
                    ary.strides,
                    ary.dtype,
                    )
    if isinstance(ary, np.ndarray):
        return (
                ary.__array_interface__["data"],
                ary.shape,
                ary.strides,
                ary.dtype,
                )
    else:
        raise NotImplementedError(str(type(ary)))


def deduplicate_data_wrappers(array_or_names: ArrayOrNames) -> ArrayOrNames:
    """For the expression graph given as *array_or_names*, replace all
    :class:`pytato.array.DataWrapper` instances containing identical data
    with a single instance.

    .. note::

        Currently only supports :class:`numpy.ndarray` and
        :class:`pyopencl.array.Array`.

    .. note::

        This function currently uses addresses of memory buffers to detect
        duplicate data, and so it may fail to deduplicate some instances
        of identical-but-separately-stored data. User code must tolerate
        this, but it must *also* tolerate this function doing a more thorough
        job of deduplication.
    """

    data_wrapper_cache: dict[Hashable, DataWrapper] = {}
    data_wrappers_encountered = 0

    def cached_data_wrapper_if_present(ary: ArrayOrNames) -> ArrayOrNames:
        nonlocal data_wrappers_encountered

        if isinstance(ary, DataWrapper):
            data_wrappers_encountered += 1
            cache_key = _get_data_dedup_cache_key(ary.data)

            try:
                return data_wrapper_cache[cache_key]
            except KeyError:
                result = ary
                data_wrapper_cache[cache_key] = result
                return result
        else:
            return ary

    array_or_names = map_and_copy(array_or_names, cached_data_wrapper_if_present)

    if data_wrappers_encountered:
        transform_logger.debug("data wrapper de-duplication: "
                               "%d encountered, %d kept, %d eliminated",
                               data_wrappers_encountered,
                               len(data_wrapper_cache),
                               data_wrappers_encountered - len(data_wrapper_cache))

    return array_or_names

# }}}

# vim: foldmethod=marker<|MERGE_RESOLUTION|>--- conflicted
+++ resolved
@@ -1715,8 +1715,7 @@
     for name, ary in expr.items():
         new_data[name] = materializer(ary.expr).expr
 
-<<<<<<< HEAD
-    res = DictOfNamedArrays(new_data)
+    res = DictOfNamedArrays(new_data, tags=expr.tags)
 
     from pytato import DEBUG_ENABLED
     if DEBUG_ENABLED:
@@ -1725,9 +1724,6 @@
             f"{get_num_nodes(res)} nodes")
 
     return res
-=======
-    return DictOfNamedArrays(new_data, tags=expr.tags)
->>>>>>> e685e4db
 
 # }}}
 
