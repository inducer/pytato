--- conflicted
+++ resolved
@@ -44,11 +44,8 @@
 from pytato.loopy import LoopyCall, LoopyCallResult
 from dataclasses import dataclass
 from pytato.tags import ImplStored
-<<<<<<< HEAD
-=======
 from immutables import Map
 from pymbolic.mapper.optimize import optimize_mapper
->>>>>>> 2d944726
 
 if TYPE_CHECKING:
     from pytato.distributed import DistributedSendRefHolder, DistributedRecv
