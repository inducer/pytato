from __future__ import annotations


__copyright__ = """
Copyright (C) 2020 Matt Wala
Copyright (C) 2020-21 Kaushik Kulkarni
Copyright (C) 2020-21 University of Illinois Board of Trustees
"""

__license__ = """
Permission is hereby granted, free of charge, to any person obtaining a copy
of this software and associated documentation files (the "Software"), to deal
in the Software without restriction, including without limitation the rights
to use, copy, modify, merge, publish, distribute, sublicense, and/or sell
copies of the Software, and to permit persons to whom the Software is
furnished to do so, subject to the following conditions:

The above copyright notice and this permission notice shall be included in
all copies or substantial portions of the Software.

THE SOFTWARE IS PROVIDED "AS IS", WITHOUT WARRANTY OF ANY KIND, EXPRESS OR
IMPLIED, INCLUDING BUT NOT LIMITED TO THE WARRANTIES OF MERCHANTABILITY,
FITNESS FOR A PARTICULAR PURPOSE AND NONINFRINGEMENT. IN NO EVENT SHALL THE
AUTHORS OR COPYRIGHT HOLDERS BE LIABLE FOR ANY CLAIM, DAMAGES OR OTHER
LIABILITY, WHETHER IN AN ACTION OF CONTRACT, TORT OR OTHERWISE, ARISING FROM,
OUT OF OR IN CONNECTION WITH THE SOFTWARE OR THE USE OR OTHER DEALINGS IN
THE SOFTWARE.
"""
<<<<<<< HEAD

import dataclasses
=======
>>>>>>> 1653bc5c
import logging
from collections.abc import Callable, Hashable, Iterable, Mapping
from dataclasses import dataclass
from typing import (
    Any,
    Generic,
    ParamSpec,
    TypeVar,
    cast,
)

import numpy as np
from immutabledict import immutabledict
from typing_extensions import Self

from pymbolic.mapper.optimize import optimize_mapper
from pytools import memoize_method

from pytato.array import (
    AbstractResultWithNamedArrays,
    AdvancedIndexInContiguousAxes,
    AdvancedIndexInNoncontiguousAxes,
    Array,
    AxisPermutation,
    BasicIndex,
    Concatenate,
    DataInterface,
    DataWrapper,
    DictOfNamedArrays,
    Einsum,
    IndexBase,
    IndexLambda,
    IndexRemappingBase,
    InputArgumentBase,
    NamedArray,
    Placeholder,
    Reshape,
    Roll,
    SizeParam,
    Stack,
    _SuppliedAxesAndTagsMixin,
)
from pytato.distributed.nodes import (
    DistributedRecv,
    DistributedSend,
    DistributedSendRefHolder,
)
from pytato.function import Call, FunctionDefinition, NamedCallResult
from pytato.loopy import LoopyCall, LoopyCallResult
from pytato.tags import ImplStored


ArrayOrNames = Array | AbstractResultWithNamedArrays
MappedT = TypeVar("MappedT",
                  Array, AbstractResultWithNamedArrays, ArrayOrNames)
TransformMapperResultT = TypeVar("TransformMapperResultT",  # used in TransformMapper
                            Array, AbstractResultWithNamedArrays, ArrayOrNames)
CachedMapperT = TypeVar("CachedMapperT")  # used in CachedMapper
IndexOrShapeExpr = TypeVar("IndexOrShapeExpr")
R = frozenset[Array]

__doc__ = """
.. autoclass:: Mapper
.. autoclass:: CachedMapper
.. autoclass:: TransformMapper
.. autoclass:: TransformMapperWithExtraArgs
.. autoclass:: CopyMapper
.. autoclass:: CopyMapperWithExtraArgs
.. autoclass:: CombineMapper
.. autoclass:: DependencyMapper
.. autoclass:: InputGatherer
.. autoclass:: SizeParamGatherer
.. autoclass:: SubsetDependencyMapper
.. autoclass:: WalkMapper
.. autoclass:: CachedWalkMapper
.. autoclass:: TopoSortMapper
.. autoclass:: CachedMapAndCopyMapper
.. autofunction:: copy_dict_of_named_arrays
.. autofunction:: get_dependencies
.. autofunction:: map_and_copy
.. autofunction:: materialize_with_mpms
.. autofunction:: deduplicate_data_wrappers
.. automodule:: pytato.transform.lower_to_index_lambda
.. automodule:: pytato.transform.remove_broadcasts_einsum
.. automodule:: pytato.transform.einsum_distributive_law

.. currentmodule:: pytato.transform

Dict representation of DAGs
---------------------------

.. autoclass:: UsersCollector
.. autofunction:: rec_get_user_nodes


Transforming call sites
-----------------------

.. automodule:: pytato.transform.calls

.. currentmodule:: pytato.transform

Internal stuff that is only here because the documentation tool wants it
^^^^^^^^^^^^^^^^^^^^^^^^^^^^^^^^^^^^^^^^^^^^^^^^^^^^^^^^^^^^^^^^^^^^^^^^

.. class:: MappedT

    A type variable representing the input type of a :class:`Mapper`.

.. class:: CombineT

    A type variable representing the type of a :class:`CombineMapper`.

.. class:: ResultT

    A type variable representing the result type of a :class:`Mapper`.

"""

transform_logger = logging.getLogger(__file__)


class UnsupportedArrayError(ValueError):
    pass


# {{{ mapper base class

ResultT = TypeVar("ResultT")
P = ParamSpec("P")


class Mapper(Generic[ResultT, P]):
    """A class that when called with a :class:`pytato.Array` recursively
    iterates over the DAG, calling the *_mapper_method* of each node. Users of
    this class are expected to override the methods of this class or create a
    subclass.

    .. note::

       This class might visit a node multiple times. Use a :class:`CachedMapper`
       if this is not desired.

    .. automethod:: handle_unsupported_array
    .. automethod:: map_foreign
    .. automethod:: rec
    .. automethod:: __call__
    """

    def handle_unsupported_array(self, expr: MappedT,
                                 *args: P.args, **kwargs: P.kwargs) -> ResultT:
        """Mapper method that is invoked for
        :class:`pytato.Array` subclasses for which a mapper
        method does not exist in this mapper.
        """
        raise UnsupportedArrayError(
                f"{type(self).__name__} cannot handle expressions of type {type(expr)}")

    def map_foreign(self, expr: Any, *args: P.args, **kwargs: P.kwargs) -> ResultT:
        """Mapper method that is invoked for an object of class for which a
        mapper method does not exist in this mapper.
        """
        raise ValueError(
                f"{type(self).__name__} encountered invalid foreign object: {expr!r}")

    def rec(self, expr: ArrayOrNames, *args: P.args, **kwargs: P.kwargs) -> ResultT:
        """Call the mapper method of *expr* and return the result."""
        method: Callable[..., Array] | None

        try:
            method = getattr(self, expr._mapper_method)
        except AttributeError:
            if isinstance(expr, Array):
                for cls in type(expr).__mro__[1:]:
                    method_name = getattr(cls, "_mapper_method", None)
                    if method_name:
                        method = getattr(self, method_name, None)
                        if method:
                            break
                else:
                    return self.handle_unsupported_array(expr, *args, **kwargs)
            else:
                return self.map_foreign(expr, *args, **kwargs)

        assert method is not None
        return cast(ResultT, method(expr, *args, **kwargs))

    def __call__(self,
                 expr: ArrayOrNames, *args: P.args, **kwargs: P.kwargs) -> ResultT:
        """Handle the mapping of *expr*."""
        return self.rec(expr, *args, **kwargs)

# }}}


# {{{ CachedMapper

class CachedMapper(Mapper[ResultT, P]):
    """Mapper class that maps each node in the DAG exactly once. This loses some
    information compared to :class:`Mapper` as a node is visited only from
    one of its predecessors.

    .. automethod:: get_cache_key
    """

    def __init__(self) -> None:
        super().__init__()
        self._cache: dict[Hashable, ResultT] = {}

    def get_cache_key(
                self, expr: ArrayOrNames, *args: P.args, **kwargs: P.kwargs
            ) -> Hashable:
        return (expr, *args, tuple(sorted(kwargs.items())))

    def rec(self, expr: ArrayOrNames, *args: P.args, **kwargs: P.kwargs) -> ResultT:
        key = self.get_cache_key(expr, *args, **kwargs)
        try:
            return self._cache[key]
        except KeyError:
            result = super().rec(expr, *args, **kwargs)
            self._cache[key] = result
            return result

# }}}


# {{{ TransformMapper

class TransformMapper(CachedMapper[ArrayOrNames, []]):
    """Base class for mappers that transform :class:`pytato.array.Array`\\ s into
    other :class:`pytato.array.Array`\\ s.

    Enables certain operations that can only be done if the mapping results are also
    arrays (e.g., calling :meth:`~CachedMapper.get_cache_key` on them). Does not
    implement default mapper methods; for that, see :class:`CopyMapper`.

    .. automethod:: clone_for_callee
    """
    def rec_ary(self, expr: Array) -> Array:
        res = self.rec(expr)
        assert isinstance(res, Array)
        return res

    def clone_for_callee(self, function: FunctionDefinition) -> Self:
        """
        Called to clone *self* before starting traversal of a
        :class:`pytato.function.FunctionDefinition`.
        """
        return type(self)()

# }}}


# {{{ TransformMapperWithExtraArgs

class TransformMapperWithExtraArgs(
            CachedMapper[ArrayOrNames, P],
            Mapper[ArrayOrNames, P]
        ):
    """
    Similar to :class:`TransformMapper`, but each mapper method takes extra
    ``*args``, ``**kwargs`` that are propagated along a path by default.

    The logic in :class:`TransformMapper` purposely does not take the extra
    arguments to keep the cost of its each call frame low.

    .. automethod:: clone_for_callee
    """
    def rec_ary(self, expr: Array, *args: P.args, **kwargs: P.kwargs) -> Array:
        res = self.rec(expr, *args, **kwargs)
        assert isinstance(res, Array)
        return res

    def clone_for_callee(self, function: FunctionDefinition) -> Self:
        """
        Called to clone *self* before starting traversal of a
        :class:`pytato.function.FunctionDefinition`.
        """
        return type(self)()

# }}}


# {{{ CopyMapper

class CopyMapper(TransformMapper):
    """Performs a deep copy of a :class:`pytato.array.Array`.
    The typical use of this mapper is to override individual ``map_`` methods
    in subclasses to permit term rewriting on an expression graph.

    .. note::

       This does not copy the data of a :class:`pytato.array.DataWrapper`.
    """
    def rec_idx_or_size_tuple(self, situp: tuple[IndexOrShapeExpr, ...]
                              ) -> tuple[IndexOrShapeExpr, ...]:
        # type-ignore-reason: apparently mypy cannot substitute typevars
        # here.
        return tuple(self.rec(s) if isinstance(s, Array) else s  # type: ignore[misc]
                     for s in situp)

    def map_index_lambda(self, expr: IndexLambda) -> Array:
        bindings: Mapping[str, Array] = immutabledict({
                name: self.rec(subexpr)
                for name, subexpr in sorted(expr.bindings.items())})
        return IndexLambda(expr=expr.expr,
                shape=self.rec_idx_or_size_tuple(expr.shape),
                dtype=expr.dtype,
                bindings=bindings,
                axes=expr.axes,
                var_to_reduction_descr=expr.var_to_reduction_descr,
                tags=expr.tags,
                non_equality_tags=expr.non_equality_tags)

    def map_placeholder(self, expr: Placeholder) -> Array:
        assert expr.name is not None
        return Placeholder(name=expr.name,
                shape=self.rec_idx_or_size_tuple(expr.shape),
                dtype=expr.dtype,
                axes=expr.axes,
                tags=expr.tags,
                non_equality_tags=expr.non_equality_tags)

    def map_stack(self, expr: Stack) -> Array:
        arrays = tuple(self.rec_ary(arr) for arr in expr.arrays)
        return Stack(arrays=arrays, axis=expr.axis, axes=expr.axes, tags=expr.tags,
                non_equality_tags=expr.non_equality_tags)

    def map_concatenate(self, expr: Concatenate) -> Array:
        arrays = tuple(self.rec_ary(arr) for arr in expr.arrays)
        return Concatenate(arrays=arrays, axis=expr.axis,
                           axes=expr.axes, tags=expr.tags,
                           non_equality_tags=expr.non_equality_tags)

    def map_roll(self, expr: Roll) -> Array:
        return Roll(array=self.rec_ary(expr.array),
                shift=expr.shift,
                axis=expr.axis,
                axes=expr.axes,
                tags=expr.tags,
                non_equality_tags=expr.non_equality_tags)

    def map_axis_permutation(self, expr: AxisPermutation) -> Array:
        return AxisPermutation(array=self.rec_ary(expr.array),
                axis_permutation=expr.axis_permutation,
                axes=expr.axes,
                tags=expr.tags,
                non_equality_tags=expr.non_equality_tags)

    def _map_index_base(self, expr: IndexBase) -> Array:
        return type(expr)(self.rec_ary(expr.array),
                          indices=self.rec_idx_or_size_tuple(expr.indices),
                          axes=expr.axes,
                          tags=expr.tags,
                non_equality_tags=expr.non_equality_tags)

    def map_basic_index(self, expr: BasicIndex) -> Array:
        return self._map_index_base(expr)

    def map_contiguous_advanced_index(self,
                                      expr: AdvancedIndexInContiguousAxes
                                      ) -> Array:
        return self._map_index_base(expr)

    def map_non_contiguous_advanced_index(self,
                                          expr: AdvancedIndexInNoncontiguousAxes
                                          ) -> Array:
        return self._map_index_base(expr)

    def map_data_wrapper(self, expr: DataWrapper) -> Array:
        return DataWrapper(
                data=expr.data,
                shape=self.rec_idx_or_size_tuple(expr.shape),
                axes=expr.axes,
                tags=expr.tags,
                non_equality_tags=expr.non_equality_tags)

    def map_size_param(self, expr: SizeParam) -> Array:
        assert expr.name is not None
        return SizeParam(
            name=expr.name,
            axes=expr.axes,
            tags=expr.tags,
            non_equality_tags=expr.non_equality_tags)

    def map_einsum(self, expr: Einsum) -> Array:
        return Einsum(expr.access_descriptors,
                      tuple(self.rec_ary(arg) for arg in expr.args),
                      axes=expr.axes,
                      redn_axis_to_redn_descr=expr.redn_axis_to_redn_descr,
                      tags=expr.tags,
                      non_equality_tags=expr.non_equality_tags)

    def map_named_array(self, expr: NamedArray) -> Array:
        container = self.rec(expr._container)
        assert isinstance(container, AbstractResultWithNamedArrays)
        return type(expr)(container,
                          expr.name,
                          axes=expr.axes,
                          tags=expr.tags,
                          non_equality_tags=expr.non_equality_tags)

    def map_dict_of_named_arrays(self,
            expr: DictOfNamedArrays) -> DictOfNamedArrays:
        return DictOfNamedArrays({key: self.rec_ary(val.expr)
                                  for key, val in expr.items()},
                                 tags=expr.tags
                                 )

    def map_loopy_call(self, expr: LoopyCall) -> LoopyCall:
        bindings: Mapping[Any, Any] = immutabledict(
                    {name: (self.rec(subexpr) if isinstance(subexpr, Array)
                           else subexpr)
                    for name, subexpr in sorted(expr.bindings.items())})

        return LoopyCall(translation_unit=expr.translation_unit,
                         bindings=bindings,
                         entrypoint=expr.entrypoint,
                         tags=expr.tags,
                         )

    def map_loopy_call_result(self, expr: LoopyCallResult) -> Array:
        rec_container = self.rec(expr._container)
        assert isinstance(rec_container, LoopyCall)
        return LoopyCallResult(
                _container=rec_container,
                name=expr.name,
                axes=expr.axes,
                tags=expr.tags,
                non_equality_tags=expr.non_equality_tags)

    def map_reshape(self, expr: Reshape) -> Array:
        return Reshape(self.rec_ary(expr.array),
                       newshape=self.rec_idx_or_size_tuple(expr.newshape),
                       order=expr.order,
                       axes=expr.axes,
                       tags=expr.tags,
                       non_equality_tags=expr.non_equality_tags)

    def map_distributed_send_ref_holder(
            self, expr: DistributedSendRefHolder) -> Array:
        return DistributedSendRefHolder(
                send=DistributedSend(
                    data=self.rec_ary(expr.send.data),
                    dest_rank=expr.send.dest_rank,
                    comm_tag=expr.send.comm_tag),
                passthrough_data=self.rec_ary(expr.passthrough_data),
                )

    def map_distributed_recv(self, expr: DistributedRecv) -> Array:
        return DistributedRecv(
               src_rank=expr.src_rank, comm_tag=expr.comm_tag,
               shape=self.rec_idx_or_size_tuple(expr.shape),
               dtype=expr.dtype, tags=expr.tags, axes=expr.axes,
               non_equality_tags=expr.non_equality_tags)

    @memoize_method
    def map_function_definition(self,
                                expr: FunctionDefinition) -> FunctionDefinition:
        # spawn a new mapper to avoid unsound cache hits, since the namespace of the
        # function's body is different from that of the caller.
        new_mapper = self.clone_for_callee(expr)
        new_returns = {name: new_mapper(ret)
                       for name, ret in expr.returns.items()}
        return dataclasses.replace(expr, returns=immutabledict(new_returns))

    def map_call(self, expr: Call) -> AbstractResultWithNamedArrays:
        return Call(self.map_function_definition(expr.function),
                    immutabledict({name: self.rec(bnd)
                         for name, bnd in expr.bindings.items()}),
                    tags=expr.tags,
                    )

    def map_named_call_result(self, expr: NamedCallResult) -> Array:
        call = self.rec(expr._container)
        assert isinstance(call, Call)
        return call[expr.name]


class CopyMapperWithExtraArgs(TransformMapperWithExtraArgs[P]):
    """
    Similar to :class:`CopyMapper`, but each mapper method takes extra
    ``*args``, ``**kwargs`` that are propagated along a path by default.

    The logic in :class:`CopyMapper` purposely does not take the extra
    arguments to keep the cost of its each call frame low.
    """
    def rec_idx_or_size_tuple(self, situp: tuple[IndexOrShapeExpr, ...],
                              *args: P.args, **kwargs: P.kwargs
                              ) -> tuple[IndexOrShapeExpr, ...]:
        # type-ignore-reason: apparently mypy cannot substitute typevars
        # here.
        return tuple(
            self.rec(s, *args, **kwargs)  # type: ignore[misc]
            if isinstance(s, Array)
            else s
            for s in situp)

    def map_index_lambda(self, expr: IndexLambda,
                         *args: P.args, **kwargs: P.kwargs) -> Array:
        bindings: Mapping[str, Array] = immutabledict({
                name: self.rec(subexpr, *args, **kwargs)
                for name, subexpr in sorted(expr.bindings.items())})
        return IndexLambda(expr=expr.expr,
                           shape=self.rec_idx_or_size_tuple(expr.shape,
                                                            *args, **kwargs),
                           dtype=expr.dtype,
                           bindings=bindings,
                           axes=expr.axes,
                           var_to_reduction_descr=expr.var_to_reduction_descr,
                           tags=expr.tags,
                           non_equality_tags=expr.non_equality_tags)

    def map_placeholder(self,
                        expr: Placeholder, *args: P.args, **kwargs: P.kwargs) -> Array:
        assert expr.name is not None
        return Placeholder(name=expr.name,
                           shape=self.rec_idx_or_size_tuple(expr.shape,
                                                            *args, **kwargs),
                           dtype=expr.dtype,
                           axes=expr.axes,
                           tags=expr.tags,
                           non_equality_tags=expr.non_equality_tags)

    def map_stack(self, expr: Stack, *args: P.args, **kwargs: P.kwargs) -> Array:
        arrays = tuple(self.rec_ary(arr, *args, **kwargs) for arr in expr.arrays)
        return Stack(arrays=arrays, axis=expr.axis, axes=expr.axes, tags=expr.tags,
                     non_equality_tags=expr.non_equality_tags)

    def map_concatenate(self,
                        expr: Concatenate, *args: P.args, **kwargs: P.kwargs) -> Array:
        arrays = tuple(self.rec_ary(arr, *args, **kwargs) for arr in expr.arrays)
        return Concatenate(arrays=arrays, axis=expr.axis,
                           axes=expr.axes, tags=expr.tags,
                           non_equality_tags=expr.non_equality_tags)

    def map_roll(self, expr: Roll, *args: P.args, **kwargs: P.kwargs) -> Array:
        return Roll(array=self.rec_ary(expr.array, *args, **kwargs),
                    shift=expr.shift,
                    axis=expr.axis,
                    axes=expr.axes,
                    tags=expr.tags,
                    non_equality_tags=expr.non_equality_tags)

    def map_axis_permutation(self, expr: AxisPermutation,
                             *args: P.args, **kwargs: P.kwargs) -> Array:
        return AxisPermutation(array=self.rec_ary(expr.array, *args, **kwargs),
                               axis_permutation=expr.axis_permutation,
                               axes=expr.axes,
                               tags=expr.tags,
                               non_equality_tags=expr.non_equality_tags)

    def _map_index_base(self,
                        expr: IndexBase, *args: P.args, **kwargs: P.kwargs) -> Array:
        assert isinstance(expr, _SuppliedAxesAndTagsMixin)
        return type(expr)(self.rec_ary(expr.array, *args, **kwargs),
                          indices=self.rec_idx_or_size_tuple(expr.indices,
                                                             *args, **kwargs),
                          axes=expr.axes,
                          tags=expr.tags,
                          non_equality_tags=expr.non_equality_tags)

    def map_basic_index(self,
                        expr: BasicIndex, *args: P.args, **kwargs: P.kwargs) -> Array:
        return self._map_index_base(expr, *args, **kwargs)

    def map_contiguous_advanced_index(self,
                                      expr: AdvancedIndexInContiguousAxes,
                                      *args: P.args, **kwargs: P.kwargs

                                      ) -> Array:
        return self._map_index_base(expr, *args, **kwargs)

    def map_non_contiguous_advanced_index(self,
                                          expr: AdvancedIndexInNoncontiguousAxes,
                                          *args: P.args, **kwargs: P.kwargs
                                          ) -> Array:
        return self._map_index_base(expr, *args, **kwargs)

    def map_data_wrapper(self, expr: DataWrapper,
                         *args: P.args, **kwargs: P.kwargs) -> Array:
        return DataWrapper(
                data=expr.data,
                shape=self.rec_idx_or_size_tuple(expr.shape, *args, **kwargs),
                axes=expr.axes,
                tags=expr.tags,
                non_equality_tags=expr.non_equality_tags)

    def map_size_param(self,
                       expr: SizeParam, *args: P.args, **kwargs: P.kwargs) -> Array:
        assert expr.name is not None
        return SizeParam(name=expr.name, axes=expr.axes, tags=expr.tags)

    def map_einsum(self, expr: Einsum, *args: P.args, **kwargs: P.kwargs) -> Array:
        return Einsum(expr.access_descriptors,
                      tuple(self.rec_ary(arg, *args, **kwargs) for arg in expr.args),
                      axes=expr.axes,
                      redn_axis_to_redn_descr=expr.redn_axis_to_redn_descr,
                      tags=expr.tags,
                      non_equality_tags=expr.non_equality_tags)

    def map_named_array(self,
                        expr: NamedArray, *args: P.args, **kwargs: P.kwargs) -> Array:
        container = self.rec(expr._container, *args, **kwargs)
        assert isinstance(container, AbstractResultWithNamedArrays)
        return type(expr)(container,
                          expr.name,
                          axes=expr.axes,
                          tags=expr.tags,
                          non_equality_tags=expr.non_equality_tags)

    def map_dict_of_named_arrays(self,
                expr: DictOfNamedArrays, *args: P.args, **kwargs: P.kwargs
            ) -> DictOfNamedArrays:
        return DictOfNamedArrays({key: self.rec_ary(val.expr, *args, **kwargs)
                                  for key, val in expr.items()},
                                 tags=expr.tags,
                                 )

    def map_loopy_call(self, expr: LoopyCall,
                       *args: P.args, **kwargs: P.kwargs) -> LoopyCall:
        bindings: Mapping[Any, Any] = immutabledict(
                    {name: (self.rec(subexpr, *args, **kwargs)
                           if isinstance(subexpr, Array)
                           else subexpr)
                    for name, subexpr in sorted(expr.bindings.items())})

        return LoopyCall(translation_unit=expr.translation_unit,
                         bindings=bindings,
                         entrypoint=expr.entrypoint,
                         tags=expr.tags,
                         )

    def map_loopy_call_result(self, expr: LoopyCallResult,
                              *args: P.args, **kwargs: P.kwargs) -> Array:
        rec_loopy_call = self.rec(expr._container, *args, **kwargs)
        assert isinstance(rec_loopy_call, LoopyCall)
        return LoopyCallResult(
                _container=rec_loopy_call,
                name=expr.name,
                axes=expr.axes,
                tags=expr.tags,
                non_equality_tags=expr.non_equality_tags)

    def map_reshape(self, expr: Reshape,
                    *args: P.args, **kwargs: P.kwargs) -> Array:
        return Reshape(self.rec_ary(expr.array, *args, **kwargs),
                       newshape=self.rec_idx_or_size_tuple(expr.newshape,
                                                           *args, **kwargs),
                       order=expr.order,
                       axes=expr.axes,
                       tags=expr.tags,
                       non_equality_tags=expr.non_equality_tags)

    def map_distributed_send_ref_holder(self, expr: DistributedSendRefHolder,
                                        *args: P.args, **kwargs: P.kwargs) -> Array:
        return DistributedSendRefHolder(
                send=DistributedSend(
                    data=self.rec_ary(expr.send.data, *args, **kwargs),
                    dest_rank=expr.send.dest_rank,
                    comm_tag=expr.send.comm_tag),
                passthrough_data=self.rec_ary(expr.passthrough_data, *args, **kwargs))

    def map_distributed_recv(self, expr: DistributedRecv,
                             *args: P.args, **kwargs: P.kwargs) -> Array:
        return DistributedRecv(
               src_rank=expr.src_rank, comm_tag=expr.comm_tag,
               shape=self.rec_idx_or_size_tuple(expr.shape, *args, **kwargs),
               dtype=expr.dtype, tags=expr.tags, axes=expr.axes,
               non_equality_tags=expr.non_equality_tags)

    def map_function_definition(
                self, expr: FunctionDefinition,
                *args: P.args, **kwargs: P.kwargs
            ) -> FunctionDefinition:
        raise NotImplementedError("Function definitions are purposefully left"
                                  " unimplemented as the default arguments to a new"
                                  " DAG traversal are tricky to guess.")

    def map_call(self, expr: Call,
                 *args: P.args, **kwargs: P.kwargs) -> AbstractResultWithNamedArrays:
        return Call(self.map_function_definition(expr.function, *args, **kwargs),
                    immutabledict({name: self.rec(bnd, *args, **kwargs)
                         for name, bnd in expr.bindings.items()}),
                    tags=expr.tags,
                    )

    def map_named_call_result(self, expr: NamedCallResult,
                              *args: P.args, **kwargs: P.kwargs) -> Array:
        call = self.rec(expr._container, *args, **kwargs)
        assert isinstance(call, Call)
        return call[expr.name]

# }}}


# {{{ CombineMapper

class CombineMapper(Mapper[ResultT, []]):
    """
    Abstract mapper that recursively combines the results of user nodes
    of a given expression.

    .. automethod:: combine
    """
    def __init__(self) -> None:
        super().__init__()
        self.cache: dict[ArrayOrNames, ResultT] = {}

    def rec_idx_or_size_tuple(self, situp: tuple[IndexOrShapeExpr, ...]
                              ) -> tuple[ResultT, ...]:
        return tuple(self.rec(s) for s in situp if isinstance(s, Array))

    def rec(self, expr: ArrayOrNames) -> ResultT:
        if expr in self.cache:
            return self.cache[expr]
        result: ResultT = super().rec(expr)
        self.cache[expr] = result
        return result

    def __call__(self, expr: ArrayOrNames) -> ResultT:
        return self.rec(expr)

    def combine(self, *args: ResultT) -> ResultT:
        """Combine the arguments."""
        raise NotImplementedError

    def map_index_lambda(self, expr: IndexLambda) -> ResultT:
        return self.combine(*(self.rec(bnd)
                              for _, bnd in sorted(expr.bindings.items())),
                            *self.rec_idx_or_size_tuple(expr.shape))

    def map_placeholder(self, expr: Placeholder) -> ResultT:
        return self.combine(*self.rec_idx_or_size_tuple(expr.shape))

    def map_data_wrapper(self, expr: DataWrapper) -> ResultT:
        return self.combine(*self.rec_idx_or_size_tuple(expr.shape))

    def map_stack(self, expr: Stack) -> ResultT:
        return self.combine(*(self.rec(ary)
                              for ary in expr.arrays))

    def map_roll(self, expr: Roll) -> ResultT:
        return self.combine(self.rec(expr.array))

    def map_axis_permutation(self, expr: AxisPermutation) -> ResultT:
        return self.combine(self.rec(expr.array))

    def _map_index_base(self, expr: IndexBase) -> ResultT:
        return self.combine(self.rec(expr.array),
                            *self.rec_idx_or_size_tuple(expr.indices))

    def map_basic_index(self, expr: BasicIndex) -> ResultT:
        return self._map_index_base(expr)

    def map_contiguous_advanced_index(self,
                                      expr: AdvancedIndexInContiguousAxes
                                      ) -> ResultT:
        return self._map_index_base(expr)

    def map_non_contiguous_advanced_index(self,
                                          expr: AdvancedIndexInNoncontiguousAxes
                                          ) -> ResultT:
        return self._map_index_base(expr)

    def map_reshape(self, expr: Reshape) -> ResultT:
        return self.combine(
                self.rec(expr.array),
                *self.rec_idx_or_size_tuple(expr.newshape))

    def map_concatenate(self, expr: Concatenate) -> ResultT:
        return self.combine(*(self.rec(ary)
                              for ary in expr.arrays))

    def map_einsum(self, expr: Einsum) -> ResultT:
        return self.combine(*(self.rec(ary)
                              for ary in expr.args))

    def map_named_array(self, expr: NamedArray) -> ResultT:
        return self.combine(self.rec(expr._container))

    def map_dict_of_named_arrays(self, expr: DictOfNamedArrays) -> ResultT:
        return self.combine(*(self.rec(ary.expr)
                              for ary in expr.values()))

    def map_loopy_call(self, expr: LoopyCall) -> ResultT:
        return self.combine(*(self.rec(ary)
                              for _, ary in sorted(expr.bindings.items())
                              if isinstance(ary, Array)))

    def map_loopy_call_result(self, expr: LoopyCallResult) -> ResultT:
        return self.rec(expr._container)

    def map_distributed_send_ref_holder(
            self, expr: DistributedSendRefHolder) -> ResultT:
        return self.combine(
                self.rec(expr.send.data),
                self.rec(expr.passthrough_data),
                )

    def map_distributed_recv(self, expr: DistributedRecv) -> ResultT:
        return self.combine(*self.rec_idx_or_size_tuple(expr.shape))

    @memoize_method
    def map_function_definition(self, expr: FunctionDefinition) -> ResultT:
        raise NotImplementedError("Combining results from a callee expression"
                                  " is context-dependent. Derived classes"
                                  " must override map_function_definition.")

    def map_call(self, expr: Call) -> ResultT:
        raise NotImplementedError(
            "Mapping calls is context-dependent. Derived classes must override "
            "map_call.")

    def map_named_call_result(self, expr: NamedCallResult) -> ResultT:
        return self.rec(expr._container)

# }}}


# {{{ DependencyMapper

class DependencyMapper(CombineMapper[R]):
    """
    Maps a :class:`pytato.array.Array` to a :class:`frozenset` of
    :class:`pytato.array.Array`'s it depends on.

    .. warning::

       This returns every node in the graph! Consider a custom
       :class:`CombineMapper` or a :class:`SubsetDependencyMapper` instead.
    """

    def combine(self, *args: R) -> R:
        from functools import reduce
        return reduce(lambda a, b: a | b, args, frozenset())

    def map_index_lambda(self, expr: IndexLambda) -> R:
        return self.combine(frozenset([expr]), super().map_index_lambda(expr))

    def map_placeholder(self, expr: Placeholder) -> R:
        return self.combine(frozenset([expr]), super().map_placeholder(expr))

    def map_data_wrapper(self, expr: DataWrapper) -> R:
        return self.combine(frozenset([expr]), super().map_data_wrapper(expr))

    def map_size_param(self, expr: SizeParam) -> R:
        return frozenset([expr])

    def map_stack(self, expr: Stack) -> R:
        return self.combine(frozenset([expr]), super().map_stack(expr))

    def map_roll(self, expr: Roll) -> R:
        return self.combine(frozenset([expr]), super().map_roll(expr))

    def map_axis_permutation(self, expr: AxisPermutation) -> R:
        return self.combine(frozenset([expr]), super().map_axis_permutation(expr))

    def _map_index_base(self, expr: IndexBase) -> R:
        return self.combine(frozenset([expr]), super()._map_index_base(expr))

    def map_reshape(self, expr: Reshape) -> R:
        return self.combine(frozenset([expr]), super().map_reshape(expr))

    def map_concatenate(self, expr: Concatenate) -> R:
        return self.combine(frozenset([expr]), super().map_concatenate(expr))

    def map_einsum(self, expr: Einsum) -> R:
        return self.combine(frozenset([expr]), super().map_einsum(expr))

    def map_named_array(self, expr: NamedArray) -> R:
        return self.combine(frozenset([expr]), super().map_named_array(expr))

    def map_loopy_call_result(self, expr: LoopyCallResult) -> R:
        return self.combine(frozenset([expr]), super().map_loopy_call_result(expr))

    def map_distributed_send_ref_holder(
            self, expr: DistributedSendRefHolder) -> R:
        return self.combine(
                frozenset([expr]), super().map_distributed_send_ref_holder(expr))

    def map_distributed_recv(self, expr: DistributedRecv) -> R:
        return self.combine(frozenset([expr]), super().map_distributed_recv(expr))

    @memoize_method
    def map_function_definition(self, expr: FunctionDefinition) -> R:
        # do not include arrays from the function's body as it would involve
        # putting arrays from different namespaces into the same collection.
        return frozenset()

    def map_call(self, expr: Call) -> R:
        return self.combine(self.map_function_definition(expr.function),
                            *[self.rec(bnd) for bnd in expr.bindings.values()])

    def map_named_call_result(self, expr: NamedCallResult) -> R:
        return self.rec(expr._container)

# }}}


# {{{ SubsetDependencyMapper

class SubsetDependencyMapper(DependencyMapper):
    """
    Mapper to combine the dependencies of an expression that are a subset of
    *universe*.
    """
    def __init__(self, universe: frozenset[Array]):
        self.universe = universe
        super().__init__()

    def combine(self, *args: frozenset[Array]) -> frozenset[Array]:
        from functools import reduce
        return reduce(lambda acc, arg: acc | (arg & self.universe),
                      args,
                      frozenset())

# }}}


# {{{ InputGatherer

class InputGatherer(CombineMapper[frozenset[InputArgumentBase]]):
    """
    Mapper to combine all instances of :class:`pytato.array.InputArgumentBase` that
    an array expression depends on.
    """
    def combine(self, *args: frozenset[InputArgumentBase]
                ) -> frozenset[InputArgumentBase]:
        from functools import reduce
        return reduce(lambda a, b: a | b, args, frozenset())

    def map_placeholder(self, expr: Placeholder) -> frozenset[InputArgumentBase]:
        return self.combine(frozenset([expr]), super().map_placeholder(expr))

    def map_data_wrapper(self, expr: DataWrapper) -> frozenset[InputArgumentBase]:
        return self.combine(frozenset([expr]), super().map_data_wrapper(expr))

    def map_size_param(self, expr: SizeParam) -> frozenset[SizeParam]:
        return frozenset([expr])

    @memoize_method
    def map_function_definition(self, expr: FunctionDefinition
                                ) -> frozenset[InputArgumentBase]:
        # get rid of placeholders local to the function.
        new_mapper = InputGatherer()
        all_callee_inputs = new_mapper.combine(*[new_mapper(ret)
                                                 for ret in expr.returns.values()])
        result: set[InputArgumentBase] = set()
        for inp in all_callee_inputs:
            if isinstance(inp, Placeholder):
                if inp.name in expr.parameters:
                    # drop, reference to argument
                    pass
                else:
                    raise ValueError("function definition refers to non-argument "
                                     f"placeholder named '{inp.name}'")
            else:
                result.add(inp)

        return frozenset(result)

    def map_call(self, expr: Call) -> frozenset[InputArgumentBase]:
        return self.combine(self.map_function_definition(expr.function),
            *[
                self.rec(bnd)
                for name, bnd in sorted(expr.bindings.items())])

# }}}


# {{{ SizeParamGatherer

class SizeParamGatherer(CombineMapper[frozenset[SizeParam]]):
    """
    Mapper to combine all instances of :class:`pytato.array.SizeParam` that
    an array expression depends on.
    """
    def combine(self, *args: frozenset[SizeParam]
                ) -> frozenset[SizeParam]:
        from functools import reduce
        return reduce(lambda a, b: a | b, args, frozenset())

    def map_size_param(self, expr: SizeParam) -> frozenset[SizeParam]:
        return frozenset([expr])

    @memoize_method
    def map_function_definition(self, expr: FunctionDefinition
                                ) -> frozenset[SizeParam]:
        return self.combine(*[self.rec(ret)
                              for ret in expr.returns.values()])

    def map_call(self, expr: Call) -> frozenset[SizeParam]:
        return self.combine(self.map_function_definition(expr.function),
            *[
                self.rec(bnd)
                for name, bnd in sorted(expr.bindings.items())])

# }}}


# {{{ WalkMapper

class WalkMapper(Mapper[None, P]):
    """
    A mapper that walks over all the arrays in a :class:`pytato.Array`.

    Users may override the specific mapper methods in a derived class or
    override :meth:`WalkMapper.visit` and :meth:`WalkMapper.post_visit`.

    .. automethod:: visit
    .. automethod:: post_visit
    """

    def clone_for_callee(
            self, function: FunctionDefinition) -> Self:
        return type(self)()

    def visit(self, expr: Any, *args: P.args, **kwargs: P.kwargs) -> bool:
        """
        If this method returns *True*, *expr* is traversed during the walk.
        If this method returns *False*, *expr* is not traversed as a part of
        the walk.
        """
        return True

    def post_visit(self, expr: Any, *args: P.args, **kwargs: P.kwargs) -> None:
        """
        Callback after *expr* has been traversed.
        """
        pass

    def rec_idx_or_size_tuple(self, situp: tuple[IndexOrShapeExpr, ...],
                              *args: P.args, **kwargs: P.kwargs) -> None:
        for comp in situp:
            if isinstance(comp, Array):
                self.rec(comp, *args, **kwargs)

    def map_index_lambda(self,
                         expr: IndexLambda, *args: P.args, **kwargs: P.kwargs) -> None:
        if not self.visit(expr, *args, **kwargs):
            return

        for _, child in sorted(expr.bindings.items()):
            self.rec(child, *args, **kwargs)

        self.rec_idx_or_size_tuple(expr.shape, *args, **kwargs)

        self.post_visit(expr, *args, **kwargs)

    def map_placeholder(self,
                        expr: Placeholder, *args: P.args, **kwargs: P.kwargs) -> None:
        if not self.visit(expr, *args, **kwargs):
            return

        self.rec_idx_or_size_tuple(expr.shape, *args, **kwargs)

        self.post_visit(expr, *args, **kwargs)

    map_data_wrapper = map_placeholder
    map_size_param = map_placeholder

    def _map_index_remapping_base(self, expr: IndexRemappingBase,
                                  *args: P.args, **kwargs: P.kwargs) -> None:
        if not self.visit(expr, *args, **kwargs):
            return

        self.rec(expr.array, *args, **kwargs)
        self.post_visit(expr, *args, **kwargs)

    map_roll = _map_index_remapping_base
    map_axis_permutation = _map_index_remapping_base
    map_reshape = _map_index_remapping_base

    def _map_index_base(self,
                        expr: IndexBase, *args: P.args, **kwargs: P.kwargs) -> None:
        if not self.visit(expr, *args, **kwargs):
            return

        self.rec(expr.array, *args, **kwargs)

        self.rec_idx_or_size_tuple(expr.indices, *args, **kwargs)

        self.post_visit(expr, *args, **kwargs)

    def map_basic_index(self,
                        expr: BasicIndex, *args: P.args, **kwargs: P.kwargs) -> None:
        return self._map_index_base(expr, *args, **kwargs)

    def map_contiguous_advanced_index(self,
                                      expr: AdvancedIndexInContiguousAxes,
                                      *args: P.args, **kwargs: P.kwargs) -> None:
        return self._map_index_base(expr, *args, **kwargs)

    def map_non_contiguous_advanced_index(self,
                                          expr: AdvancedIndexInNoncontiguousAxes,
                                          *args: P.args, **kwargs: P.kwargs) -> None:
        return self._map_index_base(expr, *args, **kwargs)

    def map_stack(self, expr: Stack, *args: P.args, **kwargs: P.kwargs) -> None:
        if not self.visit(expr, *args, **kwargs):
            return

        for child in expr.arrays:
            self.rec(child, *args, **kwargs)

        self.post_visit(expr, *args, **kwargs)

    def map_concatenate(self,
                        expr: Concatenate, *args: P.args, **kwargs: P.kwargs) -> None:
        if not self.visit(expr, *args, **kwargs):
            return

        for child in expr.arrays:
            self.rec(child, *args, **kwargs)

        self.post_visit(expr, *args, **kwargs)

    def map_einsum(self, expr: Einsum, *args: P.args, **kwargs: P.kwargs) -> None:
        if not self.visit(expr, *args, **kwargs):
            return

        for child in expr.args:
            self.rec(child, *args, **kwargs)

        self.post_visit(expr, *args, **kwargs)

    def map_dict_of_named_arrays(self, expr: DictOfNamedArrays,
                                 *args: P.args, **kwargs: P.kwargs) -> None:
        if not self.visit(expr, *args, **kwargs):
            return

        for child in expr._data.values():
            self.rec(child, *args, **kwargs)

        self.post_visit(expr, *args, **kwargs)

    def map_distributed_send_ref_holder(
            self, expr: DistributedSendRefHolder,
            *args: P.args, **kwargs: P.kwargs) -> None:
        if not self.visit(expr, *args, **kwargs):
            return

        self.rec(expr.send.data, *args, **kwargs)
        self.rec(expr.passthrough_data, *args, **kwargs)

        self.post_visit(expr, *args, **kwargs)

    def map_distributed_recv(self, expr: DistributedRecv,
                             *args: P.args, **kwargs: P.kwargs) -> None:
        if not self.visit(expr, *args, **kwargs):
            return

        self.rec_idx_or_size_tuple(expr.shape, *args, **kwargs)

        self.post_visit(expr, *args, **kwargs)

    def map_named_array(self,
                        expr: NamedArray, *args: P.args, **kwargs: P.kwargs) -> None:
        if not self.visit(expr, *args, **kwargs):
            return

        self.rec(expr._container, *args, **kwargs)

        self.post_visit(expr, *args, **kwargs)

    def map_loopy_call(self,
                       expr: LoopyCall, *args: P.args, **kwargs: P.kwargs) -> None:
        if not self.visit(expr, *args, **kwargs):
            return

        for _, child in sorted(expr.bindings.items()):
            if isinstance(child, Array):
                self.rec(child, *args, **kwargs)

        self.post_visit(expr, *args, **kwargs)

    def map_function_definition(self, expr: FunctionDefinition,
                                *args: P.args, **kwargs: P.kwargs) -> None:
        if not self.visit(expr, *args, **kwargs):
            return

        new_mapper = self.clone_for_callee(expr)
        for subexpr in expr.returns.values():
            new_mapper(subexpr, *args, **kwargs)

        self.post_visit(expr, *args, **kwargs)

    def map_call(self, expr: Call, *args: P.args, **kwargs: P.kwargs) -> None:
        if not self.visit(expr, *args, **kwargs):
            return

        self.map_function_definition(expr.function, *args, **kwargs)
        for bnd in expr.bindings.values():
            self.rec(bnd, *args, **kwargs)

        self.post_visit(expr, *args, **kwargs)

    def map_named_call_result(self, expr: NamedCallResult,
                              *args: P.args, **kwargs: P.kwargs) -> None:
        if not self.visit(expr, *args, **kwargs):
            return

        self.rec(expr._container, *args, **kwargs)

        self.post_visit(expr, *args, **kwargs)

# }}}


# {{{ CachedWalkMapper

class CachedWalkMapper(WalkMapper[P]):
    """
    WalkMapper that visits each node in the DAG exactly once. This loses some
    information compared to :class:`WalkMapper` as a node is visited only from
    one of its predecessors.
    """

    def __init__(self) -> None:
        super().__init__()
        self._visited_nodes: set[Any] = set()

    def get_cache_key(self, expr: ArrayOrNames, *args: Any, **kwargs: Any) -> Any:
        raise NotImplementedError

    def rec(self, expr: ArrayOrNames, *args: Any, **kwargs: Any
            ) -> None:
        cache_key = self.get_cache_key(expr, *args, **kwargs)
        if cache_key in self._visited_nodes:
            return

        super().rec(expr, *args, **kwargs)
        self._visited_nodes.add(cache_key)

    def clone_for_callee(self, function: FunctionDefinition) -> Self:
        return type(self)()

# }}}


# {{{ TopoSortMapper

@optimize_mapper(drop_args=True, drop_kwargs=True, inline_get_cache_key=True)
class TopoSortMapper(CachedWalkMapper[[]]):
    """A mapper that creates a list of nodes in topological order.

    :members: topological_order

    .. note::

        Does not consider the nodes inside  a
        :class:`~pytato.function.FunctionDefinition`.
    """

    def __init__(self) -> None:
        super().__init__()
        self.topological_order: list[Array] = []

    def get_cache_key(self, expr: ArrayOrNames) -> int:
        return id(expr)

    def post_visit(self, expr: Any) -> None:
        self.topological_order.append(expr)

    @memoize_method
    def map_function_definition(self, expr: FunctionDefinition) -> None:
        # do nothing as it includes arrays from a different namespace.
        return

# }}}


# {{{ MapAndCopyMapper

class CachedMapAndCopyMapper(CopyMapper):
    """
    Mapper that applies *map_fn* to each node and copies it. Results of
    traversals are memoized i.e. each node is mapped via *map_fn* exactly once.
    """

    def __init__(self, map_fn: Callable[[ArrayOrNames], ArrayOrNames]) -> None:
        super().__init__()
        self.map_fn: Callable[[ArrayOrNames], ArrayOrNames] = map_fn

    def clone_for_callee(
            self, function: FunctionDefinition) -> Self:
        return type(self)(self.map_fn)

    def rec(self, expr: ArrayOrNames) -> ArrayOrNames:
        if expr in self._cache:
            return self._cache[expr]

        result = super().rec(self.map_fn(expr))
        self._cache[expr] = result
        return result

# }}}


# {{{ MPMS materializer

@dataclass(frozen=True, eq=True)
class MPMSMaterializerAccumulator:
    """This class serves as the return value of :class:`MPMSMaterializer`. It
    contains the set of materialized predecessors and the rewritten expression
    (i.e. the expression with tags for materialization applied).
    """
    materialized_predecessors: frozenset[Array]
    expr: Array


def _materialize_if_mpms(expr: Array,
                         nsuccessors: int,
                         predecessors: Iterable[MPMSMaterializerAccumulator]
                         ) -> MPMSMaterializerAccumulator:
    """
    Returns an instance of :class:`MPMSMaterializerAccumulator`, that
    materializes *expr* if it has more than 1 successor and more than 1
    materialized predecessor.
    """
    from functools import reduce

    materialized_predecessors: frozenset[Array] = reduce(
                                                    frozenset.union,
                                                    (pred.materialized_predecessors
                                                     for pred in predecessors),
                                                    frozenset())
    if nsuccessors > 1 and len(materialized_predecessors) > 1:
        new_expr = expr.tagged(ImplStored())
        return MPMSMaterializerAccumulator(frozenset([new_expr]), new_expr)
    else:
        return MPMSMaterializerAccumulator(materialized_predecessors, expr)


class MPMSMaterializer(Mapper[MPMSMaterializerAccumulator, []]):
    """
    See :func:`materialize_with_mpms` for an explanation.

    .. attribute:: nsuccessors

        A mapping from a node in the expression graph (i.e. an
        :class:`~pytato.Array`) to its number of successors.
    """
    def __init__(self, nsuccessors: Mapping[Array, int]):
        super().__init__()
        self.nsuccessors = nsuccessors
        self.cache: dict[ArrayOrNames, MPMSMaterializerAccumulator] = {}

    def rec(self, expr: ArrayOrNames) -> MPMSMaterializerAccumulator:
        if expr in self.cache:
            return self.cache[expr]
        result: MPMSMaterializerAccumulator = super().rec(expr)
        self.cache[expr] = result
        return result

    def _map_input_base(self, expr: InputArgumentBase
                        ) -> MPMSMaterializerAccumulator:
        return MPMSMaterializerAccumulator(frozenset([expr]), expr)

    map_placeholder = _map_input_base
    map_data_wrapper = _map_input_base
    map_size_param = _map_input_base

    def map_named_array(self, expr: NamedArray) -> MPMSMaterializerAccumulator:
        raise NotImplementedError("only LoopyCallResult named array"
                                  " supported for now.")

    def map_index_lambda(self, expr: IndexLambda) -> MPMSMaterializerAccumulator:
        children_rec = {bnd_name: self.rec(bnd)
                        for bnd_name, bnd in sorted(expr.bindings.items())}

        new_expr = IndexLambda(expr=expr.expr,
                               shape=expr.shape,
                               dtype=expr.dtype,
                               bindings=immutabledict({bnd_name: bnd.expr
                                for bnd_name, bnd in sorted(children_rec.items())}),
                               axes=expr.axes,
                               var_to_reduction_descr=expr.var_to_reduction_descr,
                               tags=expr.tags,
                               non_equality_tags=expr.non_equality_tags)
        return _materialize_if_mpms(new_expr, self.nsuccessors[expr],
                                    children_rec.values())

    def map_stack(self, expr: Stack) -> MPMSMaterializerAccumulator:
        rec_arrays = [self.rec(ary) for ary in expr.arrays]
        new_expr = Stack(tuple(ary.expr for ary in rec_arrays),
                         expr.axis, axes=expr.axes, tags=expr.tags,
                         non_equality_tags=expr.non_equality_tags)

        return _materialize_if_mpms(new_expr,
                                    self.nsuccessors[expr],
                                    rec_arrays)

    def map_concatenate(self, expr: Concatenate) -> MPMSMaterializerAccumulator:
        rec_arrays = [self.rec(ary) for ary in expr.arrays]
        new_expr = Concatenate(tuple(ary.expr for ary in rec_arrays),
                               expr.axis,
                               axes=expr.axes,
                               tags=expr.tags,
                               non_equality_tags=expr.non_equality_tags)
        return _materialize_if_mpms(new_expr,
                                    self.nsuccessors[expr],
                                    rec_arrays)

    def map_roll(self, expr: Roll) -> MPMSMaterializerAccumulator:
        rec_array = self.rec(expr.array)
        new_expr = Roll(rec_array.expr, expr.shift, expr.axis, axes=expr.axes,
                        tags=expr.tags,
                        non_equality_tags=expr.non_equality_tags)
        return _materialize_if_mpms(new_expr, self.nsuccessors[expr],
                                    (rec_array,))

    def map_axis_permutation(self, expr: AxisPermutation
                             ) -> MPMSMaterializerAccumulator:
        rec_array = self.rec(expr.array)
        new_expr = AxisPermutation(rec_array.expr, expr.axis_permutation,
                                   axes=expr.axes, tags=expr.tags,
                                   non_equality_tags=expr.non_equality_tags)
        return _materialize_if_mpms(new_expr,
                                    self.nsuccessors[expr],
                                    (rec_array,))

    def _map_index_base(self, expr: IndexBase) -> MPMSMaterializerAccumulator:
        rec_array = self.rec(expr.array)
        rec_indices = {i: self.rec(idx)
                       for i, idx in enumerate(expr.indices)
                       if isinstance(idx, Array)}

        new_expr = type(expr)(rec_array.expr,
                              tuple(rec_indices[i].expr
                                    if i in rec_indices
                                    else expr.indices[i]
                                    for i in range(
                                        len(expr.indices))),
                              axes=expr.axes,
                              tags=expr.tags,
                              non_equality_tags=expr.non_equality_tags)

        return _materialize_if_mpms(new_expr,
                                    self.nsuccessors[expr],
                                    (rec_array, *tuple(rec_indices.values()))
                                    )

    map_basic_index = _map_index_base
    map_contiguous_advanced_index = _map_index_base
    map_non_contiguous_advanced_index = _map_index_base

    def map_reshape(self, expr: Reshape) -> MPMSMaterializerAccumulator:
        rec_array = self.rec(expr.array)
        new_expr = Reshape(rec_array.expr, expr.newshape,
                           expr.order, axes=expr.axes, tags=expr.tags,
                           non_equality_tags=expr.non_equality_tags)

        return _materialize_if_mpms(new_expr,
                                    self.nsuccessors[expr],
                                    (rec_array,))

    def map_einsum(self, expr: Einsum) -> MPMSMaterializerAccumulator:
        rec_arrays = [self.rec(ary) for ary in expr.args]
        new_expr = Einsum(expr.access_descriptors,
                          tuple(ary.expr for ary in rec_arrays),
                          expr.redn_axis_to_redn_descr,
                          axes=expr.axes,
                          tags=expr.tags,
                          non_equality_tags=expr.non_equality_tags)

        return _materialize_if_mpms(new_expr,
                                    self.nsuccessors[expr],
                                    rec_arrays)

    def map_dict_of_named_arrays(self, expr: DictOfNamedArrays
                                 ) -> MPMSMaterializerAccumulator:
        raise NotImplementedError

    def map_loopy_call_result(self, expr: NamedArray) -> MPMSMaterializerAccumulator:
        # loopy call result is always materialized
        return MPMSMaterializerAccumulator(frozenset([expr]), expr)

    def map_distributed_send_ref_holder(self,
                                        expr: DistributedSendRefHolder
                                        ) -> MPMSMaterializerAccumulator:
        rec_passthrough = self.rec(expr.passthrough_data)
        rec_send_data = self.rec(expr.send.data)
        new_expr = DistributedSendRefHolder(
            send=DistributedSend(rec_send_data.expr,
                                 dest_rank=expr.send.dest_rank,
                                 comm_tag=expr.send.comm_tag,
                                 tags=expr.send.tags),
            passthrough_data=rec_passthrough.expr,
            )
        return MPMSMaterializerAccumulator(
            rec_passthrough.materialized_predecessors, new_expr)

    def map_distributed_recv(self, expr: DistributedRecv
                             ) -> MPMSMaterializerAccumulator:
        return MPMSMaterializerAccumulator(frozenset([expr]), expr)

    def map_named_call_result(self, expr: NamedCallResult
                              ) -> MPMSMaterializerAccumulator:
        raise NotImplementedError("MPMSMaterializer does not support functions.")

# }}}


# {{{ mapper frontends

def copy_dict_of_named_arrays(source_dict: DictOfNamedArrays,
        copy_mapper: CopyMapper) -> DictOfNamedArrays:
    """Copy the elements of a :class:`~pytato.DictOfNamedArrays` into a
    :class:`~pytato.DictOfNamedArrays`.

    :param source_dict: The :class:`~pytato.DictOfNamedArrays` to copy
    :param copy_mapper: A mapper that performs copies different array types
    :returns: A new :class:`~pytato.DictOfNamedArrays` containing copies of the
        items in *source_dict*
    """
    if not source_dict:
        data = {}
    else:
        data = {name: copy_mapper.rec_ary(val.expr)
                for name, val in sorted(source_dict.items())}

    return DictOfNamedArrays(data, tags=source_dict.tags)


def get_dependencies(expr: DictOfNamedArrays) -> dict[str, frozenset[Array]]:
    """Returns the dependencies of each named array in *expr*.
    """
    dep_mapper = DependencyMapper()

    return {name: dep_mapper(val.expr) for name, val in expr.items()}


def map_and_copy(expr: MappedT,
                 map_fn: Callable[[ArrayOrNames], ArrayOrNames]
                 ) -> MappedT:
    """
    Returns a copy of *expr* with every array expression reachable from *expr*
    mapped via *map_fn*.

    .. note::

        Uses :class:`CachedMapAndCopyMapper` under the hood and because of its
        caching nature each node is mapped exactly once.
    """
    return cast(MappedT, CachedMapAndCopyMapper(map_fn)(expr))


def materialize_with_mpms(expr: DictOfNamedArrays) -> DictOfNamedArrays:
    r"""
    Materialize nodes in *expr* with MPMS materialization strategy.
    MPMS stands for Multiple-Predecessors, Multiple-Successors.

    .. note::

        - MPMS materialization strategy is a greedy materialization algorithm in
          which any node with more than 1 materialized predecessor and more than
          1 successor is materialized.
        - Materializing here corresponds to tagging a node with
          :class:`~pytato.tags.ImplStored`.
        - Does not attempt to materialize sub-expressions in
          :attr:`pytato.Array.shape`.

    .. warning::

        This is a greedy materialization algorithm and thereby this algorithm
        might be too eager to materialize. Consider the graph below:

        ::

                           I1          I2
                            \         /
                             \       /
                              \     /
                               🡦   🡧
                                 T
                                / \
                               /   \
                              /     \
                             🡧       🡦
                            O1        O2

        where, 'I1', 'I2' correspond to instances of
        :class:`pytato.array.InputArgumentBase`, and, 'O1' and 'O2' are the outputs
        required to be evaluated in the computation graph. MPMS materialization
        algorithm will materialize the intermediate node 'T' as it has 2
        predecessors and 2 successors. However, the total number of memory
        accesses after applying MPMS goes up as shown by the table below.

        ======  ========  =======
        ..        Before    After
        ======  ========  =======
        Reads          4        4
        Writes         2        3
        Total          6        7
        ======  ========  =======

    """
    from pytato.analysis import get_nusers
    materializer = MPMSMaterializer(get_nusers(expr))
    new_data = {}
    for name, ary in expr.items():
        new_data[name] = materializer(ary.expr).expr

    return DictOfNamedArrays(new_data, tags=expr.tags)

# }}}


# {{{ UsersCollector

class UsersCollector(CachedMapper[None, []]):
    """
    Maps a graph to a dictionary representation mapping a node to its users,
    i.e. all the nodes using its value.

    .. attribute:: node_to_users

       Mapping of each node in the graph to its users.

    .. automethod:: __init__
    """

    def __init__(self) -> None:
        super().__init__()
        self.node_to_users: dict[ArrayOrNames,
                set[DistributedSend | ArrayOrNames]] = {}

    def __call__(self, expr: ArrayOrNames) -> None:
        # Root node has no predecessor
        self.node_to_users[expr] = set()
        self.rec(expr)

    def rec_idx_or_size_tuple(
            self, expr: Array, situp: tuple[IndexOrShapeExpr, ...]
            ) -> None:
        for dim in situp:
            if isinstance(dim, Array):
                self.node_to_users.setdefault(dim, set()).add(expr)
                self.rec(dim)

    def map_dict_of_named_arrays(self, expr: DictOfNamedArrays) -> None:
        for child in expr._data.values():
            self.node_to_users.setdefault(child, set()).add(expr)
            self.rec(child)

    def map_named_array(self, expr: NamedArray) -> None:
        self.node_to_users.setdefault(expr._container, set()).add(expr)
        self.rec(expr._container)

    def map_einsum(self, expr: Einsum) -> None:
        for arg in expr.args:
            self.node_to_users.setdefault(arg, set()).add(expr)
            self.rec(arg)

        self.rec_idx_or_size_tuple(expr, expr.shape)

    def map_reshape(self, expr: Reshape) -> None:
        self.rec_idx_or_size_tuple(expr, expr.shape)

        self.node_to_users.setdefault(expr.array, set()).add(expr)
        self.rec(expr.array)

    def map_placeholder(self, expr: Placeholder) -> None:
        self.rec_idx_or_size_tuple(expr, expr.shape)

    def map_concatenate(self, expr: Concatenate) -> None:
        for ary in expr.arrays:
            self.node_to_users.setdefault(ary, set()).add(expr)
            self.rec(ary)

    def map_stack(self, expr: Stack) -> None:
        for ary in expr.arrays:
            self.node_to_users.setdefault(ary, set()).add(expr)
            self.rec(ary)

    def map_roll(self, expr: Roll) -> None:
        self.node_to_users.setdefault(expr.array, set()).add(expr)
        self.rec(expr.array)

    def map_size_param(self, expr: SizeParam) -> None:
        self.rec_idx_or_size_tuple(expr, expr.shape)

    def map_axis_permutation(self, expr: AxisPermutation) -> None:
        self.node_to_users.setdefault(expr.array, set()).add(expr)
        self.rec(expr.array)

    def map_data_wrapper(self, expr: DataWrapper) -> None:
        self.rec_idx_or_size_tuple(expr, expr.shape)

    def map_index_lambda(self, expr: IndexLambda) -> None:
        for child in expr.bindings.values():
            self.node_to_users.setdefault(child, set()).add(expr)
            self.rec(child)

        self.rec_idx_or_size_tuple(expr, expr.shape)

    def _map_index_base(self, expr: IndexBase) -> None:
        self.node_to_users.setdefault(expr.array, set()).add(expr)
        self.rec(expr.array)

        for idx in expr.indices:
            if isinstance(idx, Array):
                self.node_to_users.setdefault(idx, set()).add(expr)
                self.rec(idx)

    def map_basic_index(self, expr: BasicIndex) -> None:
        self._map_index_base(expr)

    def map_contiguous_advanced_index(self,
                                      expr: AdvancedIndexInContiguousAxes
                                      ) -> None:
        self._map_index_base(expr)

    def map_non_contiguous_advanced_index(self,
                                          expr: AdvancedIndexInNoncontiguousAxes
                                          ) -> None:
        self._map_index_base(expr)

    def map_loopy_call(self, expr: LoopyCall) -> None:
        for _, child in sorted(expr.bindings.items()):
            if isinstance(child, Array):
                self.node_to_users.setdefault(child, set()).add(expr)
                self.rec(child)

    def map_distributed_send_ref_holder(
            self, expr: DistributedSendRefHolder) -> None:
        self.node_to_users.setdefault(expr.passthrough_data, set()).add(expr)
        self.rec(expr.passthrough_data)
        self.node_to_users.setdefault(expr.send.data, set()).add(expr.send)
        self.rec(expr.send.data)

    def map_distributed_recv(self, expr: DistributedRecv) -> None:
        self.rec_idx_or_size_tuple(expr, expr.shape)

    @memoize_method
    def map_function_definition(self, expr: FunctionDefinition) -> None:
        raise AssertionError("Control shouldn't reach at this point."
                             " Instantiate another UsersCollector to"
                             " traverse the callee function.")

    def map_call(self, expr: Call) -> None:
        for bnd in expr.bindings.values():
            self.rec(bnd)

    def map_named_call_result(self, expr: NamedCallResult) -> None:
        assert isinstance(expr._container, Call)
        for bnd in expr._container.bindings.values():
            self.node_to_users.setdefault(bnd, set()).add(expr)

        self.rec(expr._container)


def get_users(expr: ArrayOrNames) -> dict[ArrayOrNames,
                                          set[ArrayOrNames]]:
    """
    Returns a mapping from node in *expr* to its direct users.
    """
    user_collector = UsersCollector()
    user_collector(expr)
    return user_collector.node_to_users  # type: ignore[return-value]

# }}}


# {{{ operations on graphs in dict form

def _recursively_get_all_users(
        direct_users: Mapping[ArrayOrNames, set[ArrayOrNames]],
        node: ArrayOrNames) -> frozenset[ArrayOrNames]:
    result = set()
    queue = list(direct_users.get(node, set()))
    ids_already_noted_to_visit: set[int] = set()

    while queue:
        current_node = queue[0]
        queue = queue[1:]
        result.add(current_node)
        # visit each user only once.
        users_to_visit = frozenset({user
                                    for user in direct_users.get(current_node, set())
                                    if id(user) not in ids_already_noted_to_visit})

        ids_already_noted_to_visit.update({id(k)
                                           for k in users_to_visit})

        queue.extend(list(users_to_visit))

    return frozenset(result)


def rec_get_user_nodes(expr: ArrayOrNames,
                       node: ArrayOrNames,
                       ) -> frozenset[ArrayOrNames]:
    """
    Returns all direct and indirect users of *node* in *expr*.
    """
    users = get_users(expr)
    return _recursively_get_all_users(users, node)

# }}}


# {{{ deduplicate_data_wrappers

def _get_data_dedup_cache_key(ary: DataInterface) -> Hashable:
    import sys
    if "pyopencl" in sys.modules:
        from pyopencl import MemoryObjectHolder
        from pyopencl.array import Array as CLArray
        try:
            from pyopencl import SVMPointer
        except ImportError:
            SVMPointer = None  # noqa: N806

        if isinstance(ary, CLArray):
            base_data = ary.base_data
            if isinstance(ary.base_data, MemoryObjectHolder):
                ptr = base_data.int_ptr
            elif SVMPointer is not None and isinstance(base_data, SVMPointer):
                ptr = base_data.svm_ptr
            elif base_data is None:
                # pyopencl represents 0-long arrays' base_data as None
                ptr = None
            else:
                raise ValueError("base_data of array not understood")

            return (
                    ptr,
                    ary.offset,
                    ary.shape,
                    ary.strides,
                    ary.dtype,
                    )
    if isinstance(ary, np.ndarray):
        return (
                ary.__array_interface__["data"],
                ary.shape,
                ary.strides,
                ary.dtype,
                )
    else:
        raise NotImplementedError(str(type(ary)))


def deduplicate_data_wrappers(array_or_names: ArrayOrNames) -> ArrayOrNames:
    """For the expression graph given as *array_or_names*, replace all
    :class:`pytato.array.DataWrapper` instances containing identical data
    with a single instance.

    .. note::

        Currently only supports :class:`numpy.ndarray` and
        :class:`pyopencl.array.Array`.

    .. note::

        This function currently uses addresses of memory buffers to detect
        duplicate data, and so it may fail to deduplicate some instances
        of identical-but-separately-stored data. User code must tolerate
        this, but it must *also* tolerate this function doing a more thorough
        job of deduplication.
    """

    data_wrapper_cache: dict[Hashable, DataWrapper] = {}
    data_wrappers_encountered = 0

    def cached_data_wrapper_if_present(ary: ArrayOrNames) -> ArrayOrNames:
        nonlocal data_wrappers_encountered

        if isinstance(ary, DataWrapper):
            data_wrappers_encountered += 1
            cache_key = _get_data_dedup_cache_key(ary.data)

            try:
                return data_wrapper_cache[cache_key]
            except KeyError:
                result = ary
                data_wrapper_cache[cache_key] = result
                return result
        else:
            return ary

    array_or_names = map_and_copy(array_or_names, cached_data_wrapper_if_present)

    if data_wrappers_encountered:
        transform_logger.debug("data wrapper de-duplication: "
                               "%d encountered, %d kept, %d eliminated",
                               data_wrappers_encountered,
                               len(data_wrapper_cache),
                               data_wrappers_encountered - len(data_wrapper_cache))

    return array_or_names

# }}}

# vim: foldmethod=marker<|MERGE_RESOLUTION|>--- conflicted
+++ resolved
@@ -26,14 +26,9 @@
 OUT OF OR IN CONNECTION WITH THE SOFTWARE OR THE USE OR OTHER DEALINGS IN
 THE SOFTWARE.
 """
-<<<<<<< HEAD
-
 import dataclasses
-=======
->>>>>>> 1653bc5c
 import logging
 from collections.abc import Callable, Hashable, Iterable, Mapping
-from dataclasses import dataclass
 from typing import (
     Any,
     Generic,
@@ -1333,7 +1328,7 @@
 
 # {{{ MPMS materializer
 
-@dataclass(frozen=True, eq=True)
+@dataclasses.dataclass(frozen=True, eq=True)
 class MPMSMaterializerAccumulator:
     """This class serves as the return value of :class:`MPMSMaterializer`. It
     contains the set of materialized predecessors and the rewritten expression
