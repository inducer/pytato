from __future__ import annotations


__copyright__ = """
Copyright (C) 2020 Matt Wala
Copyright (C) 2020-21 Kaushik Kulkarni
Copyright (C) 2020-21 University of Illinois Board of Trustees
"""

__license__ = """
Permission is hereby granted, free of charge, to any person obtaining a copy
of this software and associated documentation files (the "Software"), to deal
in the Software without restriction, including without limitation the rights
to use, copy, modify, merge, publish, distribute, sublicense, and/or sell
copies of the Software, and to permit persons to whom the Software is
furnished to do so, subject to the following conditions:

The above copyright notice and this permission notice shall be included in
all copies or substantial portions of the Software.

THE SOFTWARE IS PROVIDED "AS IS", WITHOUT WARRANTY OF ANY KIND, EXPRESS OR
IMPLIED, INCLUDING BUT NOT LIMITED TO THE WARRANTIES OF MERCHANTABILITY,
FITNESS FOR A PARTICULAR PURPOSE AND NONINFRINGEMENT. IN NO EVENT SHALL THE
AUTHORS OR COPYRIGHT HOLDERS BE LIABLE FOR ANY CLAIM, DAMAGES OR OTHER
LIABILITY, WHETHER IN AN ACTION OF CONTRACT, TORT OR OTHERWISE, ARISING FROM,
OUT OF OR IN CONNECTION WITH THE SOFTWARE OR THE USE OR OTHER DEALINGS IN
THE SOFTWARE.
"""

<<<<<<< HEAD
import dataclasses
=======
>>>>>>> 08ca5d90
import logging
from dataclasses import dataclass
from typing import (
    TYPE_CHECKING,
    Any,
    Callable,
    FrozenSet,
    Generic,
    Hashable,
    Iterable,
    Mapping,
    TypeVar,
    Union,
    cast,
)

import attrs
import numpy as np
from immutabledict import immutabledict

from pymbolic.mapper.optimize import optimize_mapper
from pytools import memoize_method

from pytato.array import (
    AbstractResultWithNamedArrays,
    AdvancedIndexInContiguousAxes,
    AdvancedIndexInNoncontiguousAxes,
    Array,
    AxisPermutation,
    BasicIndex,
    Concatenate,
    DataInterface,
    DataWrapper,
    DictOfNamedArrays,
    Einsum,
    IndexBase,
    IndexLambda,
    IndexRemappingBase,
    InputArgumentBase,
    NamedArray,
    Placeholder,
    Reshape,
    Roll,
    SizeParam,
    Stack,
    _SuppliedAxesAndTagsMixin,
)
from pytato.distributed.nodes import (
    DistributedRecv,
    DistributedSend,
    DistributedSendRefHolder,
)
from pytato.function import Call, FunctionDefinition, NamedCallResult
from pytato.loopy import LoopyCall, LoopyCallResult
from pytato.tags import ImplStored


ArrayOrNames = Union[Array, AbstractResultWithNamedArrays]
MappedT = TypeVar("MappedT",
                  Array, AbstractResultWithNamedArrays, ArrayOrNames)
CombineT = TypeVar("CombineT")  # used in CombineMapper
TransformMapperResultT = TypeVar("TransformMapperResultT",  # used in TransformMapper
                            Array, AbstractResultWithNamedArrays, ArrayOrNames)
CachedMapperT = TypeVar("CachedMapperT")  # used in CachedMapper
IndexOrShapeExpr = TypeVar("IndexOrShapeExpr")
R = FrozenSet[Array]
_SelfMapper = TypeVar("_SelfMapper", bound="Mapper")

__doc__ = """
.. currentmodule:: pytato.transform

.. autoclass:: Mapper
.. autoclass:: CachedMapper
.. autoclass:: TransformMapper
.. autoclass:: TransformMapperWithExtraArgs
.. autoclass:: CopyMapper
.. autoclass:: CopyMapperWithExtraArgs
.. autoclass:: CombineMapper
.. autoclass:: DependencyMapper
.. autoclass:: InputGatherer
.. autoclass:: SizeParamGatherer
.. autoclass:: SubsetDependencyMapper
.. autoclass:: WalkMapper
.. autoclass:: CachedWalkMapper
.. autoclass:: TopoSortMapper
.. autoclass:: CachedMapAndCopyMapper
.. autofunction:: copy_dict_of_named_arrays
.. autofunction:: get_dependencies
.. autofunction:: map_and_copy
.. autofunction:: materialize_with_mpms
.. autofunction:: deduplicate_data_wrappers
.. automodule:: pytato.transform.lower_to_index_lambda
.. automodule:: pytato.transform.remove_broadcasts_einsum
.. automodule:: pytato.transform.einsum_distributive_law
.. currentmodule:: pytato.transform

Dict representation of DAGs
---------------------------

.. autoclass:: UsersCollector
.. autofunction:: rec_get_user_nodes


Transforming call sites
-----------------------

.. automodule:: pytato.transform.calls

.. currentmodule:: pytato.transform

Internal stuff that is only here because the documentation tool wants it
^^^^^^^^^^^^^^^^^^^^^^^^^^^^^^^^^^^^^^^^^^^^^^^^^^^^^^^^^^^^^^^^^^^^^^^^

.. class:: MappedT

    A type variable representing the input type of a :class:`Mapper`.

.. class:: CombineT

    A type variable representing the type of a :class:`CombineMapper`.

.. class:: _SelfMapper

    A type variable used to represent the type of a mapper in
    :meth:`TransformMapper.clone_for_callee`.
"""

transform_logger = logging.getLogger(__file__)


class UnsupportedArrayError(ValueError):
    pass


# {{{ mapper base class

class Mapper:
    """A class that when called with a :class:`pytato.Array` recursively
    iterates over the DAG, calling the *_mapper_method* of each node. Users of
    this class are expected to override the methods of this class or create a
    subclass.

    .. note::

       This class might visit a node multiple times. Use a :class:`CachedMapper`
       if this is not desired.

    .. automethod:: handle_unsupported_array
    .. automethod:: map_foreign
    .. automethod:: rec
    .. automethod:: __call__
    """

    def handle_unsupported_array(self, expr: MappedT,
                                 *args: Any, **kwargs: Any) -> Any:
        """Mapper method that is invoked for
        :class:`pytato.Array` subclasses for which a mapper
        method does not exist in this mapper.
        """
        raise UnsupportedArrayError(
                f"{type(self).__name__} cannot handle expressions of type {type(expr)}")

    def map_foreign(self, expr: Any, *args: Any, **kwargs: Any) -> Any:
        """Mapper method that is invoked for an object of class for which a
        mapper method does not exist in this mapper.
        """
        raise ValueError(
                f"{type(self).__name__} encountered invalid foreign object: {expr!r}")

    def rec(self, expr: MappedT, *args: Any, **kwargs: Any) -> Any:
        """Call the mapper method of *expr* and return the result."""
        method: Callable[..., Array] | None

        try:
            method = getattr(self, expr._mapper_method)
        except AttributeError:
            if isinstance(expr, Array):
                for cls in type(expr).__mro__[1:]:
                    method_name = getattr(cls, "_mapper_method", None)
                    if method_name:
                        method = getattr(self, method_name, None)
                        if method:
                            break
                else:
                    return self.handle_unsupported_array(expr, *args, **kwargs)
            else:
                return self.map_foreign(expr, *args, **kwargs)

        assert method is not None
        return method(expr, *args, **kwargs)

    def __call__(self, expr: MappedT, *args: Any, **kwargs: Any) -> Any:
        """Handle the mapping of *expr*."""
        return self.rec(expr, *args, **kwargs)

# }}}


# {{{ CachedMapper

class CachedMapper(Mapper, Generic[CachedMapperT]):
    """Mapper class that maps each node in the DAG exactly once. This loses some
    information compared to :class:`Mapper` as a node is visited only from
    one of its predecessors.

    .. automethod:: get_cache_key
    """

    def __init__(self) -> None:
        super().__init__()
        self._cache: dict[Hashable, CachedMapperT] = {}

    def get_cache_key(self, expr: ArrayOrNames) -> Hashable:
        return expr

    def rec(self, expr: ArrayOrNames) -> CachedMapperT:
        key = self.get_cache_key(expr)
        try:
            return self._cache[key]
        except KeyError:
            result = super().rec(expr)
            self._cache[key] = result
            # type-ignore-reason: Mapper.rec has imprecise func. signature
            return result  # type: ignore[no-any-return]

    if TYPE_CHECKING:
        def __call__(self, expr: ArrayOrNames) -> CachedMapperT:
            return self.rec(expr)

# }}}


# {{{ TransformMapper

class TransformMapper(CachedMapper[ArrayOrNames]):
    """Base class for mappers that transform :class:`pytato.array.Array`\\ s into
    other :class:`pytato.array.Array`\\ s.

    Enables certain operations that can only be done if the mapping results are also
    arrays (e.g., calling :meth:`~CachedMapper.get_cache_key` on them). Does not
    implement default mapper methods; for that, see :class:`CopyMapper`.

    .. automethod:: clone_for_callee
    """
    if TYPE_CHECKING:
        def rec(self, expr: TransformMapperResultT) -> TransformMapperResultT:
            return cast(TransformMapperResultT, super().rec(expr))

        def __call__(self, expr: TransformMapperResultT) -> TransformMapperResultT:
            return self.rec(expr)

    def clone_for_callee(
            self: _SelfMapper, function: FunctionDefinition) -> _SelfMapper:
        """
        Called to clone *self* before starting traversal of a
        :class:`pytato.function.FunctionDefinition`.
        """
        return type(self)()

# }}}


# {{{ TransformMapperWithExtraArgs

class TransformMapperWithExtraArgs(CachedMapper[ArrayOrNames]):
    """
    Similar to :class:`TransformMapper`, but each mapper method takes extra
    ``*args``, ``**kwargs`` that are propagated along a path by default.

    The logic in :class:`TransformMapper` purposely does not take the extra
    arguments to keep the cost of its each call frame low.

    .. automethod:: clone_for_callee
    """
    def __init__(self) -> None:
        super().__init__()
        # type-ignored as '._cache' attribute is not coherent with the base
        # class
        self._cache: dict[tuple[ArrayOrNames,
                                tuple[Any, ...],
                                tuple[tuple[str, Any], ...]
                                ],
                          ArrayOrNames] = {}  # type: ignore[assignment]

    def get_cache_key(self,
                      expr: ArrayOrNames,
                      *args: Any, **kwargs: Any) -> tuple[ArrayOrNames,
                                                          tuple[Any, ...],
                                                          tuple[tuple[str, Any], ...]
                                                          ]:
        return (expr, args, tuple(sorted(kwargs.items())))

    def rec(self,
            expr: TransformMapperResultT,
            *args: Any, **kwargs: Any) -> TransformMapperResultT:
        key = self.get_cache_key(expr, *args, **kwargs)
        try:
            # type-ignore-reason: self._cache has ArrayOrNames as its values
            return self._cache[key]  # type: ignore[return-value]
        except KeyError:
            result = Mapper.rec(self, expr,
                                *args,
                                **kwargs)
            self._cache[key] = result
            # type-ignore-reason: Mapper.rec is imprecise
            return result  # type: ignore[no-any-return]

    def clone_for_callee(
            self: _SelfMapper, function: FunctionDefinition) -> _SelfMapper:
        """
        Called to clone *self* before starting traversal of a
        :class:`pytato.function.FunctionDefinition`.
        """
        return type(self)()

# }}}


# {{{ CopyMapper

class CopyMapper(TransformMapper):
    """Performs a deep copy of a :class:`pytato.array.Array`.
    The typical use of this mapper is to override individual ``map_`` methods
    in subclasses to permit term rewriting on an expression graph.

    .. note::

       This does not copy the data of a :class:`pytato.array.DataWrapper`.
    """
    def rec_idx_or_size_tuple(self, situp: tuple[IndexOrShapeExpr, ...]
                              ) -> tuple[IndexOrShapeExpr, ...]:
        # type-ignore-reason: apparently mypy cannot substitute typevars
        # here.
        return tuple(self.rec(s) if isinstance(s, Array) else s  # type: ignore[misc]
                     for s in situp)

    def map_index_lambda(self, expr: IndexLambda) -> Array:
        bindings: Mapping[str, Array] = immutabledict({
                name: self.rec(subexpr)
                for name, subexpr in sorted(expr.bindings.items())})
        return IndexLambda(expr=expr.expr,
                shape=self.rec_idx_or_size_tuple(expr.shape),
                dtype=expr.dtype,
                bindings=bindings,
                axes=expr.axes,
                var_to_reduction_descr=expr.var_to_reduction_descr,
                tags=expr.tags,
                non_equality_tags=expr.non_equality_tags)

    def map_placeholder(self, expr: Placeholder) -> Array:
        assert expr.name is not None
        return Placeholder(name=expr.name,
                shape=self.rec_idx_or_size_tuple(expr.shape),
                dtype=expr.dtype,
                axes=expr.axes,
                tags=expr.tags,
                non_equality_tags=expr.non_equality_tags)

    def map_stack(self, expr: Stack) -> Array:
        arrays = tuple(self.rec(arr) for arr in expr.arrays)
        return Stack(arrays=arrays, axis=expr.axis, axes=expr.axes, tags=expr.tags,
                non_equality_tags=expr.non_equality_tags)

    def map_concatenate(self, expr: Concatenate) -> Array:
        arrays = tuple(self.rec(arr) for arr in expr.arrays)
        return Concatenate(arrays=arrays, axis=expr.axis,
                           axes=expr.axes, tags=expr.tags,
                           non_equality_tags=expr.non_equality_tags)

    def map_roll(self, expr: Roll) -> Array:
        return Roll(array=self.rec(expr.array),
                shift=expr.shift,
                axis=expr.axis,
                axes=expr.axes,
                tags=expr.tags,
                non_equality_tags=expr.non_equality_tags)

    def map_axis_permutation(self, expr: AxisPermutation) -> Array:
        return AxisPermutation(array=self.rec(expr.array),
                axis_permutation=expr.axis_permutation,
                axes=expr.axes,
                tags=expr.tags,
                non_equality_tags=expr.non_equality_tags)

    def _map_index_base(self, expr: IndexBase) -> Array:
        return type(expr)(self.rec(expr.array),
                          indices=self.rec_idx_or_size_tuple(expr.indices),
                          axes=expr.axes,
                          tags=expr.tags,
                non_equality_tags=expr.non_equality_tags)

    def map_basic_index(self, expr: BasicIndex) -> Array:
        return self._map_index_base(expr)

    def map_contiguous_advanced_index(self,
                                      expr: AdvancedIndexInContiguousAxes
                                      ) -> Array:
        return self._map_index_base(expr)

    def map_non_contiguous_advanced_index(self,
                                          expr: AdvancedIndexInNoncontiguousAxes
                                          ) -> Array:
        return self._map_index_base(expr)

    def map_data_wrapper(self, expr: DataWrapper) -> Array:
        return DataWrapper(
                data=expr.data,
                shape=self.rec_idx_or_size_tuple(expr.shape),
                axes=expr.axes,
                tags=expr.tags,
                non_equality_tags=expr.non_equality_tags)

    def map_size_param(self, expr: SizeParam) -> Array:
        assert expr.name is not None
        return SizeParam(
            name=expr.name,
            axes=expr.axes,
            tags=expr.tags,
            non_equality_tags=expr.non_equality_tags)

    def map_einsum(self, expr: Einsum) -> Array:
        return Einsum(expr.access_descriptors,
                      tuple(self.rec(arg) for arg in expr.args),
                      axes=expr.axes,
                      redn_axis_to_redn_descr=expr.redn_axis_to_redn_descr,
                      tags=expr.tags,
                      non_equality_tags=expr.non_equality_tags)

    def map_named_array(self, expr: NamedArray) -> Array:
        return type(expr)(self.rec(expr._container),
                          expr.name,
                          axes=expr.axes,
                          tags=expr.tags,
                          non_equality_tags=expr.non_equality_tags)

    def map_dict_of_named_arrays(self,
            expr: DictOfNamedArrays) -> DictOfNamedArrays:
        return DictOfNamedArrays({key: self.rec(val.expr)
                                  for key, val in expr.items()},
                                 tags=expr.tags
                                 )

    def map_loopy_call(self, expr: LoopyCall) -> LoopyCall:
        bindings: Mapping[Any, Any] = immutabledict(
                    {name: (self.rec(subexpr) if isinstance(subexpr, Array)
                           else subexpr)
                    for name, subexpr in sorted(expr.bindings.items())})

        return LoopyCall(translation_unit=expr.translation_unit,
                         bindings=bindings,
                         entrypoint=expr.entrypoint,
                         tags=expr.tags,
                         )

    def map_loopy_call_result(self, expr: LoopyCallResult) -> Array:
        rec_container = self.rec(expr._container)
        assert isinstance(rec_container, LoopyCall)
        return LoopyCallResult(
                _container=rec_container,
                name=expr.name,
                axes=expr.axes,
                tags=expr.tags,
                non_equality_tags=expr.non_equality_tags)

    def map_reshape(self, expr: Reshape) -> Array:
        return Reshape(self.rec(expr.array),
                       newshape=self.rec_idx_or_size_tuple(expr.newshape),
                       order=expr.order,
                       axes=expr.axes,
                       tags=expr.tags,
                       non_equality_tags=expr.non_equality_tags)

    def map_distributed_send_ref_holder(
            self, expr: DistributedSendRefHolder) -> Array:
        return DistributedSendRefHolder(
                send=DistributedSend(
                    data=self.rec(expr.send.data),
                    dest_rank=expr.send.dest_rank,
                    comm_tag=expr.send.comm_tag),
                passthrough_data=self.rec(expr.passthrough_data),
                )

    def map_distributed_recv(self, expr: DistributedRecv) -> Array:
        return DistributedRecv(
               src_rank=expr.src_rank, comm_tag=expr.comm_tag,
               shape=self.rec_idx_or_size_tuple(expr.shape),
               dtype=expr.dtype, tags=expr.tags, axes=expr.axes,
               non_equality_tags=expr.non_equality_tags)

    @memoize_method
    def map_function_definition(self,
                                expr: FunctionDefinition) -> FunctionDefinition:
        # spawn a new mapper to avoid unsound cache hits, since the namespace of the
        # function's body is different from that of the caller.
        new_mapper = self.clone_for_callee(expr)
        new_returns = {name: new_mapper(ret)
                       for name, ret in expr.returns.items()}
        return dataclasses.replace(expr, returns=immutabledict(new_returns))

    def map_call(self, expr: Call) -> AbstractResultWithNamedArrays:
        return Call(self.map_function_definition(expr.function),
                    immutabledict({name: self.rec(bnd)
                         for name, bnd in expr.bindings.items()}),
                    tags=expr.tags,
                    )

    def map_named_call_result(self, expr: NamedCallResult) -> Array:
        call = self.rec(expr._container)
        assert isinstance(call, Call)
        return call[expr.name]


class CopyMapperWithExtraArgs(TransformMapperWithExtraArgs):
    """
    Similar to :class:`CopyMapper`, but each mapper method takes extra
    ``*args``, ``**kwargs`` that are propagated along a path by default.

    The logic in :class:`CopyMapper` purposely does not take the extra
    arguments to keep the cost of its each call frame low.
    """
    def rec_idx_or_size_tuple(self, situp: tuple[IndexOrShapeExpr, ...],
                              *args: Any, **kwargs: Any
                              ) -> tuple[IndexOrShapeExpr, ...]:
        # type-ignore-reason: apparently mypy cannot substitute typevars
        # here.
        return tuple(
            self.rec(s, *args, **kwargs)  # type: ignore[misc]
            if isinstance(s, Array)
            else s
            for s in situp)

    def map_index_lambda(self, expr: IndexLambda,
                         *args: Any, **kwargs: Any) -> Array:
        bindings: Mapping[str, Array] = immutabledict({
                name: self.rec(subexpr, *args, **kwargs)
                for name, subexpr in sorted(expr.bindings.items())})
        return IndexLambda(expr=expr.expr,
                           shape=self.rec_idx_or_size_tuple(expr.shape,
                                                            *args, **kwargs),
                           dtype=expr.dtype,
                           bindings=bindings,
                           axes=expr.axes,
                           var_to_reduction_descr=expr.var_to_reduction_descr,
                           tags=expr.tags,
                           non_equality_tags=expr.non_equality_tags)

    def map_placeholder(self, expr: Placeholder, *args: Any, **kwargs: Any) -> Array:
        assert expr.name is not None
        return Placeholder(name=expr.name,
                           shape=self.rec_idx_or_size_tuple(expr.shape,
                                                            *args, **kwargs),
                           dtype=expr.dtype,
                           axes=expr.axes,
                           tags=expr.tags,
                           non_equality_tags=expr.non_equality_tags)

    def map_stack(self, expr: Stack, *args: Any, **kwargs: Any) -> Array:
        arrays = tuple(self.rec(arr, *args, **kwargs) for arr in expr.arrays)
        return Stack(arrays=arrays, axis=expr.axis, axes=expr.axes, tags=expr.tags,
                     non_equality_tags=expr.non_equality_tags)

    def map_concatenate(self, expr: Concatenate, *args: Any, **kwargs: Any) -> Array:
        arrays = tuple(self.rec(arr, *args, **kwargs) for arr in expr.arrays)
        return Concatenate(arrays=arrays, axis=expr.axis,
                           axes=expr.axes, tags=expr.tags,
                           non_equality_tags=expr.non_equality_tags)

    def map_roll(self, expr: Roll, *args: Any, **kwargs: Any) -> Array:
        return Roll(array=self.rec(expr.array, *args, **kwargs),
                    shift=expr.shift,
                    axis=expr.axis,
                    axes=expr.axes,
                    tags=expr.tags,
                    non_equality_tags=expr.non_equality_tags)

    def map_axis_permutation(self, expr: AxisPermutation,
                             *args: Any, **kwargs: Any) -> Array:
        return AxisPermutation(array=self.rec(expr.array, *args, **kwargs),
                               axis_permutation=expr.axis_permutation,
                               axes=expr.axes,
                               tags=expr.tags,
                               non_equality_tags=expr.non_equality_tags)

    def _map_index_base(self, expr: IndexBase, *args: Any, **kwargs: Any) -> Array:
        assert isinstance(expr, _SuppliedAxesAndTagsMixin)
        return type(expr)(self.rec(expr.array, *args, **kwargs),
                          indices=self.rec_idx_or_size_tuple(expr.indices,
                                                             *args, **kwargs),
                          axes=expr.axes,
                          tags=expr.tags,
                          non_equality_tags=expr.non_equality_tags)

    def map_basic_index(self, expr: BasicIndex, *args: Any, **kwargs: Any) -> Array:
        return self._map_index_base(expr, *args, **kwargs)

    def map_contiguous_advanced_index(self,
                                      expr: AdvancedIndexInContiguousAxes,
                                      *args: Any, **kwargs: Any

                                      ) -> Array:
        return self._map_index_base(expr, *args, **kwargs)

    def map_non_contiguous_advanced_index(self,
                                          expr: AdvancedIndexInNoncontiguousAxes,
                                          *args: Any, **kwargs: Any
                                          ) -> Array:
        return self._map_index_base(expr, *args, **kwargs)

    def map_data_wrapper(self, expr: DataWrapper,
                         *args: Any, **kwargs: Any) -> Array:
        return DataWrapper(
                data=expr.data,
                shape=self.rec_idx_or_size_tuple(expr.shape, *args, **kwargs),
                axes=expr.axes,
                tags=expr.tags,
                non_equality_tags=expr.non_equality_tags)

    def map_size_param(self, expr: SizeParam, *args: Any, **kwargs: Any) -> Array:
        assert expr.name is not None
        return SizeParam(expr.name, axes=expr.axes, tags=expr.tags)

    def map_einsum(self, expr: Einsum, *args: Any, **kwargs: Any) -> Array:
        return Einsum(expr.access_descriptors,
                      tuple(self.rec(arg, *args, **kwargs) for arg in expr.args),
                      axes=expr.axes,
                      redn_axis_to_redn_descr=expr.redn_axis_to_redn_descr,
                      tags=expr.tags,
                      non_equality_tags=expr.non_equality_tags)

    def map_named_array(self, expr: NamedArray, *args: Any, **kwargs: Any) -> Array:
        return type(expr)(self.rec(expr._container, *args, **kwargs),
                          expr.name,
                          axes=expr.axes,
                          tags=expr.tags,
                          non_equality_tags=expr.non_equality_tags)

    def map_dict_of_named_arrays(self,
            expr: DictOfNamedArrays, *args: Any, **kwargs: Any) -> DictOfNamedArrays:
        return DictOfNamedArrays({key: self.rec(val.expr, *args, **kwargs)
                                  for key, val in expr.items()},
                                 tags=expr.tags,
                                 )

    def map_loopy_call(self, expr: LoopyCall,
                       *args: Any, **kwargs: Any) -> LoopyCall:
        bindings: Mapping[Any, Any] = immutabledict(
                    {name: (self.rec(subexpr, *args, **kwargs)
                           if isinstance(subexpr, Array)
                           else subexpr)
                    for name, subexpr in sorted(expr.bindings.items())})

        return LoopyCall(translation_unit=expr.translation_unit,
                         bindings=bindings,
                         entrypoint=expr.entrypoint,
                         tags=expr.tags,
                         )

    def map_loopy_call_result(self, expr: LoopyCallResult,
                              *args: Any, **kwargs: Any) -> Array:
        rec_loopy_call = self.rec(expr._container, *args, **kwargs)
        assert isinstance(rec_loopy_call, LoopyCall)
        return LoopyCallResult(
                _container=rec_loopy_call,
                name=expr.name,
                axes=expr.axes,
                tags=expr.tags,
                non_equality_tags=expr.non_equality_tags)

    def map_reshape(self, expr: Reshape,
                    *args: Any, **kwargs: Any) -> Array:
        return Reshape(self.rec(expr.array, *args, **kwargs),
                       newshape=self.rec_idx_or_size_tuple(expr.newshape,
                                                           *args, **kwargs),
                       order=expr.order,
                       axes=expr.axes,
                       tags=expr.tags,
                       non_equality_tags=expr.non_equality_tags)

    def map_distributed_send_ref_holder(self, expr: DistributedSendRefHolder,
                                        *args: Any, **kwargs: Any) -> Array:
        return DistributedSendRefHolder(
                send=DistributedSend(
                    data=self.rec(expr.send.data, *args, **kwargs),
                    dest_rank=expr.send.dest_rank,
                    comm_tag=expr.send.comm_tag),
                passthrough_data=self.rec(expr.passthrough_data, *args, **kwargs))

    def map_distributed_recv(self, expr: DistributedRecv,
                             *args: Any, **kwargs: Any) -> Array:
        return DistributedRecv(
               src_rank=expr.src_rank, comm_tag=expr.comm_tag,
               shape=self.rec_idx_or_size_tuple(expr.shape, *args, **kwargs),
               dtype=expr.dtype, tags=expr.tags, axes=expr.axes,
               non_equality_tags=expr.non_equality_tags)

    def map_function_definition(self, expr: FunctionDefinition,
                                *args: Any, **kwargs: Any) -> FunctionDefinition:
        raise NotImplementedError("Function definitions are purposefully left"
                                  " unimplemented as the default arguments to a new"
                                  " DAG traversal are tricky to guess.")

    def map_call(self, expr: Call,
                 *args: Any, **kwargs: Any) -> AbstractResultWithNamedArrays:
        return Call(self.map_function_definition(expr.function, *args, **kwargs),
                    immutabledict({name: self.rec(bnd, *args, **kwargs)
                         for name, bnd in expr.bindings.items()}),
                    tags=expr.tags,
                    )

    def map_named_call_result(self, expr: NamedCallResult,
                              *args: Any, **kwargs: Any) -> Array:
        call = self.rec(expr._container, *args, **kwargs)
        assert isinstance(call, Call)
        return call[expr.name]

# }}}


# {{{ CombineMapper

class CombineMapper(Mapper, Generic[CombineT]):
    """
    Abstract mapper that recursively combines the results of user nodes
    of a given expression.

    .. automethod:: combine
    """
    def __init__(self) -> None:
        super().__init__()
        self.cache: dict[ArrayOrNames, CombineT] = {}

    def rec_idx_or_size_tuple(self, situp: tuple[IndexOrShapeExpr, ...]
                              ) -> tuple[CombineT, ...]:
        return tuple(self.rec(s) for s in situp if isinstance(s, Array))

    def rec(self, expr: ArrayOrNames) -> CombineT:  # type: ignore
        if expr in self.cache:
            return self.cache[expr]
        result: CombineT = super().rec(expr)
        self.cache[expr] = result
        return result

    # type-ignore reason: incompatible ret. type with super class
    def __call__(self, expr: ArrayOrNames) -> CombineT:  # type: ignore
        return self.rec(expr)

    def combine(self, *args: CombineT) -> CombineT:
        """Combine the arguments."""
        raise NotImplementedError

    def map_index_lambda(self, expr: IndexLambda) -> CombineT:
        return self.combine(*(self.rec(bnd)
                              for _, bnd in sorted(expr.bindings.items())),
                            *self.rec_idx_or_size_tuple(expr.shape))

    def map_placeholder(self, expr: Placeholder) -> CombineT:
        return self.combine(*self.rec_idx_or_size_tuple(expr.shape))

    def map_data_wrapper(self, expr: DataWrapper) -> CombineT:
        return self.combine(*self.rec_idx_or_size_tuple(expr.shape))

    def map_stack(self, expr: Stack) -> CombineT:
        return self.combine(*(self.rec(ary)
                              for ary in expr.arrays))

    def map_roll(self, expr: Roll) -> CombineT:
        return self.combine(self.rec(expr.array))

    def map_axis_permutation(self, expr: AxisPermutation) -> CombineT:
        return self.combine(self.rec(expr.array))

    def _map_index_base(self, expr: IndexBase) -> CombineT:
        return self.combine(self.rec(expr.array),
                            *self.rec_idx_or_size_tuple(expr.indices))

    def map_basic_index(self, expr: BasicIndex) -> CombineT:
        return self._map_index_base(expr)

    def map_contiguous_advanced_index(self,
                                      expr: AdvancedIndexInContiguousAxes
                                      ) -> CombineT:
        return self._map_index_base(expr)

    def map_non_contiguous_advanced_index(self,
                                          expr: AdvancedIndexInNoncontiguousAxes
                                          ) -> CombineT:
        return self._map_index_base(expr)

    def map_reshape(self, expr: Reshape) -> CombineT:
        return self.combine(
                self.rec(expr.array),
                *self.rec_idx_or_size_tuple(expr.newshape))

    def map_concatenate(self, expr: Concatenate) -> CombineT:
        return self.combine(*(self.rec(ary)
                              for ary in expr.arrays))

    def map_einsum(self, expr: Einsum) -> CombineT:
        return self.combine(*(self.rec(ary)
                              for ary in expr.args))

    def map_named_array(self, expr: NamedArray) -> CombineT:
        return self.combine(self.rec(expr._container))

    def map_dict_of_named_arrays(self, expr: DictOfNamedArrays) -> CombineT:
        return self.combine(*(self.rec(ary.expr)
                              for ary in expr.values()))

    def map_loopy_call(self, expr: LoopyCall) -> CombineT:
        return self.combine(*(self.rec(ary)
                              for _, ary in sorted(expr.bindings.items())
                              if isinstance(ary, Array)))

    def map_loopy_call_result(self, expr: LoopyCallResult) -> CombineT:
        return self.rec(expr._container)

    def map_distributed_send_ref_holder(
            self, expr: DistributedSendRefHolder) -> CombineT:
        return self.combine(
                self.rec(expr.send.data),
                self.rec(expr.passthrough_data),
                )

    def map_distributed_recv(self, expr: DistributedRecv) -> CombineT:
        return self.combine(*self.rec_idx_or_size_tuple(expr.shape))

    @memoize_method
    def map_function_definition(self, expr: FunctionDefinition) -> CombineT:
        raise NotImplementedError("Combining results from a callee expression"
                                  " is context-dependent. Derived classes"
                                  " must override map_function_definition.")

    def map_call(self, expr: Call) -> CombineT:
        raise NotImplementedError(
            "Mapping calls is context-dependent. Derived classes must override "
            "map_call.")

    def map_named_call_result(self, expr: NamedCallResult) -> CombineT:
        return self.rec(expr._container)

# }}}


# {{{ DependencyMapper

class DependencyMapper(CombineMapper[R]):
    """
    Maps a :class:`pytato.array.Array` to a :class:`frozenset` of
    :class:`pytato.array.Array`'s it depends on.

    .. warning::

       This returns every node in the graph! Consider a custom
       :class:`CombineMapper` or a :class:`SubsetDependencyMapper` instead.
    """

    def combine(self, *args: R) -> R:
        from functools import reduce
        return reduce(lambda a, b: a | b, args, frozenset())

    def map_index_lambda(self, expr: IndexLambda) -> R:
        return self.combine(frozenset([expr]), super().map_index_lambda(expr))

    def map_placeholder(self, expr: Placeholder) -> R:
        return self.combine(frozenset([expr]), super().map_placeholder(expr))

    def map_data_wrapper(self, expr: DataWrapper) -> R:
        return self.combine(frozenset([expr]), super().map_data_wrapper(expr))

    def map_size_param(self, expr: SizeParam) -> R:
        return frozenset([expr])

    def map_stack(self, expr: Stack) -> R:
        return self.combine(frozenset([expr]), super().map_stack(expr))

    def map_roll(self, expr: Roll) -> R:
        return self.combine(frozenset([expr]), super().map_roll(expr))

    def map_axis_permutation(self, expr: AxisPermutation) -> R:
        return self.combine(frozenset([expr]), super().map_axis_permutation(expr))

    def _map_index_base(self, expr: IndexBase) -> R:
        return self.combine(frozenset([expr]), super()._map_index_base(expr))

    def map_reshape(self, expr: Reshape) -> R:
        return self.combine(frozenset([expr]), super().map_reshape(expr))

    def map_concatenate(self, expr: Concatenate) -> R:
        return self.combine(frozenset([expr]), super().map_concatenate(expr))

    def map_einsum(self, expr: Einsum) -> R:
        return self.combine(frozenset([expr]), super().map_einsum(expr))

    def map_named_array(self, expr: NamedArray) -> R:
        return self.combine(frozenset([expr]), super().map_named_array(expr))

    def map_loopy_call_result(self, expr: LoopyCallResult) -> R:
        return self.combine(frozenset([expr]), super().map_loopy_call_result(expr))

    def map_distributed_send_ref_holder(
            self, expr: DistributedSendRefHolder) -> R:
        return self.combine(
                frozenset([expr]), super().map_distributed_send_ref_holder(expr))

    def map_distributed_recv(self, expr: DistributedRecv) -> R:
        return self.combine(frozenset([expr]), super().map_distributed_recv(expr))

    @memoize_method
    def map_function_definition(self, expr: FunctionDefinition) -> R:
        # do not include arrays from the function's body as it would involve
        # putting arrays from different namespaces into the same collection.
        return frozenset()

    def map_call(self, expr: Call) -> R:
        return self.combine(self.map_function_definition(expr.function),
                            *[self.rec(bnd) for bnd in expr.bindings.values()])

    def map_named_call_result(self, expr: NamedCallResult) -> R:
        return self.rec(expr._container)

# }}}


# {{{ SubsetDependencyMapper

class SubsetDependencyMapper(DependencyMapper):
    """
    Mapper to combine the dependencies of an expression that are a subset of
    *universe*.
    """
    def __init__(self, universe: frozenset[Array]):
        self.universe = universe
        super().__init__()

    def combine(self, *args: frozenset[Array]) -> frozenset[Array]:
        from functools import reduce
        return reduce(lambda acc, arg: acc | (arg & self.universe),
                      args,
                      frozenset())

# }}}


# {{{ InputGatherer

class InputGatherer(CombineMapper[FrozenSet[InputArgumentBase]]):
    """
    Mapper to combine all instances of :class:`pytato.array.InputArgumentBase` that
    an array expression depends on.
    """
    def combine(self, *args: frozenset[InputArgumentBase]
                ) -> frozenset[InputArgumentBase]:
        from functools import reduce
        return reduce(lambda a, b: a | b, args, frozenset())

    def map_placeholder(self, expr: Placeholder) -> frozenset[InputArgumentBase]:
        return self.combine(frozenset([expr]), super().map_placeholder(expr))

    def map_data_wrapper(self, expr: DataWrapper) -> frozenset[InputArgumentBase]:
        return self.combine(frozenset([expr]), super().map_data_wrapper(expr))

    def map_size_param(self, expr: SizeParam) -> frozenset[SizeParam]:
        return frozenset([expr])

    @memoize_method
    def map_function_definition(self, expr: FunctionDefinition
                                ) -> frozenset[InputArgumentBase]:
        # get rid of placeholders local to the function.
        new_mapper = InputGatherer()
        all_callee_inputs = new_mapper.combine(*[new_mapper(ret)
                                                 for ret in expr.returns.values()])
        result: set[InputArgumentBase] = set()
        for inp in all_callee_inputs:
            if isinstance(inp, Placeholder):
                if inp.name in expr.parameters:
                    # drop, reference to argument
                    pass
                else:
                    raise ValueError("function definition refers to non-argument "
                                     f"placeholder named '{inp.name}'")
            else:
                result.add(inp)

        return frozenset(result)

    def map_call(self, expr: Call) -> frozenset[InputArgumentBase]:
        return self.combine(self.map_function_definition(expr.function),
            *[
                self.rec(bnd)
                for name, bnd in sorted(expr.bindings.items())])

# }}}


# {{{ SizeParamGatherer

class SizeParamGatherer(CombineMapper[FrozenSet[SizeParam]]):
    """
    Mapper to combine all instances of :class:`pytato.array.SizeParam` that
    an array expression depends on.
    """
    def combine(self, *args: frozenset[SizeParam]
                ) -> frozenset[SizeParam]:
        from functools import reduce
        return reduce(lambda a, b: a | b, args, frozenset())

    def map_size_param(self, expr: SizeParam) -> frozenset[SizeParam]:
        return frozenset([expr])

    @memoize_method
    def map_function_definition(self, expr: FunctionDefinition
                                ) -> frozenset[SizeParam]:
        return self.combine(*[self.rec(ret)
                              for ret in expr.returns.values()])

    def map_call(self, expr: Call) -> frozenset[SizeParam]:
        return self.combine(self.map_function_definition(expr.function),
            *[
                self.rec(bnd)
                for name, bnd in sorted(expr.bindings.items())])

# }}}


# {{{ WalkMapper

class WalkMapper(Mapper):
    """
    A mapper that walks over all the arrays in a :class:`pytato.Array`.

    Users may override the specific mapper methods in a derived class or
    override :meth:`WalkMapper.visit` and :meth:`WalkMapper.post_visit`.

    .. automethod:: visit
    .. automethod:: post_visit
    """

    def clone_for_callee(
            self: _SelfMapper, function: FunctionDefinition) -> _SelfMapper:
        return type(self)()

    def visit(self, expr: Any, *args: Any, **kwargs: Any) -> bool:
        """
        If this method returns *True*, *expr* is traversed during the walk.
        If this method returns *False*, *expr* is not traversed as a part of
        the walk.
        """
        return True

    def post_visit(self, expr: Any, *args: Any, **kwargs: Any) -> None:
        """
        Callback after *expr* has been traversed.
        """
        pass

    def rec_idx_or_size_tuple(self, situp: tuple[IndexOrShapeExpr, ...],
                              *args: Any, **kwargs: Any) -> None:
        for comp in situp:
            if isinstance(comp, Array):
                self.rec(comp, *args, **kwargs)

    def map_index_lambda(self, expr: IndexLambda, *args: Any, **kwargs: Any) -> None:
        if not self.visit(expr, *args, **kwargs):
            return

        for _, child in sorted(expr.bindings.items()):
            self.rec(child, *args, **kwargs)

        self.rec_idx_or_size_tuple(expr.shape, *args, **kwargs)

        self.post_visit(expr, *args, **kwargs)

    def map_placeholder(self, expr: Placeholder, *args: Any, **kwargs: Any) -> None:
        if not self.visit(expr, *args, **kwargs):
            return

        self.rec_idx_or_size_tuple(expr.shape)

        self.post_visit(expr, *args, **kwargs)

    map_data_wrapper = map_placeholder
    map_size_param = map_placeholder

    def _map_index_remapping_base(self, expr: IndexRemappingBase,
                                  *args: Any, **kwargs: Any) -> None:
        if not self.visit(expr, *args, **kwargs):
            return

        self.rec(expr.array, *args, **kwargs)
        self.post_visit(expr, *args, **kwargs)

    map_roll = _map_index_remapping_base
    map_axis_permutation = _map_index_remapping_base
    map_reshape = _map_index_remapping_base

    def _map_index_base(self, expr: IndexBase, *args: Any, **kwargs: Any) -> None:
        if not self.visit(expr, *args, **kwargs):
            return

        self.rec(expr.array, *args, **kwargs)

        self.rec_idx_or_size_tuple(expr.indices, *args, **kwargs)

        self.post_visit(expr, *args, **kwargs)

    def map_basic_index(self, expr: BasicIndex, *args: Any, **kwargs: Any) -> None:
        return self._map_index_base(expr, *args, **kwargs)

    def map_contiguous_advanced_index(self,
                                      expr: AdvancedIndexInContiguousAxes,
                                      *args: Any, **kwargs: Any) -> None:
        return self._map_index_base(expr, *args, **kwargs)

    def map_non_contiguous_advanced_index(self,
                                          expr: AdvancedIndexInNoncontiguousAxes,
                                          *args: Any, **kwargs: Any) -> None:
        return self._map_index_base(expr, *args, **kwargs)

    def map_stack(self, expr: Stack, *args: Any, **kwargs: Any) -> None:
        if not self.visit(expr, *args, **kwargs):
            return

        for child in expr.arrays:
            self.rec(child, *args, **kwargs)

        self.post_visit(expr, *args, **kwargs)

    def map_concatenate(self, expr: Concatenate, *args: Any, **kwargs: Any) -> None:
        if not self.visit(expr, *args, **kwargs):
            return

        for child in expr.arrays:
            self.rec(child, *args, **kwargs)

        self.post_visit(expr, *args, **kwargs)

    def map_einsum(self, expr: Einsum, *args: Any, **kwargs: Any) -> None:
        if not self.visit(expr, *args, **kwargs):
            return

        for child in expr.args:
            self.rec(child, *args, **kwargs)

        self.post_visit(expr, *args, **kwargs)

    def map_dict_of_named_arrays(self, expr: DictOfNamedArrays,
                                 *args: Any, **kwargs: Any) -> None:
        if not self.visit(expr, *args, **kwargs):
            return

        for child in expr._data.values():
            self.rec(child, *args, **kwargs)

        self.post_visit(expr, *args, **kwargs)

    def map_distributed_send_ref_holder(
            self, expr: DistributedSendRefHolder,
            *args: Any, **kwargs: Any) -> None:
        if not self.visit(expr, *args, **kwargs):
            return

        self.rec(expr.send.data, *args, **kwargs)
        self.rec(expr.passthrough_data, *args, **kwargs)

        self.post_visit(expr, *args, **kwargs)

    def map_distributed_recv(self, expr: DistributedRecv,
                             *args: Any, **kwargs: Any) -> None:
        if not self.visit(expr, *args, **kwargs):
            return

        self.rec_idx_or_size_tuple(expr.shape, *args, **kwargs)

        self.post_visit(expr, *args, **kwargs)

    def map_named_array(self, expr: NamedArray, *args: Any, **kwargs: Any) -> None:
        if not self.visit(expr, *args, **kwargs):
            return

        self.rec(expr._container, *args, **kwargs)

        self.post_visit(expr, *args, **kwargs)

    def map_loopy_call(self, expr: LoopyCall, *args: Any, **kwargs: Any) -> None:
        if not self.visit(expr, *args, **kwargs):
            return

        for _, child in sorted(expr.bindings.items()):
            if isinstance(child, Array):
                self.rec(child, *args, **kwargs)

        self.post_visit(expr, *args, **kwargs)

    def map_function_definition(self, expr: FunctionDefinition,
                                *args: Any, **kwargs: Any) -> None:
        if not self.visit(expr, *args, **kwargs):
            return

        new_mapper = self.clone_for_callee(expr)
        for subexpr in expr.returns.values():
            new_mapper(subexpr, *args, **kwargs)

        self.post_visit(expr, *args, **kwargs)

    def map_call(self, expr: Call, *args: Any, **kwargs: Any) -> None:
        if not self.visit(expr, *args, **kwargs):
            return

        self.map_function_definition(expr.function, *args, **kwargs)
        for bnd in expr.bindings.values():
            self.rec(bnd, *args, **kwargs)

        self.post_visit(expr, *args, **kwargs)

    def map_named_call_result(self, expr: NamedCallResult,
                              *args: Any, **kwargs: Any) -> None:
        if not self.visit(expr, *args, **kwargs):
            return

        self.rec(expr._container, *args, **kwargs)

        self.post_visit(expr, *args, **kwargs)

# }}}


# {{{ CachedWalkMapper

class CachedWalkMapper(WalkMapper):
    """
    WalkMapper that visits each node in the DAG exactly once. This loses some
    information compared to :class:`WalkMapper` as a node is visited only from
    one of its predecessors.
    """

    def __init__(self) -> None:
        super().__init__()
        self._visited_nodes: set[Any] = set()

    def get_cache_key(self, expr: ArrayOrNames, *args: Any, **kwargs: Any) -> Any:
        raise NotImplementedError

    def rec(self, expr: ArrayOrNames, *args: Any, **kwargs: Any
            ) -> None:
        cache_key = self.get_cache_key(expr, *args, **kwargs)
        if cache_key in self._visited_nodes:
            return

        super().rec(expr, *args, **kwargs)
        self._visited_nodes.add(cache_key)

    def clone_for_callee(
            self: _SelfMapper, function: FunctionDefinition) -> _SelfMapper:
        return type(self)()
# }}}


# {{{ TopoSortMapper

@optimize_mapper(drop_args=True, drop_kwargs=True, inline_get_cache_key=True)
class TopoSortMapper(CachedWalkMapper):
    """A mapper that creates a list of nodes in topological order.

    :members: topological_order

    .. note::

        Does not consider the nodes inside  a
        :class:`~pytato.function.FunctionDefinition`.
    """

    def __init__(self) -> None:
        super().__init__()
        self.topological_order: list[Array] = []

    def get_cache_key(self, expr: ArrayOrNames) -> int:
        return id(expr)

    def post_visit(self, expr: Any) -> None:
        self.topological_order.append(expr)

    @memoize_method
    def map_function_definition(self, expr: FunctionDefinition) -> None:
        # do nothing as it includes arrays from a different namespace.
        return

# }}}


# {{{ MapAndCopyMapper

class CachedMapAndCopyMapper(CopyMapper):
    """
    Mapper that applies *map_fn* to each node and copies it. Results of
    traversals are memoized i.e. each node is mapped via *map_fn* exactly once.
    """

    def __init__(self, map_fn: Callable[[ArrayOrNames], ArrayOrNames]) -> None:
        super().__init__()
        self.map_fn: Callable[[ArrayOrNames], ArrayOrNames] = map_fn

    def clone_for_callee(
            self: _SelfMapper, function: FunctionDefinition) -> _SelfMapper:
        # type-ignore-reason: self.__init__ has a different function signature
        # than Mapper.__init__ and does not have map_fn
        return type(self)(self.map_fn)  # type: ignore[call-arg,attr-defined]

    def rec(self, expr: MappedT) -> MappedT:
        if expr in self._cache:
            # type-ignore-reason: parametric Mapping types aren't a thing
            return self._cache[expr]  # type: ignore[return-value]

        result = super().rec(self.map_fn(expr))
        self._cache[expr] = result
        # type-ignore-reason: map_fn has imprecise types
        return result  # type: ignore[return-value]

    if TYPE_CHECKING:
        def __call__(self, expr: MappedT) -> MappedT:
            return self.rec(expr)

# }}}


# {{{ MPMS materializer

@dataclass(frozen=True, eq=True)
class MPMSMaterializerAccumulator:
    """This class serves as the return value of :class:`MPMSMaterializer`. It
    contains the set of materialized predecessors and the rewritten expression
    (i.e. the expression with tags for materialization applied).
    """
    materialized_predecessors: frozenset[Array]
    expr: Array


def _materialize_if_mpms(expr: Array,
                         nsuccessors: int,
                         predecessors: Iterable[MPMSMaterializerAccumulator]
                         ) -> MPMSMaterializerAccumulator:
    """
    Returns an instance of :class:`MPMSMaterializerAccumulator`, that
    materializes *expr* if it has more than 1 successor and more than 1
    materialized predecessor.
    """
    from functools import reduce

    materialized_predecessors: frozenset[Array] = reduce(
                                                    frozenset.union,
                                                    (pred.materialized_predecessors
                                                     for pred in predecessors),
                                                    frozenset())
    if nsuccessors > 1 and len(materialized_predecessors) > 1:
        new_expr = expr.tagged(ImplStored())
        return MPMSMaterializerAccumulator(frozenset([new_expr]), new_expr)
    else:
        return MPMSMaterializerAccumulator(materialized_predecessors, expr)


class MPMSMaterializer(Mapper):
    """
    See :func:`materialize_with_mpms` for an explanation.

    .. attribute:: nsuccessors

        A mapping from a node in the expression graph (i.e. an
        :class:`~pytato.Array`) to its number of successors.
    """
    def __init__(self, nsuccessors: Mapping[Array, int]):
        super().__init__()
        self.nsuccessors = nsuccessors
        self.cache: dict[ArrayOrNames, MPMSMaterializerAccumulator] = {}

    # type-ignore reason: return type not compatible with Mapper.rec's type
    def rec(self, expr: ArrayOrNames) -> MPMSMaterializerAccumulator:  # type: ignore
        if expr in self.cache:
            return self.cache[expr]
        result: MPMSMaterializerAccumulator = super().rec(expr)
        self.cache[expr] = result
        return result

    def _map_input_base(self, expr: InputArgumentBase
                        ) -> MPMSMaterializerAccumulator:
        return MPMSMaterializerAccumulator(frozenset([expr]), expr)

    map_placeholder = _map_input_base
    map_data_wrapper = _map_input_base
    map_size_param = _map_input_base

    def map_named_array(self, expr: NamedArray) -> MPMSMaterializerAccumulator:
        raise NotImplementedError("only LoopyCallResult named array"
                                  " supported for now.")

    def map_index_lambda(self, expr: IndexLambda) -> MPMSMaterializerAccumulator:
        children_rec = {bnd_name: self.rec(bnd)
                        for bnd_name, bnd in sorted(expr.bindings.items())}

        new_expr = IndexLambda(expr=expr.expr,
                               shape=expr.shape,
                               dtype=expr.dtype,
                               bindings=immutabledict({bnd_name: bnd.expr
                                for bnd_name, bnd in sorted(children_rec.items())}),
                               axes=expr.axes,
                               var_to_reduction_descr=expr.var_to_reduction_descr,
                               tags=expr.tags,
                               non_equality_tags=expr.non_equality_tags)
        return _materialize_if_mpms(new_expr, self.nsuccessors[expr],
                                    children_rec.values())

    def map_stack(self, expr: Stack) -> MPMSMaterializerAccumulator:
        rec_arrays = [self.rec(ary) for ary in expr.arrays]
        new_expr = Stack(tuple(ary.expr for ary in rec_arrays),
                         expr.axis, axes=expr.axes, tags=expr.tags,
                         non_equality_tags=expr.non_equality_tags)

        return _materialize_if_mpms(new_expr,
                                    self.nsuccessors[expr],
                                    rec_arrays)

    def map_concatenate(self, expr: Concatenate) -> MPMSMaterializerAccumulator:
        rec_arrays = [self.rec(ary) for ary in expr.arrays]
        new_expr = Concatenate(tuple(ary.expr for ary in rec_arrays),
                               expr.axis,
                               axes=expr.axes,
                               tags=expr.tags,
                               non_equality_tags=expr.non_equality_tags)
        return _materialize_if_mpms(new_expr,
                                    self.nsuccessors[expr],
                                    rec_arrays)

    def map_roll(self, expr: Roll) -> MPMSMaterializerAccumulator:
        rec_array = self.rec(expr.array)
        new_expr = Roll(rec_array.expr, expr.shift, expr.axis, axes=expr.axes,
                        tags=expr.tags,
                        non_equality_tags=expr.non_equality_tags)
        return _materialize_if_mpms(new_expr, self.nsuccessors[expr],
                                    (rec_array,))

    def map_axis_permutation(self, expr: AxisPermutation
                             ) -> MPMSMaterializerAccumulator:
        rec_array = self.rec(expr.array)
        new_expr = AxisPermutation(rec_array.expr, expr.axis_permutation,
                                   axes=expr.axes, tags=expr.tags,
                                   non_equality_tags=expr.non_equality_tags)
        return _materialize_if_mpms(new_expr,
                                    self.nsuccessors[expr],
                                    (rec_array,))

    def _map_index_base(self, expr: IndexBase) -> MPMSMaterializerAccumulator:
        rec_array = self.rec(expr.array)
        rec_indices = {i: self.rec(idx)
                       for i, idx in enumerate(expr.indices)
                       if isinstance(idx, Array)}

        new_expr = type(expr)(rec_array.expr,
                              tuple(rec_indices[i].expr
                                    if i in rec_indices
                                    else expr.indices[i]
                                    for i in range(
                                        len(expr.indices))),
                              axes=expr.axes,
                              tags=expr.tags,
                              non_equality_tags=expr.non_equality_tags)

        return _materialize_if_mpms(new_expr,
                                    self.nsuccessors[expr],
                                    (rec_array, *tuple(rec_indices.values()))
                                    )

    map_basic_index = _map_index_base
    map_contiguous_advanced_index = _map_index_base
    map_non_contiguous_advanced_index = _map_index_base

    def map_reshape(self, expr: Reshape) -> MPMSMaterializerAccumulator:
        rec_array = self.rec(expr.array)
        new_expr = Reshape(rec_array.expr, expr.newshape,
                           expr.order, axes=expr.axes, tags=expr.tags,
                           non_equality_tags=expr.non_equality_tags)

        return _materialize_if_mpms(new_expr,
                                    self.nsuccessors[expr],
                                    (rec_array,))

    def map_einsum(self, expr: Einsum) -> MPMSMaterializerAccumulator:
        rec_arrays = [self.rec(ary) for ary in expr.args]
        new_expr = Einsum(expr.access_descriptors,
                          tuple(ary.expr for ary in rec_arrays),
                          expr.redn_axis_to_redn_descr,
                          axes=expr.axes,
                          tags=expr.tags,
                          non_equality_tags=expr.non_equality_tags)

        return _materialize_if_mpms(new_expr,
                                    self.nsuccessors[expr],
                                    rec_arrays)

    def map_dict_of_named_arrays(self, expr: DictOfNamedArrays
                                 ) -> MPMSMaterializerAccumulator:
        raise NotImplementedError

    def map_loopy_call_result(self, expr: NamedArray) -> MPMSMaterializerAccumulator:
        # loopy call result is always materialized
        return MPMSMaterializerAccumulator(frozenset([expr]), expr)

    def map_distributed_send_ref_holder(self,
                                        expr: DistributedSendRefHolder
                                        ) -> MPMSMaterializerAccumulator:
        rec_passthrough = self.rec(expr.passthrough_data)
        rec_send_data = self.rec(expr.send.data)
        new_expr = DistributedSendRefHolder(
            send=DistributedSend(rec_send_data.expr,
                                 dest_rank=expr.send.dest_rank,
                                 comm_tag=expr.send.comm_tag,
                                 tags=expr.send.tags),
            passthrough_data=rec_passthrough.expr,
            )
        return MPMSMaterializerAccumulator(
            rec_passthrough.materialized_predecessors, new_expr)

    def map_distributed_recv(self, expr: DistributedRecv
                             ) -> MPMSMaterializerAccumulator:
        return MPMSMaterializerAccumulator(frozenset([expr]), expr)

    def map_named_call_result(self, expr: NamedCallResult
                              ) -> MPMSMaterializerAccumulator:
        raise NotImplementedError("MPMSMaterializer does not support functions.")

# }}}


# {{{ mapper frontends

def copy_dict_of_named_arrays(source_dict: DictOfNamedArrays,
        copy_mapper: CopyMapper) -> DictOfNamedArrays:
    """Copy the elements of a :class:`~pytato.DictOfNamedArrays` into a
    :class:`~pytato.DictOfNamedArrays`.

    :param source_dict: The :class:`~pytato.DictOfNamedArrays` to copy
    :param copy_mapper: A mapper that performs copies different array types
    :returns: A new :class:`~pytato.DictOfNamedArrays` containing copies of the
        items in *source_dict*
    """
    if not source_dict:
        data = {}
    else:
        data = {name: copy_mapper(val.expr)
                for name, val in sorted(source_dict.items())}

    return DictOfNamedArrays(data, tags=source_dict.tags)


def get_dependencies(expr: DictOfNamedArrays) -> dict[str, frozenset[Array]]:
    """Returns the dependencies of each named array in *expr*.
    """
    dep_mapper = DependencyMapper()

    return {name: dep_mapper(val.expr) for name, val in expr.items()}


def map_and_copy(expr: MappedT,
                 map_fn: Callable[[ArrayOrNames], ArrayOrNames]
                 ) -> MappedT:
    """
    Returns a copy of *expr* with every array expression reachable from *expr*
    mapped via *map_fn*.

    .. note::

        Uses :class:`CachedMapAndCopyMapper` under the hood and because of its
        caching nature each node is mapped exactly once.
    """
    return CachedMapAndCopyMapper(map_fn)(expr)


def materialize_with_mpms(expr: DictOfNamedArrays) -> DictOfNamedArrays:
    r"""
    Materialize nodes in *expr* with MPMS materialization strategy.
    MPMS stands for Multiple-Predecessors, Multiple-Successors.

    .. note::

        - MPMS materialization strategy is a greedy materialization algorithm in
          which any node with more than 1 materialized predecessor and more than
          1 successor is materialized.
        - Materializing here corresponds to tagging a node with
          :class:`~pytato.tags.ImplStored`.
        - Does not attempt to materialize sub-expressions in
          :attr:`pytato.Array.shape`.

    .. warning::

        This is a greedy materialization algorithm and thereby this algorithm
        might be too eager to materialize. Consider the graph below:

        ::

                           I1          I2
                            \         /
                             \       /
                              \     /
                               🡦   🡧
                                 T
                                / \
                               /   \
                              /     \
                             🡧       🡦
                            O1        O2

        where, 'I1', 'I2' correspond to instances of
        :class:`pytato.array.InputArgumentBase`, and, 'O1' and 'O2' are the outputs
        required to be evaluated in the computation graph. MPMS materialization
        algorithm will materialize the intermediate node 'T' as it has 2
        predecessors and 2 successors. However, the total number of memory
        accesses after applying MPMS goes up as shown by the table below.

        ======  ========  =======
        ..        Before    After
        ======  ========  =======
        Reads          4        4
        Writes         2        3
        Total          6        7
        ======  ========  =======

    """
    from pytato.analysis import get_nusers
    materializer = MPMSMaterializer(get_nusers(expr))
    new_data = {}
    for name, ary in expr.items():
        new_data[name] = materializer(ary.expr).expr

    return DictOfNamedArrays(new_data, tags=expr.tags)

# }}}


# {{{ UsersCollector

class UsersCollector(CachedMapper[ArrayOrNames]):
    """
    Maps a graph to a dictionary representation mapping a node to its users,
    i.e. all the nodes using its value.

    .. attribute:: node_to_users

       Mapping of each node in the graph to its users.

    .. automethod:: __init__
    """

    def __init__(self) -> None:
        super().__init__()
        self.node_to_users: dict[ArrayOrNames,
                set[DistributedSend | ArrayOrNames]] = {}

    # type-ignore-reason: incompatible with superclass (args/kwargs, return type)
    def __call__(self, expr: ArrayOrNames) -> None:  # type: ignore[override]
        # Root node has no predecessor
        self.node_to_users[expr] = set()
        self.rec(expr)

    def rec_idx_or_size_tuple(
            self, expr: Array, situp: tuple[IndexOrShapeExpr, ...]
            ) -> None:
        for dim in situp:
            if isinstance(dim, Array):
                self.node_to_users.setdefault(dim, set()).add(expr)
                self.rec(dim)

    def map_dict_of_named_arrays(self, expr: DictOfNamedArrays) -> None:
        for child in expr._data.values():
            self.node_to_users.setdefault(child, set()).add(expr)
            self.rec(child)

    def map_named_array(self, expr: NamedArray) -> None:
        self.node_to_users.setdefault(expr._container, set()).add(expr)
        self.rec(expr._container)

    def map_einsum(self, expr: Einsum) -> None:
        for arg in expr.args:
            self.node_to_users.setdefault(arg, set()).add(expr)
            self.rec(arg)

        self.rec_idx_or_size_tuple(expr, expr.shape)

    def map_reshape(self, expr: Reshape) -> None:
        self.rec_idx_or_size_tuple(expr, expr.shape)

        self.node_to_users.setdefault(expr.array, set()).add(expr)
        self.rec(expr.array)

    def map_placeholder(self, expr: Placeholder) -> None:
        self.rec_idx_or_size_tuple(expr, expr.shape)

    def map_concatenate(self, expr: Concatenate) -> None:
        for ary in expr.arrays:
            self.node_to_users.setdefault(ary, set()).add(expr)
            self.rec(ary)

    def map_stack(self, expr: Stack) -> None:
        for ary in expr.arrays:
            self.node_to_users.setdefault(ary, set()).add(expr)
            self.rec(ary)

    def map_roll(self, expr: Roll) -> None:
        self.node_to_users.setdefault(expr.array, set()).add(expr)
        self.rec(expr.array)

    def map_size_param(self, expr: SizeParam) -> None:
        self.rec_idx_or_size_tuple(expr, expr.shape)

    def map_axis_permutation(self, expr: AxisPermutation) -> None:
        self.node_to_users.setdefault(expr.array, set()).add(expr)
        self.rec(expr.array)

    def map_data_wrapper(self, expr: DataWrapper) -> None:
        self.rec_idx_or_size_tuple(expr, expr.shape)

    def map_index_lambda(self, expr: IndexLambda) -> None:
        for child in expr.bindings.values():
            self.node_to_users.setdefault(child, set()).add(expr)
            self.rec(child)

        self.rec_idx_or_size_tuple(expr, expr.shape)

    def _map_index_base(self, expr: IndexBase) -> None:
        self.node_to_users.setdefault(expr.array, set()).add(expr)
        self.rec(expr.array)

        for idx in expr.indices:
            if isinstance(idx, Array):
                self.node_to_users.setdefault(idx, set()).add(expr)
                self.rec(idx)

    def map_basic_index(self, expr: BasicIndex) -> None:
        self._map_index_base(expr)

    def map_contiguous_advanced_index(self,
                                      expr: AdvancedIndexInContiguousAxes
                                      ) -> None:
        self._map_index_base(expr)

    def map_non_contiguous_advanced_index(self,
                                          expr: AdvancedIndexInNoncontiguousAxes
                                          ) -> None:
        self._map_index_base(expr)

    def map_loopy_call(self, expr: LoopyCall) -> None:
        for _, child in sorted(expr.bindings.items()):
            if isinstance(child, Array):
                self.node_to_users.setdefault(child, set()).add(expr)
                self.rec(child)

    def map_distributed_send_ref_holder(
            self, expr: DistributedSendRefHolder) -> None:
        self.node_to_users.setdefault(expr.passthrough_data, set()).add(expr)
        self.rec(expr.passthrough_data)
        self.node_to_users.setdefault(expr.send.data, set()).add(expr.send)
        self.rec(expr.send.data)

    def map_distributed_recv(self, expr: DistributedRecv) -> None:
        self.rec_idx_or_size_tuple(expr, expr.shape)

    @memoize_method
    def map_function_definition(self, expr: FunctionDefinition, *args: Any
                                ) -> None:
        raise AssertionError("Control shouldn't reach at this point."
                             " Instantiate another UsersCollector to"
                             " traverse the callee function.")

    def map_call(self, expr: Call, *args: Any) -> None:
        for bnd in expr.bindings.values():
            self.rec(bnd)

    def map_named_call_result(self, expr: NamedCallResult, *args: Any) -> None:
        assert isinstance(expr._container, Call)
        for bnd in expr._container.bindings.values():
            self.node_to_users.setdefault(bnd, set()).add(expr)

        self.rec(expr._container)


def get_users(expr: ArrayOrNames) -> dict[ArrayOrNames,
                                          set[ArrayOrNames]]:
    """
    Returns a mapping from node in *expr* to its direct users.
    """
    user_collector = UsersCollector()
    user_collector(expr)
    return user_collector.node_to_users  # type: ignore[return-value]

# }}}


# {{{ operations on graphs in dict form

def _recursively_get_all_users(
        direct_users: Mapping[ArrayOrNames, set[ArrayOrNames]],
        node: ArrayOrNames) -> frozenset[ArrayOrNames]:
    result = set()
    queue = list(direct_users.get(node, set()))
    ids_already_noted_to_visit: set[int] = set()

    while queue:
        current_node = queue[0]
        queue = queue[1:]
        result.add(current_node)
        # visit each user only once.
        users_to_visit = frozenset({user
                                    for user in direct_users.get(current_node, set())
                                    if id(user) not in ids_already_noted_to_visit})

        ids_already_noted_to_visit.update({id(k)
                                           for k in users_to_visit})

        queue.extend(list(users_to_visit))

    return frozenset(result)


def rec_get_user_nodes(expr: ArrayOrNames,
                       node: ArrayOrNames,
                       ) -> frozenset[ArrayOrNames]:
    """
    Returns all direct and indirect users of *node* in *expr*.
    """
    users = get_users(expr)
    return _recursively_get_all_users(users, node)

# }}}


# {{{ deduplicate_data_wrappers

def _get_data_dedup_cache_key(ary: DataInterface) -> Hashable:
    import sys
    if "pyopencl" in sys.modules:
        from pyopencl import MemoryObjectHolder
        from pyopencl.array import Array as CLArray
        try:
            from pyopencl import SVMPointer
        except ImportError:
            SVMPointer = None  # noqa: N806

        if isinstance(ary, CLArray):
            base_data = ary.base_data
            if isinstance(ary.base_data, MemoryObjectHolder):
                ptr = base_data.int_ptr
            elif SVMPointer is not None and isinstance(base_data, SVMPointer):
                ptr = base_data.svm_ptr
            elif base_data is None:
                # pyopencl represents 0-long arrays' base_data as None
                ptr = None
            else:
                raise ValueError("base_data of array not understood")

            return (
                    ptr,
                    ary.offset,
                    ary.shape,
                    ary.strides,
                    ary.dtype,
                    )
    if isinstance(ary, np.ndarray):
        return (
                ary.__array_interface__["data"],
                ary.shape,
                ary.strides,
                ary.dtype,
                )
    else:
        raise NotImplementedError(str(type(ary)))


def deduplicate_data_wrappers(array_or_names: ArrayOrNames) -> ArrayOrNames:
    """For the expression graph given as *array_or_names*, replace all
    :class:`pytato.array.DataWrapper` instances containing identical data
    with a single instance.

    .. note::

        Currently only supports :class:`numpy.ndarray` and
        :class:`pyopencl.array.Array`.

    .. note::

        This function currently uses addresses of memory buffers to detect
        duplicate data, and so it may fail to deduplicate some instances
        of identical-but-separately-stored data. User code must tolerate
        this, but it must *also* tolerate this function doing a more thorough
        job of deduplication.
    """

    data_wrapper_cache: dict[Hashable, DataWrapper] = {}
    data_wrappers_encountered = 0

    def cached_data_wrapper_if_present(ary: ArrayOrNames) -> ArrayOrNames:
        nonlocal data_wrappers_encountered

        if isinstance(ary, DataWrapper):
            data_wrappers_encountered += 1
            cache_key = _get_data_dedup_cache_key(ary.data)

            try:
                return data_wrapper_cache[cache_key]
            except KeyError:
                result = ary
                data_wrapper_cache[cache_key] = result
                return result
        else:
            return ary

    array_or_names = map_and_copy(array_or_names, cached_data_wrapper_if_present)

    if data_wrappers_encountered:
        transform_logger.debug("data wrapper de-duplication: "
                               "%d encountered, %d kept, %d eliminated",
                               data_wrappers_encountered,
                               len(data_wrapper_cache),
                               data_wrappers_encountered - len(data_wrapper_cache))

    return array_or_names

# }}}

# vim: foldmethod=marker<|MERGE_RESOLUTION|>--- conflicted
+++ resolved
@@ -27,10 +27,7 @@
 THE SOFTWARE.
 """
 
-<<<<<<< HEAD
 import dataclasses
-=======
->>>>>>> 08ca5d90
 import logging
 from dataclasses import dataclass
 from typing import (
@@ -47,7 +44,6 @@
     cast,
 )
 
-import attrs
 import numpy as np
 from immutabledict import immutabledict
 
