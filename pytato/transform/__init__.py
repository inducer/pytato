from __future__ import annotations

from pytools import memoize_method

__copyright__ = """
Copyright (C) 2020 Matt Wala
Copyright (C) 2020-21 Kaushik Kulkarni
Copyright (C) 2020-21 University of Illinois Board of Trustees
"""

__license__ = """
Permission is hereby granted, free of charge, to any person obtaining a copy
of this software and associated documentation files (the "Software"), to deal
in the Software without restriction, including without limitation the rights
to use, copy, modify, merge, publish, distribute, sublicense, and/or sell
copies of the Software, and to permit persons to whom the Software is
furnished to do so, subject to the following conditions:

The above copyright notice and this permission notice shall be included in
all copies or substantial portions of the Software.

THE SOFTWARE IS PROVIDED "AS IS", WITHOUT WARRANTY OF ANY KIND, EXPRESS OR
IMPLIED, INCLUDING BUT NOT LIMITED TO THE WARRANTIES OF MERCHANTABILITY,
FITNESS FOR A PARTICULAR PURPOSE AND NONINFRINGEMENT. IN NO EVENT SHALL THE
AUTHORS OR COPYRIGHT HOLDERS BE LIABLE FOR ANY CLAIM, DAMAGES OR OTHER
LIABILITY, WHETHER IN AN ACTION OF CONTRACT, TORT OR OTHERWISE, ARISING FROM,
OUT OF OR IN CONNECTION WITH THE SOFTWARE OR THE USE OR OTHER DEALINGS IN
THE SOFTWARE.
"""

import attrs
import logging
import numpy as np
from immutabledict import immutabledict
from typing import (Any, Callable, Dict, Union, TypeVar, Set, Generic,
                    List, Mapping, Iterable, Tuple, Optional, TYPE_CHECKING,
                    Hashable, cast)

from pytato.array import (
    _SuppliedAxesAndTagsMixin,
        Array, IndexLambda, Placeholder, Stack, Roll,
        AxisPermutation, DataWrapper, SizeParam, DictOfNamedArrays,
        AbstractResultWithNamedArrays, Reshape, Concatenate, NamedArray,
        IndexRemappingBase, Einsum, InputArgumentBase,
        BasicIndex, AdvancedIndexInContiguousAxes, AdvancedIndexInNoncontiguousAxes,
        IndexBase, DataInterface)

from pytato.distributed.nodes import (
        DistributedSendRefHolder, DistributedRecv, DistributedSend)
from pytato.loopy import LoopyCall, LoopyCallResult
from pytato.function import Call, NamedCallResult, FunctionDefinition
from dataclasses import dataclass
from pytato.tags import ImplStored
from pymbolic.mapper.optimize import optimize_mapper

from orderedsets import FrozenOrderedSet, OrderedSet
from collections.abc import Set as abc_Set


ArrayOrNames = Union[Array, AbstractResultWithNamedArrays]
MappedT = TypeVar("MappedT",
                  Array, AbstractResultWithNamedArrays, ArrayOrNames)
CombineT = TypeVar("CombineT")  # used in CombineMapper
CopyMapperResultT = TypeVar("CopyMapperResultT",  # used in CopyMapper
                            Array, AbstractResultWithNamedArrays, ArrayOrNames)
CachedMapperT = TypeVar("CachedMapperT")  # used in CachedMapper
IndexOrShapeExpr = TypeVar("IndexOrShapeExpr")
R = abc_Set[Array]
_SelfMapper = TypeVar("_SelfMapper", bound="Mapper")

__doc__ = """
.. currentmodule:: pytato.transform

.. autoclass:: Mapper
.. autoclass:: CachedMapper
.. autoclass:: CopyMapper
.. autoclass:: CopyMapperWithExtraArgs
.. autoclass:: CombineMapper
.. autoclass:: DependencyMapper
.. autoclass:: InputGatherer
.. autoclass:: SizeParamGatherer
.. autoclass:: SubsetDependencyMapper
.. autoclass:: WalkMapper
.. autoclass:: CachedWalkMapper
.. autoclass:: TopoSortMapper
.. autoclass:: CachedMapAndCopyMapper
.. autofunction:: copy_dict_of_named_arrays
.. autofunction:: get_dependencies
.. autofunction:: map_and_copy
.. autofunction:: materialize_with_mpms
.. autofunction:: deduplicate_data_wrappers
.. automodule:: pytato.transform.lower_to_index_lambda
.. automodule:: pytato.transform.remove_broadcasts_einsum
.. automodule:: pytato.transform.einsum_distributive_law
.. currentmodule:: pytato.transform

Dict representation of DAGs
---------------------------

.. autoclass:: UsersCollector
.. autofunction:: rec_get_user_nodes


Transforming call sites
-----------------------

.. automodule:: pytato.transform.calls

.. currentmodule:: pytato.transform

Internal stuff that is only here because the documentation tool wants it
^^^^^^^^^^^^^^^^^^^^^^^^^^^^^^^^^^^^^^^^^^^^^^^^^^^^^^^^^^^^^^^^^^^^^^^^

.. class:: MappedT

    A type variable representing the input type of a :class:`Mapper`.

.. class:: CombineT

    A type variable representing the type of a :class:`CombineMapper`.

.. class:: _SelfMapper

    A type variable used to represent the type of a mapper in
    :meth:`CopyMapper.clone_for_callee`.
"""

transform_logger = logging.getLogger(__file__)


class UnsupportedArrayError(ValueError):
    pass


# {{{ mapper base class

class Mapper:
    """A class that when called with a :class:`pytato.Array` recursively
    iterates over the DAG, calling the *_mapper_method* of each node. Users of
    this class are expected to override the methods of this class or create a
    subclass.

    .. note::

       This class might visit a node multiple times. Use a :class:`CachedMapper`
       if this is not desired.

    .. automethod:: handle_unsupported_array
    .. automethod:: map_foreign
    .. automethod:: rec
    .. automethod:: __call__
    """

    def handle_unsupported_array(self, expr: MappedT,
                                 *args: Any, **kwargs: Any) -> Any:
        """Mapper method that is invoked for
        :class:`pytato.Array` subclasses for which a mapper
        method does not exist in this mapper.
        """
        raise UnsupportedArrayError("%s cannot handle expressions of type %s"
                % (type(self).__name__, type(expr)))

    def map_foreign(self, expr: Any, *args: Any, **kwargs: Any) -> Any:
        """Mapper method that is invoked for an object of class for which a
        mapper method does not exist in this mapper.
        """
        raise ValueError("%s encountered invalid foreign object: %s"
                % (type(self).__name__, repr(expr)))

    def rec(self, expr: MappedT, *args: Any, **kwargs: Any) -> Any:
        """Call the mapper method of *expr* and return the result."""
        method: Optional[Callable[..., Array]]

        try:
            method = getattr(self, expr._mapper_method)
        except AttributeError:
            if isinstance(expr, Array):
                for cls in type(expr).__mro__[1:]:
                    method_name = getattr(cls, "_mapper_method", None)
                    if method_name:
                        method = getattr(self, method_name, None)
                        if method:
                            break
                else:
                    return self.handle_unsupported_array(expr, *args, **kwargs)
            else:
                return self.map_foreign(expr, *args, **kwargs)

        assert method is not None
        return method(expr, *args, **kwargs)

    def __call__(self, expr: MappedT, *args: Any, **kwargs: Any) -> Any:
        """Handle the mapping of *expr*."""
        return self.rec(expr, *args, **kwargs)

# }}}


# {{{ CachedMapper

class CachedMapper(Mapper, Generic[CachedMapperT]):
    """Mapper class that maps each node in the DAG exactly once. This loses some
    information compared to :class:`Mapper` as a node is visited only from
    one of its predecessors.
    """

    def __init__(self) -> None:
        super().__init__()
        self._cache: Dict[Hashable, CachedMapperT] = {}

    def get_cache_key(self, expr: ArrayOrNames) -> Hashable:
        return expr

    def rec(self, expr: ArrayOrNames) -> CachedMapperT:
        key = self.get_cache_key(expr)
        try:
            return self._cache[key]
        except KeyError:
            result = super().rec(expr)
            self._cache[key] = result
            # type-ignore-reason: Mapper.rec has imprecise func. signature
            return result  # type: ignore[no-any-return]

    if TYPE_CHECKING:
        def __call__(self, expr: ArrayOrNames) -> CachedMapperT:
            return self.rec(expr)

# }}}


# {{{ CopyMapper

class CopyMapper(CachedMapper[ArrayOrNames]):
    """Performs a deep copy of a :class:`pytato.array.Array`.
    The typical use of this mapper is to override individual ``map_`` methods
    in subclasses to permit term rewriting on an expression graph.

    .. automethod:: clone_for_callee

    .. note::

       This does not copy the data of a :class:`pytato.array.DataWrapper`.
    """
    if TYPE_CHECKING:
        def rec(self, expr: CopyMapperResultT) -> CopyMapperResultT:
            return cast(CopyMapperResultT, super().rec(expr))

        def __call__(self, expr: CopyMapperResultT) -> CopyMapperResultT:
            return self.rec(expr)

    def clone_for_callee(
            self: _SelfMapper, function: FunctionDefinition) -> _SelfMapper:
        """
        Called to clone *self* before starting traversal of a
        :class:`pytato.function.FunctionDefinition`.
        """
        return type(self)()

    def rec_idx_or_size_tuple(self, situp: Tuple[IndexOrShapeExpr, ...]
                              ) -> Tuple[IndexOrShapeExpr, ...]:
        # type-ignore-reason: apparently mypy cannot substitute typevars
        # here.
        return tuple(self.rec(s) if isinstance(s, Array) else s  # type: ignore[misc]
                     for s in situp)

    def map_index_lambda(self, expr: IndexLambda) -> Array:
        bindings: Mapping[str, Array] = immutabledict({
                name: self.rec(subexpr)
                for name, subexpr in sorted(expr.bindings.items())})
        return IndexLambda(expr=expr.expr,
                shape=self.rec_idx_or_size_tuple(expr.shape),
                dtype=expr.dtype,
                bindings=bindings,
                axes=expr.axes,
                var_to_reduction_descr=expr.var_to_reduction_descr,
                tags=expr.tags,
                non_equality_tags=expr.non_equality_tags)

    def map_placeholder(self, expr: Placeholder) -> Array:
        assert expr.name is not None
        return Placeholder(name=expr.name,
                shape=self.rec_idx_or_size_tuple(expr.shape),
                dtype=expr.dtype,
                axes=expr.axes,
                tags=expr.tags,
                non_equality_tags=expr.non_equality_tags)

    def map_stack(self, expr: Stack) -> Array:
        arrays = tuple(self.rec(arr) for arr in expr.arrays)
        return Stack(arrays=arrays, axis=expr.axis, axes=expr.axes, tags=expr.tags,
                non_equality_tags=expr.non_equality_tags)

    def map_concatenate(self, expr: Concatenate) -> Array:
        arrays = tuple(self.rec(arr) for arr in expr.arrays)
        return Concatenate(arrays=arrays, axis=expr.axis,
                           axes=expr.axes, tags=expr.tags,
                           non_equality_tags=expr.non_equality_tags)

    def map_roll(self, expr: Roll) -> Array:
        return Roll(array=self.rec(expr.array),
                shift=expr.shift,
                axis=expr.axis,
                axes=expr.axes,
                tags=expr.tags,
                non_equality_tags=expr.non_equality_tags)

    def map_axis_permutation(self, expr: AxisPermutation) -> Array:
        return AxisPermutation(array=self.rec(expr.array),
                axis_permutation=expr.axis_permutation,
                axes=expr.axes,
                tags=expr.tags,
                non_equality_tags=expr.non_equality_tags)

    def _map_index_base(self, expr: IndexBase) -> Array:
        return type(expr)(self.rec(expr.array),
                          indices=self.rec_idx_or_size_tuple(expr.indices),
                          axes=expr.axes,
                          tags=expr.tags,
                non_equality_tags=expr.non_equality_tags)

    def map_basic_index(self, expr: BasicIndex) -> Array:
        return self._map_index_base(expr)

    def map_contiguous_advanced_index(self,
                                      expr: AdvancedIndexInContiguousAxes
                                      ) -> Array:
        return self._map_index_base(expr)

    def map_non_contiguous_advanced_index(self,
                                          expr: AdvancedIndexInNoncontiguousAxes
                                          ) -> Array:
        return self._map_index_base(expr)

    def map_data_wrapper(self, expr: DataWrapper) -> Array:
        return DataWrapper(
                data=expr.data,
                shape=self.rec_idx_or_size_tuple(expr.shape),
                axes=expr.axes,
                tags=expr.tags,
                non_equality_tags=expr.non_equality_tags)

    def map_size_param(self, expr: SizeParam) -> Array:
        assert expr.name is not None
        return SizeParam(
            name=expr.name,
            axes=expr.axes,
            tags=expr.tags,
            non_equality_tags=expr.non_equality_tags)

    def map_einsum(self, expr: Einsum) -> Array:
        return Einsum(expr.access_descriptors,
                      tuple(self.rec(arg) for arg in expr.args),
                      axes=expr.axes,
                      redn_axis_to_redn_descr=expr.redn_axis_to_redn_descr,
                      index_to_access_descr=expr.index_to_access_descr,
                      tags=expr.tags,
                      non_equality_tags=expr.non_equality_tags)

    def map_named_array(self, expr: NamedArray) -> Array:
        return type(expr)(self.rec(expr._container),
                          expr.name,
                          axes=expr.axes,
                          tags=expr.tags,
                          non_equality_tags=expr.non_equality_tags)

    def map_dict_of_named_arrays(self,
            expr: DictOfNamedArrays) -> DictOfNamedArrays:
        return DictOfNamedArrays({key: self.rec(val.expr)
                                  for key, val in expr.items()},
                                 tags=expr.tags
                                 )

    def map_loopy_call(self, expr: LoopyCall) -> LoopyCall:
        bindings: Mapping[Any, Any] = immutabledict(
                    {name: (self.rec(subexpr) if isinstance(subexpr, Array)
                           else subexpr)
                    for name, subexpr in sorted(expr.bindings.items())})

        return LoopyCall(translation_unit=expr.translation_unit,
                         bindings=bindings,
                         entrypoint=expr.entrypoint,
                         tags=expr.tags,
                         )

    def map_loopy_call_result(self, expr: LoopyCallResult) -> Array:
        rec_container = self.rec(expr._container)
        assert isinstance(rec_container, LoopyCall)
        return LoopyCallResult(
                container=rec_container,
                name=expr.name,
                axes=expr.axes,
                tags=expr.tags,
                non_equality_tags=expr.non_equality_tags)

    def map_reshape(self, expr: Reshape) -> Array:
        return Reshape(self.rec(expr.array),
                       newshape=self.rec_idx_or_size_tuple(expr.newshape),
                       order=expr.order,
                       axes=expr.axes,
                       tags=expr.tags,
                       non_equality_tags=expr.non_equality_tags)

    def map_distributed_send_ref_holder(
            self, expr: DistributedSendRefHolder) -> Array:
        return DistributedSendRefHolder(
                send=DistributedSend(
                    data=self.rec(expr.send.data),
                    dest_rank=expr.send.dest_rank,
                    comm_tag=expr.send.comm_tag),
                passthrough_data=self.rec(expr.passthrough_data),
                )

    def map_distributed_recv(self, expr: DistributedRecv) -> Array:
        return DistributedRecv(
               src_rank=expr.src_rank, comm_tag=expr.comm_tag,
               shape=self.rec_idx_or_size_tuple(expr.shape),
               dtype=expr.dtype, tags=expr.tags, axes=expr.axes,
               non_equality_tags=expr.non_equality_tags)

    @memoize_method
    def map_function_definition(self,
                                expr: FunctionDefinition) -> FunctionDefinition:
        # spawn a new mapper to avoid unsound cache hits, since the namespace of the
        # function's body is different from that of the caller.
        new_mapper = self.clone_for_callee(expr)
        new_returns = {name: new_mapper(ret)
                       for name, ret in expr.returns.items()}
        return attrs.evolve(expr, returns=immutabledict(new_returns))

    def map_call(self, expr: Call) -> AbstractResultWithNamedArrays:
        return Call(self.map_function_definition(expr.function),
                    immutabledict({name: self.rec(bnd)
                         for name, bnd in expr.bindings.items()}),
                    tags=expr.tags,
                    )

    def map_named_call_result(self, expr: NamedCallResult) -> Array:
        call = self.rec(expr._container)
        assert isinstance(call, Call)
        return NamedCallResult(call, expr.name)


class CopyMapperWithExtraArgs(CachedMapper[ArrayOrNames]):
    """
    Similar to :class:`CopyMapper`, but each mapper method takes extra
    ``*args``, ``**kwargs`` that are propagated along a path by default.

    The logic in :class:`CopyMapper` purposely does not take the extra
    arguments to keep the cost of its each call frame low.
    """
    def __init__(self) -> None:
        super().__init__()
        # type-ignored as '._cache' attribute is not coherent with the base
        # class
        self._cache: Dict[Tuple[ArrayOrNames,
                                Tuple[Any, ...],
                                Tuple[Tuple[str, Any], ...]
                                ],
                          ArrayOrNames] = {}  # type: ignore[assignment]

    def get_cache_key(self,
                      expr: ArrayOrNames,
                      *args: Any, **kwargs: Any) -> Tuple[ArrayOrNames,
                                                          Tuple[Any, ...],
                                                          Tuple[Tuple[str, Any], ...]
                                                          ]:
        return (expr, args, tuple(sorted(kwargs.items())))

    def rec(self,
            expr: CopyMapperResultT,
            *args: Any, **kwargs: Any) -> CopyMapperResultT:
        key = self.get_cache_key(expr, *args, **kwargs)
        try:
            # type-ignore-reason: self._cache has ArrayOrNames as its values
            return self._cache[key]  # type: ignore[return-value]
        except KeyError:
            result = Mapper.rec(self, expr,
                                *args,
                                **kwargs)
            self._cache[key] = result
            # type-ignore-reason: Mapper.rec is imprecise
            return result  # type: ignore[no-any-return]

    def rec_idx_or_size_tuple(self, situp: Tuple[IndexOrShapeExpr, ...],
                              *args: Any, **kwargs: Any
                              ) -> Tuple[IndexOrShapeExpr, ...]:
        # type-ignore-reason: apparently mypy cannot substitute typevars
        # here.
        return tuple(
            self.rec(s, *args, **kwargs)  # type: ignore[misc]
            if isinstance(s, Array)
            else s
            for s in situp)

    def map_index_lambda(self, expr: IndexLambda,
                         *args: Any, **kwargs: Any) -> Array:
        bindings: Mapping[str, Array] = immutabledict({
                name: self.rec(subexpr, *args, **kwargs)
                for name, subexpr in sorted(expr.bindings.items())})
        return IndexLambda(expr=expr.expr,
                           shape=self.rec_idx_or_size_tuple(expr.shape,
                                                            *args, **kwargs),
                           dtype=expr.dtype,
                           bindings=bindings,
                           axes=expr.axes,
                           var_to_reduction_descr=expr.var_to_reduction_descr,
                           tags=expr.tags,
                           non_equality_tags=expr.non_equality_tags)

    def map_placeholder(self, expr: Placeholder, *args: Any, **kwargs: Any) -> Array:
        assert expr.name is not None
        return Placeholder(name=expr.name,
                           shape=self.rec_idx_or_size_tuple(expr.shape,
                                                            *args, **kwargs),
                           dtype=expr.dtype,
                           axes=expr.axes,
                           tags=expr.tags,
                           non_equality_tags=expr.non_equality_tags)

    def map_stack(self, expr: Stack, *args: Any, **kwargs: Any) -> Array:
        arrays = tuple(self.rec(arr, *args, **kwargs) for arr in expr.arrays)
        return Stack(arrays=arrays, axis=expr.axis, axes=expr.axes, tags=expr.tags,
                     non_equality_tags=expr.non_equality_tags)

    def map_concatenate(self, expr: Concatenate, *args: Any, **kwargs: Any) -> Array:
        arrays = tuple(self.rec(arr, *args, **kwargs) for arr in expr.arrays)
        return Concatenate(arrays=arrays, axis=expr.axis,
                           axes=expr.axes, tags=expr.tags,
                           non_equality_tags=expr.non_equality_tags)

    def map_roll(self, expr: Roll, *args: Any, **kwargs: Any) -> Array:
        return Roll(array=self.rec(expr.array, *args, **kwargs),
                    shift=expr.shift,
                    axis=expr.axis,
                    axes=expr.axes,
                    tags=expr.tags,
                    non_equality_tags=expr.non_equality_tags)

    def map_axis_permutation(self, expr: AxisPermutation,
                             *args: Any, **kwargs: Any) -> Array:
        return AxisPermutation(array=self.rec(expr.array, *args, **kwargs),
                               axis_permutation=expr.axis_permutation,
                               axes=expr.axes,
                               tags=expr.tags,
                               non_equality_tags=expr.non_equality_tags)

    def _map_index_base(self, expr: IndexBase, *args: Any, **kwargs: Any) -> Array:
        assert isinstance(expr, _SuppliedAxesAndTagsMixin)
        return type(expr)(self.rec(expr.array, *args, **kwargs),
                          indices=self.rec_idx_or_size_tuple(expr.indices,
                                                             *args, **kwargs),
                          axes=expr.axes,
                          tags=expr.tags,
                          non_equality_tags=expr.non_equality_tags)

    def map_basic_index(self, expr: BasicIndex, *args: Any, **kwargs: Any) -> Array:
        return self._map_index_base(expr, *args, **kwargs)

    def map_contiguous_advanced_index(self,
                                      expr: AdvancedIndexInContiguousAxes,
                                      *args: Any, **kwargs: Any

                                      ) -> Array:
        return self._map_index_base(expr, *args, **kwargs)

    def map_non_contiguous_advanced_index(self,
                                          expr: AdvancedIndexInNoncontiguousAxes,
                                          *args: Any, **kwargs: Any
                                          ) -> Array:
        return self._map_index_base(expr, *args, **kwargs)

    def map_data_wrapper(self, expr: DataWrapper,
                         *args: Any, **kwargs: Any) -> Array:
        return DataWrapper(
                data=expr.data,
                shape=self.rec_idx_or_size_tuple(expr.shape, *args, **kwargs),
                axes=expr.axes,
                tags=expr.tags,
                non_equality_tags=expr.non_equality_tags)

    def map_size_param(self, expr: SizeParam, *args: Any, **kwargs: Any) -> Array:
        assert expr.name is not None
        return SizeParam(expr.name, axes=expr.axes, tags=expr.tags)

    def map_einsum(self, expr: Einsum, *args: Any, **kwargs: Any) -> Array:
        return Einsum(expr.access_descriptors,
                      tuple(self.rec(arg, *args, **kwargs) for arg in expr.args),
                      axes=expr.axes,
                      redn_axis_to_redn_descr=expr.redn_axis_to_redn_descr,
                      index_to_access_descr=expr.index_to_access_descr,
                      tags=expr.tags,
                      non_equality_tags=expr.non_equality_tags)

    def map_named_array(self, expr: NamedArray, *args: Any, **kwargs: Any) -> Array:
        return type(expr)(self.rec(expr._container, *args, **kwargs),
                          expr.name,
                          axes=expr.axes,
                          tags=expr.tags,
                          non_equality_tags=expr.non_equality_tags)

    def map_dict_of_named_arrays(self,
            expr: DictOfNamedArrays, *args: Any, **kwargs: Any) -> DictOfNamedArrays:
        return DictOfNamedArrays({key: self.rec(val.expr, *args, **kwargs)
                                  for key, val in expr.items()},
                                 tags=expr.tags,
                                 )

    def map_loopy_call(self, expr: LoopyCall,
                       *args: Any, **kwargs: Any) -> LoopyCall:
        bindings: Mapping[Any, Any] = immutabledict(
                    {name: (self.rec(subexpr, *args, **kwargs)
                           if isinstance(subexpr, Array)
                           else subexpr)
                    for name, subexpr in sorted(expr.bindings.items())})

        return LoopyCall(translation_unit=expr.translation_unit,
                         bindings=bindings,
                         entrypoint=expr.entrypoint,
                         tags=expr.tags,
                         )

    def map_loopy_call_result(self, expr: LoopyCallResult,
                              *args: Any, **kwargs: Any) -> Array:
        rec_loopy_call = self.rec(expr._container, *args, **kwargs)
        assert isinstance(rec_loopy_call, LoopyCall)
        return LoopyCallResult(
                container=rec_loopy_call,
                name=expr.name,
                axes=expr.axes,
                tags=expr.tags,
                non_equality_tags=expr.non_equality_tags)

    def map_reshape(self, expr: Reshape,
                    *args: Any, **kwargs: Any) -> Array:
        return Reshape(self.rec(expr.array, *args, **kwargs),
                       newshape=self.rec_idx_or_size_tuple(expr.newshape,
                                                           *args, **kwargs),
                       order=expr.order,
                       axes=expr.axes,
                       tags=expr.tags,
                       non_equality_tags=expr.non_equality_tags)

    def map_distributed_send_ref_holder(self, expr: DistributedSendRefHolder,
                                        *args: Any, **kwargs: Any) -> Array:
        return DistributedSendRefHolder(
                send=DistributedSend(
                    data=self.rec(expr.send.data, *args, **kwargs),
                    dest_rank=expr.send.dest_rank,
                    comm_tag=expr.send.comm_tag),
                passthrough_data=self.rec(expr.passthrough_data, *args, **kwargs))

    def map_distributed_recv(self, expr: DistributedRecv,
                             *args: Any, **kwargs: Any) -> Array:
        return DistributedRecv(
               src_rank=expr.src_rank, comm_tag=expr.comm_tag,
               shape=self.rec_idx_or_size_tuple(expr.shape, *args, **kwargs),
               dtype=expr.dtype, tags=expr.tags, axes=expr.axes,
               non_equality_tags=expr.non_equality_tags)

    def map_function_definition(self, expr: FunctionDefinition,
                                *args: Any, **kwargs: Any) -> FunctionDefinition:
        raise NotImplementedError("Function definitions are purposefully left"
                                  " unimplemented as the default arguments to a new"
                                  " DAG traversal are tricky to guess.")

    def map_call(self, expr: Call,
                 *args: Any, **kwargs: Any) -> AbstractResultWithNamedArrays:
        return Call(self.map_function_definition(expr.function, *args, **kwargs),
                    immutabledict({name: self.rec(bnd, *args, **kwargs)
                         for name, bnd in expr.bindings.items()}),
                    tags=expr.tags,
                    )

    def map_named_call_result(self, expr: NamedCallResult,
                              *args: Any, **kwargs: Any) -> Array:
        call = self.rec(expr._container, *args, **kwargs)
        assert isinstance(call, Call)
        return NamedCallResult(call, expr.name)

# }}}


# {{{ CombineMapper

class CombineMapper(Mapper, Generic[CombineT]):
    """
    Abstract mapper that recursively combines the results of user nodes
    of a given expression.

    .. automethod:: combine
    """
    def __init__(self) -> None:
        super().__init__()
        self.cache: Dict[ArrayOrNames, CombineT] = {}

    def rec_idx_or_size_tuple(self, situp: Tuple[IndexOrShapeExpr, ...]
                              ) -> Tuple[CombineT, ...]:
        return tuple(self.rec(s) for s in situp if isinstance(s, Array))

    def rec(self, expr: ArrayOrNames) -> CombineT:  # type: ignore
        if expr in self.cache:
            return self.cache[expr]
        result: CombineT = super().rec(expr)
        self.cache[expr] = result
        return result

    # type-ignore reason: incompatible ret. type with super class
    def __call__(self, expr: ArrayOrNames) -> CombineT:  # type: ignore
        return self.rec(expr)

    def combine(self, *args: CombineT) -> CombineT:
        """Combine the arguments."""
        raise NotImplementedError

    def map_index_lambda(self, expr: IndexLambda) -> CombineT:
        return self.combine(*(self.rec(bnd)
                              for _, bnd in sorted(expr.bindings.items())),
                            *self.rec_idx_or_size_tuple(expr.shape))

    def map_placeholder(self, expr: Placeholder) -> CombineT:
        return self.combine(*self.rec_idx_or_size_tuple(expr.shape))

    def map_data_wrapper(self, expr: DataWrapper) -> CombineT:
        return self.combine(*self.rec_idx_or_size_tuple(expr.shape))

    def map_stack(self, expr: Stack) -> CombineT:
        return self.combine(*(self.rec(ary)
                              for ary in expr.arrays))

    def map_roll(self, expr: Roll) -> CombineT:
        return self.combine(self.rec(expr.array))

    def map_axis_permutation(self, expr: AxisPermutation) -> CombineT:
        return self.combine(self.rec(expr.array))

    def _map_index_base(self, expr: IndexBase) -> CombineT:
        return self.combine(self.rec(expr.array),
                            *self.rec_idx_or_size_tuple(expr.indices))

    def map_basic_index(self, expr: BasicIndex) -> CombineT:
        return self._map_index_base(expr)

    def map_contiguous_advanced_index(self,
                                      expr: AdvancedIndexInContiguousAxes
                                      ) -> CombineT:
        return self._map_index_base(expr)

    def map_non_contiguous_advanced_index(self,
                                          expr: AdvancedIndexInNoncontiguousAxes
                                          ) -> CombineT:
        return self._map_index_base(expr)

    def map_reshape(self, expr: Reshape) -> CombineT:
        return self.combine(
                self.rec(expr.array),
                *self.rec_idx_or_size_tuple(expr.newshape))

    def map_concatenate(self, expr: Concatenate) -> CombineT:
        return self.combine(*(self.rec(ary)
                              for ary in expr.arrays))

    def map_einsum(self, expr: Einsum) -> CombineT:
        return self.combine(*(self.rec(ary)
                              for ary in expr.args))

    def map_named_array(self, expr: NamedArray) -> CombineT:
        return self.combine(self.rec(expr._container))

    def map_dict_of_named_arrays(self, expr: DictOfNamedArrays) -> CombineT:
        return self.combine(*(self.rec(ary.expr)
                              for ary in expr.values()))

    def map_loopy_call(self, expr: LoopyCall) -> CombineT:
        return self.combine(*(self.rec(ary)
                              for _, ary in sorted(expr.bindings.items())
                              if isinstance(ary, Array)))

    def map_loopy_call_result(self, expr: LoopyCallResult) -> CombineT:
        return self.rec(expr._container)

    def map_distributed_send_ref_holder(
            self, expr: DistributedSendRefHolder) -> CombineT:
        return self.combine(
                self.rec(expr.send.data),
                self.rec(expr.passthrough_data),
                )

    def map_distributed_recv(self, expr: DistributedRecv) -> CombineT:
        return self.combine(*self.rec_idx_or_size_tuple(expr.shape))

    @memoize_method
    def map_function_definition(self, expr: FunctionDefinition) -> CombineT:
        raise NotImplementedError("Combining results from a callee expression"
                                  " is context-dependent. Derived classes"
                                  " must override map_function_definition.")

    def map_call(self, expr: Call) -> CombineT:
        return self.combine(self.map_function_definition(expr.function),
                            *[self.rec(bnd)
                              for name, bnd in sorted(expr.bindings.items())])

    def map_named_call_result(self, expr: NamedCallResult) -> CombineT:
        return self.rec(expr._container)

# }}}


# {{{ DependencyMapper

class DependencyMapper(CombineMapper[R]):
    """
    Maps a :class:`pytato.array.Array` to a :class:`frozenset` of
    :class:`pytato.array.Array`'s it depends on.

    .. warning::

       This returns every node in the graph! Consider a custom
       :class:`CombineMapper` or a :class:`SubsetDependencyMapper` instead.
    """

    def combine(self, *args: R) -> R:
        from functools import reduce
        return reduce(lambda a, b: a | b, args, FrozenOrderedSet())

    def map_index_lambda(self, expr: IndexLambda) -> R:
        return self.combine(FrozenOrderedSet([expr]), super().map_index_lambda(expr))

    def map_placeholder(self, expr: Placeholder) -> R:
        return self.combine(FrozenOrderedSet([expr]), super().map_placeholder(expr))

    def map_data_wrapper(self, expr: DataWrapper) -> R:
        return self.combine(FrozenOrderedSet([expr]), super().map_data_wrapper(expr))

    def map_size_param(self, expr: SizeParam) -> R:
        return FrozenOrderedSet([expr])

    def map_stack(self, expr: Stack) -> R:
        return self.combine(FrozenOrderedSet([expr]), super().map_stack(expr))

    def map_roll(self, expr: Roll) -> R:
        return self.combine(FrozenOrderedSet([expr]), super().map_roll(expr))

    def map_axis_permutation(self, expr: AxisPermutation) -> R:
        return self.combine(FrozenOrderedSet([expr]),
                            super().map_axis_permutation(expr))

    def _map_index_base(self, expr: IndexBase) -> R:
        return self.combine(FrozenOrderedSet([expr]), super()._map_index_base(expr))

    def map_reshape(self, expr: Reshape) -> R:
        return self.combine(FrozenOrderedSet([expr]), super().map_reshape(expr))

    def map_concatenate(self, expr: Concatenate) -> R:
        return self.combine(FrozenOrderedSet([expr]), super().map_concatenate(expr))

    def map_einsum(self, expr: Einsum) -> R:
        return self.combine(FrozenOrderedSet([expr]), super().map_einsum(expr))

    def map_named_array(self, expr: NamedArray) -> R:
        return self.combine(FrozenOrderedSet([expr]), super().map_named_array(expr))

    def map_loopy_call_result(self, expr: LoopyCallResult) -> R:
        return self.combine(FrozenOrderedSet([expr]),
                            super().map_loopy_call_result(expr))

    def map_distributed_send_ref_holder(
            self, expr: DistributedSendRefHolder) -> R:
        return self.combine(
                FrozenOrderedSet([expr]),
                super().map_distributed_send_ref_holder(expr))

    def map_distributed_recv(self, expr: DistributedRecv) -> R:
        return self.combine(FrozenOrderedSet([expr]),
                            super().map_distributed_recv(expr))

    @memoize_method
    def map_function_definition(self, expr: FunctionDefinition) -> R:
        # do not include arrays from the function's body as it would involve
        # putting arrays from different namespaces into the same collection.
        return FrozenOrderedSet()

    def map_call(self, expr: Call) -> R:
        return self.combine(self.map_function_definition(expr.function),
                            *[self.rec(bnd) for bnd in expr.bindings.values()])

    def map_named_call_result(self, expr: NamedCallResult) -> R:
        return self.rec(expr._container)

# }}}


# {{{ SubsetDependencyMapper

class SubsetDependencyMapper(DependencyMapper):
    """
    Mapper to combine the dependencies of an expression that are a subset of
    *universe*.
    """
    def __init__(self, universe: abc_Set[Array]):
        self.universe = universe
        super().__init__()

    def combine(self, *args: abc_Set[Array]) -> abc_Set[Array]:
        from functools import reduce
        return reduce(lambda acc, arg: acc | (arg & self.universe),
                      args, FrozenOrderedSet())

# }}}


# {{{ InputGatherer

class InputGatherer(CombineMapper[abc_Set[InputArgumentBase]]):
    """
    Mapper to combine all instances of :class:`pytato.array.InputArgumentBase` that
    an array expression depends on.
    """
    def combine(self, *args: abc_Set[InputArgumentBase]
                ) -> abc_Set[InputArgumentBase]:
        from functools import reduce
        return reduce(lambda a, b: a | b, args, FrozenOrderedSet())

    def map_placeholder(self, expr: Placeholder) -> abc_Set[InputArgumentBase]:
        return self.combine(FrozenOrderedSet([expr]), super().map_placeholder(expr))

    def map_data_wrapper(self, expr: DataWrapper) -> abc_Set[InputArgumentBase]:
        return self.combine(FrozenOrderedSet([expr]), super().map_data_wrapper(expr))

    def map_size_param(self, expr: SizeParam) -> abc_Set[SizeParam]:
        return FrozenOrderedSet([expr])

    @memoize_method
    def map_function_definition(self, expr: FunctionDefinition
                                ) -> abc_Set[InputArgumentBase]:
        # get rid of placeholders local to the function.
        new_mapper = InputGatherer()
        all_callee_inputs = new_mapper.combine(*[new_mapper(ret)
                                                 for ret in expr.returns.values()])
        result: OrderedSet[InputArgumentBase] = OrderedSet()
        for inp in all_callee_inputs:
            if isinstance(inp, Placeholder):
                if inp.name in expr.parameters:
                    # drop, reference to argument
                    pass
                else:
                    raise ValueError("function definition refers to non-argument "
                                     f"placeholder named '{inp.name}'")
            else:
                result.add(inp)

        return FrozenOrderedSet(result)

# }}}


# {{{ SizeParamGatherer

class SizeParamGatherer(CombineMapper[abc_Set[SizeParam]]):
    """
    Mapper to combine all instances of :class:`pytato.array.SizeParam` that
    an array expression depends on.
    """
    def combine(self, *args: abc_Set[SizeParam]
                ) -> abc_Set[SizeParam]:
        from functools import reduce
        return reduce(lambda a, b: a | b, args, FrozenOrderedSet())

    def map_size_param(self, expr: SizeParam) -> abc_Set[SizeParam]:
        return FrozenOrderedSet([expr])

    @memoize_method
    def map_function_definition(self, expr: FunctionDefinition
                                ) -> abc_Set[SizeParam]:
        return self.combine(*[self.rec(ret)
                              for ret in expr.returns.values()])

# }}}


# {{{ WalkMapper

class WalkMapper(Mapper):
    """
    A mapper that walks over all the arrays in a :class:`pytato.Array`.

    Users may override the specific mapper methods in a derived class or
    override :meth:`WalkMapper.visit` and :meth:`WalkMapper.post_visit`.

    .. automethod:: visit
    .. automethod:: post_visit
    """

    def clone_for_callee(
            self: _SelfMapper, function: FunctionDefinition) -> _SelfMapper:
        return type(self)()

    def visit(self, expr: Any, *args: Any, **kwargs: Any) -> bool:
        """
        If this method returns *True*, *expr* is traversed during the walk.
        If this method returns *False*, *expr* is not traversed as a part of
        the walk.
        """
        return True

    def post_visit(self, expr: Any, *args: Any, **kwargs: Any) -> None:
        """
        Callback after *expr* has been traversed.
        """
        pass

    def rec_idx_or_size_tuple(self, situp: Tuple[IndexOrShapeExpr, ...],
                              *args: Any, **kwargs: Any) -> None:
        for comp in situp:
            if isinstance(comp, Array):
                self.rec(comp, *args, **kwargs)

    def map_index_lambda(self, expr: IndexLambda, *args: Any, **kwargs: Any) -> None:
        if not self.visit(expr, *args, **kwargs):
            return

        for _, child in sorted(expr.bindings.items()):
            self.rec(child, *args, **kwargs)

        self.rec_idx_or_size_tuple(expr.shape, *args, **kwargs)

        self.post_visit(expr, *args, **kwargs)

    def map_placeholder(self, expr: Placeholder, *args: Any, **kwargs: Any) -> None:
        if not self.visit(expr, *args, **kwargs):
            return

        self.rec_idx_or_size_tuple(expr.shape)

        self.post_visit(expr, *args, **kwargs)

    map_data_wrapper = map_placeholder
    map_size_param = map_placeholder

    def _map_index_remapping_base(self, expr: IndexRemappingBase,
                                  *args: Any, **kwargs: Any) -> None:
        if not self.visit(expr, *args, **kwargs):
            return

        self.rec(expr.array, *args, **kwargs)
        self.post_visit(expr, *args, **kwargs)

    map_roll = _map_index_remapping_base
    map_axis_permutation = _map_index_remapping_base
    map_reshape = _map_index_remapping_base

    def _map_index_base(self, expr: IndexBase, *args: Any, **kwargs: Any) -> None:
        if not self.visit(expr, *args, **kwargs):
            return

        self.rec(expr.array, *args, **kwargs)

        self.rec_idx_or_size_tuple(expr.indices, *args, **kwargs)

        self.post_visit(expr, *args, **kwargs)

    def map_basic_index(self, expr: BasicIndex, *args: Any, **kwargs: Any) -> None:
        return self._map_index_base(expr, *args, **kwargs)

    def map_contiguous_advanced_index(self,
                                      expr: AdvancedIndexInContiguousAxes,
                                      *args: Any, **kwargs: Any) -> None:
        return self._map_index_base(expr, *args, **kwargs)

    def map_non_contiguous_advanced_index(self,
                                          expr: AdvancedIndexInNoncontiguousAxes,
                                          *args: Any, **kwargs: Any) -> None:
        return self._map_index_base(expr, *args, **kwargs)

    def map_stack(self, expr: Stack, *args: Any, **kwargs: Any) -> None:
        if not self.visit(expr, *args, **kwargs):
            return

        for child in expr.arrays:
            self.rec(child, *args, **kwargs)

        self.post_visit(expr, *args, **kwargs)

    def map_concatenate(self, expr: Concatenate, *args: Any, **kwargs: Any) -> None:
        if not self.visit(expr, *args, **kwargs):
            return

        for child in expr.arrays:
            self.rec(child, *args, **kwargs)

        self.post_visit(expr, *args, **kwargs)

    def map_einsum(self, expr: Einsum, *args: Any, **kwargs: Any) -> None:
        if not self.visit(expr, *args, **kwargs):
            return

        for child in expr.args:
            self.rec(child, *args, **kwargs)

        self.post_visit(expr, *args, **kwargs)

    def map_dict_of_named_arrays(self, expr: DictOfNamedArrays,
                                 *args: Any, **kwargs: Any) -> None:
        if not self.visit(expr, *args, **kwargs):
            return

        for child in expr._data.values():
            self.rec(child, *args, **kwargs)

        self.post_visit(expr, *args, **kwargs)

    def map_distributed_send_ref_holder(
            self, expr: DistributedSendRefHolder,
            *args: Any, **kwargs: Any) -> None:
        if not self.visit(expr, *args, **kwargs):
            return

        self.rec(expr.send.data, *args, **kwargs)
        self.rec(expr.passthrough_data, *args, **kwargs)

        self.post_visit(expr, *args, **kwargs)

    def map_distributed_recv(self, expr: DistributedRecv,
                             *args: Any, **kwargs: Any) -> None:
        if not self.visit(expr, *args, **kwargs):
            return

        self.rec_idx_or_size_tuple(expr.shape, *args, **kwargs)

        self.post_visit(expr, *args, **kwargs)

    def map_named_array(self, expr: NamedArray, *args: Any, **kwargs: Any) -> None:
        if not self.visit(expr, *args, **kwargs):
            return

        self.rec(expr._container, *args, **kwargs)

        self.post_visit(expr, *args, **kwargs)

    def map_loopy_call(self, expr: LoopyCall, *args: Any, **kwargs: Any) -> None:
        if not self.visit(expr, *args, **kwargs):
            return

        for _, child in sorted(expr.bindings.items()):
            if isinstance(child, Array):
                self.rec(child, *args, **kwargs)

        self.post_visit(expr, *args, **kwargs)

    def map_function_definition(self, expr: FunctionDefinition,
                                *args: Any, **kwargs: Any) -> None:
        if not self.visit(expr):
            return

        new_mapper = self.clone_for_callee(expr)
        for subexpr in expr.returns.values():
            new_mapper(subexpr, *args, **kwargs)

        self.post_visit(expr, *args, **kwargs)

    def map_call(self, expr: Call, *args: Any, **kwargs: Any) -> None:
        if not self.visit(expr):
            return

        self.map_function_definition(expr.function)
        for bnd in expr.bindings.values():
            self.rec(bnd)

        self.post_visit(expr)

    def map_named_call_result(self, expr: NamedCallResult,
                              *args: Any, **kwargs: Any) -> None:
        if not self.visit(expr, *args, **kwargs):
            return

        self.rec(expr._container, *args, **kwargs)

        self.post_visit(expr, *args, **kwargs)

# }}}


# {{{ CachedWalkMapper

class CachedWalkMapper(WalkMapper):
    """
    WalkMapper that visits each node in the DAG exactly once. This loses some
    information compared to :class:`WalkMapper` as a node is visited only from
    one of its predecessors.
    """

    def __init__(self) -> None:
        super().__init__()
        self._visited_nodes: OrderedSet[Any] = OrderedSet()

    def get_cache_key(self, expr: ArrayOrNames, *args: Any, **kwargs: Any) -> Any:
        raise NotImplementedError

    def rec(self, expr: ArrayOrNames, *args: Any, **kwargs: Any
            ) -> None:
        cache_key = self.get_cache_key(expr, *args, **kwargs)
        if cache_key in self._visited_nodes:
            return

        super().rec(expr, *args, **kwargs)
        self._visited_nodes.add(cache_key)

# }}}


# {{{ TopoSortMapper

@optimize_mapper(drop_args=True, drop_kwargs=True, inline_get_cache_key=True)
class TopoSortMapper(CachedWalkMapper):
    """A mapper that creates a list of nodes in topological order.

    :members: topological_order

    .. note::

        Does not consider the nodes inside  a
        :class:`~pytato.function.FunctionDefinition`.
    """

    def __init__(self) -> None:
        super().__init__()
        self.topological_order: List[Array] = []

    def get_cache_key(self, expr: ArrayOrNames) -> int:
        return id(expr)

    def post_visit(self, expr: Any) -> None:
        self.topological_order.append(expr)

    @memoize_method
    def map_function_definition(self, expr: FunctionDefinition) -> None:
        # do nothing as it includes arrays from a different namespace.
        return

# }}}


# {{{ MapAndCopyMapper

class CachedMapAndCopyMapper(CopyMapper):
    """
    Mapper that applies *map_fn* to each node and copies it. Results of
    traversals are memoized i.e. each node is mapped via *map_fn* exactly once.
    """

    def __init__(self, map_fn: Callable[[ArrayOrNames], ArrayOrNames]) -> None:
        super().__init__()
        self.map_fn: Callable[[ArrayOrNames], ArrayOrNames] = map_fn

    def clone_for_callee(
            self: _SelfMapper, function: FunctionDefinition) -> _SelfMapper:
        # type-ignore-reason: self.__init__ has a different function signature
        # than Mapper.__init__ and does not have map_fn
        return type(self)(self.map_fn)  # type: ignore[call-arg,attr-defined]

    def rec(self, expr: MappedT) -> MappedT:
        if expr in self._cache:
            # type-ignore-reason: parametric Mapping types aren't a thing
            return self._cache[expr]  # type: ignore[return-value]

        result = super().rec(self.map_fn(expr))
        self._cache[expr] = result
        # type-ignore-reason: map_fn has imprecise types
        return result  # type: ignore[return-value]

    if TYPE_CHECKING:
        def __call__(self, expr: MappedT) -> MappedT:
            return self.rec(expr)

# }}}


# {{{ MPMS materializer

@dataclass(frozen=True, eq=True)
class MPMSMaterializerAccumulator:
    """This class serves as the return value of :class:`MPMSMaterializer`. It
    contains the set of materialized predecessors and the rewritten expression
    (i.e. the expression with tags for materialization applied).
    """
    materialized_predecessors: abc_Set[Array]
    expr: Array


def _materialize_if_mpms(expr: Array,
                         nsuccessors: int,
                         predecessors: Iterable[MPMSMaterializerAccumulator]
                         ) -> MPMSMaterializerAccumulator:
    """
    Returns an instance of :class:`MPMSMaterializerAccumulator`, that
    materializes *expr* if it has more than 1 successor and more than 1
    materialized predecessor.
    """
    from functools import reduce

    materialized_predecessors: abc_Set[Array] = reduce(
                                FrozenOrderedSet.union,  # type: ignore[arg-type]
                                (pred.materialized_predecessors
                                    for pred in predecessors),
                                FrozenOrderedSet())
    if nsuccessors > 1 and len(materialized_predecessors) > 1:
        new_expr = expr.tagged(ImplStored())
        return MPMSMaterializerAccumulator(FrozenOrderedSet([new_expr]), new_expr)
    else:
        return MPMSMaterializerAccumulator(materialized_predecessors, expr)


class MPMSMaterializer(Mapper):
    """
    See :func:`materialize_with_mpms` for an explanation.

    .. attribute:: nsuccessors

        A mapping from a node in the expression graph (i.e. an
        :class:`~pytato.Array`) to its number of successors.
    """
    def __init__(self, nsuccessors: Mapping[Array, int]):
        super().__init__()
        self.nsuccessors = nsuccessors
        self.cache: Dict[ArrayOrNames, MPMSMaterializerAccumulator] = {}

    # type-ignore reason: return type not compatible with Mapper.rec's type
    def rec(self, expr: ArrayOrNames) -> MPMSMaterializerAccumulator:  # type: ignore
        if expr in self.cache:
            return self.cache[expr]
        result: MPMSMaterializerAccumulator = super().rec(expr)
        self.cache[expr] = result
        return result

    def _map_input_base(self, expr: InputArgumentBase
                        ) -> MPMSMaterializerAccumulator:
        return MPMSMaterializerAccumulator(FrozenOrderedSet([expr]), expr)

    map_placeholder = _map_input_base
    map_data_wrapper = _map_input_base
    map_size_param = _map_input_base

    def map_named_array(self, expr: NamedArray) -> MPMSMaterializerAccumulator:
        raise NotImplementedError("only LoopyCallResult named array"
                                  " supported for now.")

    def map_index_lambda(self, expr: IndexLambda) -> MPMSMaterializerAccumulator:
        children_rec = {bnd_name: self.rec(bnd)
                        for bnd_name, bnd in sorted(expr.bindings.items())}

        new_expr = IndexLambda(expr=expr.expr,
                               shape=expr.shape,
                               dtype=expr.dtype,
                               bindings=immutabledict({bnd_name: bnd.expr
                                for bnd_name, bnd in sorted(children_rec.items())}),
                               axes=expr.axes,
                               var_to_reduction_descr=expr.var_to_reduction_descr,
                               tags=expr.tags,
                               non_equality_tags=expr.non_equality_tags)
        return _materialize_if_mpms(new_expr, self.nsuccessors[expr],
                                    children_rec.values())

    def map_stack(self, expr: Stack) -> MPMSMaterializerAccumulator:
        rec_arrays = [self.rec(ary) for ary in expr.arrays]
        new_expr = Stack(tuple(ary.expr for ary in rec_arrays),
                         expr.axis, axes=expr.axes, tags=expr.tags,
                         non_equality_tags=expr.non_equality_tags)

        return _materialize_if_mpms(new_expr,
                                    self.nsuccessors[expr],
                                    rec_arrays)

    def map_concatenate(self, expr: Concatenate) -> MPMSMaterializerAccumulator:
        rec_arrays = [self.rec(ary) for ary in expr.arrays]
        new_expr = Concatenate(tuple(ary.expr for ary in rec_arrays),
                               expr.axis,
                               axes=expr.axes,
                               tags=expr.tags,
                               non_equality_tags=expr.non_equality_tags)
        return _materialize_if_mpms(new_expr,
                                    self.nsuccessors[expr],
                                    rec_arrays)

    def map_roll(self, expr: Roll) -> MPMSMaterializerAccumulator:
        rec_array = self.rec(expr.array)
        new_expr = Roll(rec_array.expr, expr.shift, expr.axis, axes=expr.axes,
                        tags=expr.tags,
                        non_equality_tags=expr.non_equality_tags)
        return _materialize_if_mpms(new_expr, self.nsuccessors[expr],
                                    (rec_array,))

    def map_axis_permutation(self, expr: AxisPermutation
                             ) -> MPMSMaterializerAccumulator:
        rec_array = self.rec(expr.array)
        new_expr = AxisPermutation(rec_array.expr, expr.axis_permutation,
                                   axes=expr.axes, tags=expr.tags,
                                   non_equality_tags=expr.non_equality_tags)
        return _materialize_if_mpms(new_expr,
                                    self.nsuccessors[expr],
                                    (rec_array,))

    def _map_index_base(self, expr: IndexBase) -> MPMSMaterializerAccumulator:
        rec_array = self.rec(expr.array)
        rec_indices = {i: self.rec(idx)
                       for i, idx in enumerate(expr.indices)
                       if isinstance(idx, Array)}

        new_expr = type(expr)(rec_array.expr,
                              tuple(rec_indices[i].expr
                                    if i in rec_indices
                                    else expr.indices[i]
                                    for i in range(
                                        len(expr.indices))),
                              axes=expr.axes,
                              tags=expr.tags,
                              non_equality_tags=expr.non_equality_tags)

        return _materialize_if_mpms(new_expr,
                                    self.nsuccessors[expr],
                                    (rec_array,) + tuple(rec_indices.values())
                                    )

    map_basic_index = _map_index_base
    map_contiguous_advanced_index = _map_index_base
    map_non_contiguous_advanced_index = _map_index_base

    def map_reshape(self, expr: Reshape) -> MPMSMaterializerAccumulator:
        rec_array = self.rec(expr.array)
        new_expr = Reshape(rec_array.expr, expr.newshape,
                           expr.order, axes=expr.axes, tags=expr.tags,
                           non_equality_tags=expr.non_equality_tags)

        return _materialize_if_mpms(new_expr,
                                    self.nsuccessors[expr],
                                    (rec_array,))

    def map_einsum(self, expr: Einsum) -> MPMSMaterializerAccumulator:
        rec_arrays = [self.rec(ary) for ary in expr.args]
        new_expr = Einsum(expr.access_descriptors,
                          tuple(ary.expr for ary in rec_arrays),
                          expr.redn_axis_to_redn_descr,
                          expr.index_to_access_descr,
                          axes=expr.axes,
                          tags=expr.tags,
                          non_equality_tags=expr.non_equality_tags)

        return _materialize_if_mpms(new_expr,
                                    self.nsuccessors[expr],
                                    rec_arrays)

    def map_dict_of_named_arrays(self, expr: DictOfNamedArrays
                                 ) -> MPMSMaterializerAccumulator:
        raise NotImplementedError

    def map_loopy_call_result(self, expr: NamedArray) -> MPMSMaterializerAccumulator:
        # loopy call result is always materialized
        return MPMSMaterializerAccumulator(FrozenOrderedSet([expr]), expr)

    def map_distributed_send_ref_holder(self,
                                        expr: DistributedSendRefHolder
                                        ) -> MPMSMaterializerAccumulator:
        rec_passthrough = self.rec(expr.passthrough_data)
        rec_send_data = self.rec(expr.send.data)
        new_expr = DistributedSendRefHolder(
            send=DistributedSend(rec_send_data.expr,
                                 dest_rank=expr.send.dest_rank,
                                 comm_tag=expr.send.comm_tag,
                                 tags=expr.send.tags),
            passthrough_data=rec_passthrough.expr,
            )
        return MPMSMaterializerAccumulator(
            rec_passthrough.materialized_predecessors, new_expr)

    def map_distributed_recv(self, expr: DistributedRecv
                             ) -> MPMSMaterializerAccumulator:
        return MPMSMaterializerAccumulator(FrozenOrderedSet([expr]), expr)

    def map_named_call_result(self, expr: NamedCallResult
                              ) -> MPMSMaterializerAccumulator:
        raise NotImplementedError("MPMSMaterializer does not support functions.")

# }}}


# {{{ mapper frontends

def copy_dict_of_named_arrays(source_dict: DictOfNamedArrays,
        copy_mapper: CopyMapper) -> DictOfNamedArrays:
    """Copy the elements of a :class:`~pytato.DictOfNamedArrays` into a
    :class:`~pytato.DictOfNamedArrays`.

    :param source_dict: The :class:`~pytato.DictOfNamedArrays` to copy
    :param copy_mapper: A mapper that performs copies different array types
    :returns: A new :class:`~pytato.DictOfNamedArrays` containing copies of the
        items in *source_dict*
    """
    if not source_dict:
        data = {}
    else:
        data = {name: copy_mapper(val.expr)
                for name, val in sorted(source_dict.items())}

    return DictOfNamedArrays(data, tags=source_dict.tags)


def get_dependencies(expr: DictOfNamedArrays) -> Dict[str, abc_Set[Array]]:
    """Returns the dependencies of each named array in *expr*.
    """
    dep_mapper = DependencyMapper()

    return {name: dep_mapper(val.expr) for name, val in expr.items()}


def map_and_copy(expr: MappedT,
                 map_fn: Callable[[ArrayOrNames], ArrayOrNames]
                 ) -> MappedT:
    """
    Returns a copy of *expr* with every array expression reachable from *expr*
    mapped via *map_fn*.

    .. note::

        Uses :class:`CachedMapAndCopyMapper` under the hood and because of its
        caching nature each node is mapped exactly once.
    """
    return CachedMapAndCopyMapper(map_fn)(expr)


def materialize_with_mpms(expr: DictOfNamedArrays) -> DictOfNamedArrays:
    r"""
    Materialize nodes in *expr* with MPMS materialization strategy.
    MPMS stands for Multiple-Predecessors, Multiple-Successors.

    .. note::

        - MPMS materialization strategy is a greedy materialization algorithm in
          which any node with more than 1 materialized predecessor and more than
          1 successor is materialized.
        - Materializing here corresponds to tagging a node with
          :class:`~pytato.tags.ImplStored`.
        - Does not attempt to materialize sub-expressions in
          :attr:`pytato.Array.shape`.

    .. warning::

        This is a greedy materialization algorithm and thereby this algorithm
        might be too eager to materialize. Consider the graph below:

        ::

                           I1          I2
                            \         /
                             \       /
                              \     /
                               🡦   🡧
                                 T
                                / \
                               /   \
                              /     \
                             🡧       🡦
                            O1        O2

        where, 'I1', 'I2' correspond to instances of
        :class:`pytato.array.InputArgumentBase`, and, 'O1' and 'O2' are the outputs
        required to be evaluated in the computation graph. MPMS materialization
        algorithm will materialize the intermediate node 'T' as it has 2
        predecessors and 2 successors. However, the total number of memory
        accesses after applying MPMS goes up as shown by the table below.

        ======  ========  =======
        ..        Before    After
        ======  ========  =======
        Reads          4        4
        Writes         2        3
        Total          6        7
        ======  ========  =======

    """
    from pytato.analysis import get_nusers
    materializer = MPMSMaterializer(get_nusers(expr))
    new_data = {}
    for name, ary in expr.items():
        new_data[name] = materializer(ary.expr).expr

    return DictOfNamedArrays(new_data, tags=expr.tags)

# }}}


# {{{ UsersCollector

class UsersCollector(CachedMapper[ArrayOrNames]):
    """
    Maps a graph to a dictionary representation mapping a node to its users,
    i.e. all the nodes using its value.

    .. attribute:: node_to_users

       Mapping of each node in the graph to its users.

    .. automethod:: __init__
    """

    def __init__(self) -> None:
        super().__init__()
        self.node_to_users: Dict[ArrayOrNames,
                OrderedSet[Union[DistributedSend, ArrayOrNames]]] = {}

    # type-ignore-reason: incompatible with superclass (args/kwargs, return type)
    def __call__(self, expr: ArrayOrNames) -> None:  # type: ignore[override]
        # Root node has no predecessor
        self.node_to_users[expr] = OrderedSet()
        self.rec(expr)

    def rec_idx_or_size_tuple(
            self, expr: Array, situp: Tuple[IndexOrShapeExpr, ...]
            ) -> None:
        for dim in situp:
            if isinstance(dim, Array):
                self.node_to_users.setdefault(dim, OrderedSet()).add(expr)
                self.rec(dim)

    def map_dict_of_named_arrays(self, expr: DictOfNamedArrays) -> None:
        for child in expr._data.values():
            self.node_to_users.setdefault(child, OrderedSet()).add(expr)
            self.rec(child)

    def map_named_array(self, expr: NamedArray) -> None:
        self.node_to_users.setdefault(expr._container, OrderedSet()).add(expr)
        self.rec(expr._container)

    def map_einsum(self, expr: Einsum) -> None:
        for arg in expr.args:
            self.node_to_users.setdefault(arg, OrderedSet()).add(expr)
            self.rec(arg)

        self.rec_idx_or_size_tuple(expr, expr.shape)

    def map_reshape(self, expr: Reshape) -> None:
        self.rec_idx_or_size_tuple(expr, expr.shape)

        self.node_to_users.setdefault(expr.array, OrderedSet()).add(expr)
        self.rec(expr.array)

    def map_placeholder(self, expr: Placeholder) -> None:
        self.rec_idx_or_size_tuple(expr, expr.shape)

    def map_concatenate(self, expr: Concatenate) -> None:
        for ary in expr.arrays:
            self.node_to_users.setdefault(ary, OrderedSet()).add(expr)
            self.rec(ary)

    def map_stack(self, expr: Stack) -> None:
        for ary in expr.arrays:
            self.node_to_users.setdefault(ary, OrderedSet()).add(expr)
            self.rec(ary)

    def map_roll(self, expr: Roll) -> None:
        self.node_to_users.setdefault(expr.array, OrderedSet()).add(expr)
        self.rec(expr.array)

    def map_size_param(self, expr: SizeParam) -> None:
        self.rec_idx_or_size_tuple(expr, expr.shape)

    def map_axis_permutation(self, expr: AxisPermutation) -> None:
        self.node_to_users.setdefault(expr.array, OrderedSet()).add(expr)
        self.rec(expr.array)

    def map_data_wrapper(self, expr: DataWrapper) -> None:
        self.rec_idx_or_size_tuple(expr, expr.shape)

    def map_index_lambda(self, expr: IndexLambda) -> None:
        for child in expr.bindings.values():
            self.node_to_users.setdefault(child, OrderedSet()).add(expr)
            self.rec(child)

        self.rec_idx_or_size_tuple(expr, expr.shape)

    def _map_index_base(self, expr: IndexBase) -> None:
        self.node_to_users.setdefault(expr.array, OrderedSet()).add(expr)
        self.rec(expr.array)

        for idx in expr.indices:
            if isinstance(idx, Array):
                self.node_to_users.setdefault(idx, OrderedSet()).add(expr)
                self.rec(idx)

    def map_basic_index(self, expr: BasicIndex) -> None:
        self._map_index_base(expr)

    def map_contiguous_advanced_index(self,
                                      expr: AdvancedIndexInContiguousAxes
                                      ) -> None:
        self._map_index_base(expr)

    def map_non_contiguous_advanced_index(self,
                                          expr: AdvancedIndexInNoncontiguousAxes
                                          ) -> None:
        self._map_index_base(expr)

    def map_loopy_call(self, expr: LoopyCall) -> None:
        for _, child in sorted(expr.bindings.items()):
            if isinstance(child, Array):
                self.node_to_users.setdefault(child, OrderedSet()).add(expr)
                self.rec(child)

    def map_distributed_send_ref_holder(
            self, expr: DistributedSendRefHolder) -> None:
        self.node_to_users.setdefault(expr.passthrough_data, OrderedSet()).add(expr)
        self.rec(expr.passthrough_data)
        self.node_to_users.setdefault(expr.send.data, OrderedSet()).add(expr.send)
        self.rec(expr.send.data)

    def map_distributed_recv(self, expr: DistributedRecv) -> None:
        self.rec_idx_or_size_tuple(expr, expr.shape)

    @memoize_method
    def map_function_definition(self, expr: FunctionDefinition, *args: Any
                                ) -> None:
        raise AssertionError("Control shouldn't reach at this point."
                             " Instantiate another UsersCollector to"
                             " traverse the callee function.")

    def map_call(self, expr: Call, *args: Any) -> None:
        for bnd in expr.bindings.values():
            self.rec(bnd)

    def map_named_call(self, expr: NamedCallResult, *args: Any) -> None:
        assert isinstance(expr._container, Call)
        for bnd in expr._container.bindings.values():
            self.node_to_users.setdefault(bnd, OrderedSet()).add(expr)

        self.rec(expr._container)


def get_users(expr: ArrayOrNames) -> Dict[ArrayOrNames,
                                          Set[ArrayOrNames]]:
    """
    Returns a mapping from node in *expr* to its direct users.
    """
    user_collector = UsersCollector()
    user_collector(expr)
    return user_collector.node_to_users  # type: ignore[return-value]

# }}}


# {{{ operations on graphs in dict form

def _recursively_get_all_users(
        direct_users: Mapping[ArrayOrNames, abc_Set[ArrayOrNames]],
        node: ArrayOrNames) -> abc_Set[ArrayOrNames]:
    result: OrderedSet[ArrayOrNames] = OrderedSet()
    queue = list(direct_users.get(node, OrderedSet()))
    ids_already_noted_to_visit: OrderedSet[int] = OrderedSet()

    while queue:
        current_node = queue[0]
        queue = queue[1:]
        result.add(current_node)
        # visit each user only once.
        users_to_visit = FrozenOrderedSet([user
                            for user in direct_users.get(current_node, OrderedSet())
                            if id(user) not in ids_already_noted_to_visit])

        ids_already_noted_to_visit.update([id(k)
                                           for k in users_to_visit])

        queue.extend(list(users_to_visit))

    return FrozenOrderedSet(result)


def rec_get_user_nodes(expr: ArrayOrNames,
                       node: ArrayOrNames,
                       ) -> abc_Set[ArrayOrNames]:
    """
    Returns all direct and indirect users of *node* in *expr*.
    """
    users = get_users(expr)
    return _recursively_get_all_users(users, node)

<<<<<<< HEAD

def tag_user_nodes(
        graph: Mapping[ArrayOrNames, abc_Set[ArrayOrNames]],
        tag: Any,
        starting_point: ArrayOrNames,
        node_to_tags: Optional[Dict[ArrayOrNames, abc_Set[ArrayOrNames]]] = None
        ) -> Dict[ArrayOrNames, abc_Set[Any]]:
    """Tags all nodes reachable from *starting_point* with *tag*.

    :param graph: A :class:`dict` representation of a directed graph, mapping each
        node to other nodes to which it is connected by edges. A possible
        use case for this function is the graph in
        :attr:`UsersCollector.node_to_users`.
    :param tag: The value to tag the nodes with.
    :param starting_point: A starting point in *graph*.
    :param node_to_tags: The resulting mapping of nodes to tags.
    """
    from warnings import warn
    warn("tag_user_nodes is set for deprecation in June, 2022",
         DeprecationWarning)

    if node_to_tags is None:
        node_to_tags = {}

    node_to_tags.setdefault(starting_point,
                            OrderedSet()).add(tag)  # type: ignore[attr-defined]

    for user in _recursively_get_all_users(graph, starting_point):
        node_to_tags.setdefault(user,
                                OrderedSet()).add(tag)  # type: ignore[attr-defined]

    return node_to_tags

=======
>>>>>>> 180243e3
# }}}


# {{{ deduplicate_data_wrappers

def _get_data_dedup_cache_key(ary: DataInterface) -> Hashable:
    import sys
    if "pyopencl" in sys.modules:
        from pyopencl.array import Array as CLArray
        from pyopencl import MemoryObjectHolder
        try:
            from pyopencl import SVMPointer
        except ImportError:
            SVMPointer = None  # noqa: N806

        if isinstance(ary, CLArray):
            base_data = ary.base_data
            if isinstance(ary.base_data, MemoryObjectHolder):
                ptr = base_data.int_ptr
            elif SVMPointer is not None and isinstance(base_data, SVMPointer):
                ptr = base_data.svm_ptr
            elif base_data is None:
                # pyopencl represents 0-long arrays' base_data as None
                ptr = None
            else:
                raise ValueError("base_data of array not understood")

            return (
                    ptr,
                    ary.offset,
                    ary.shape,
                    ary.strides,
                    ary.dtype,
                    )
    if isinstance(ary, np.ndarray):
        return (
                ary.__array_interface__["data"],
                ary.shape,
                ary.strides,
                ary.dtype,
                )
    else:
        raise NotImplementedError(str(type(ary)))


def deduplicate_data_wrappers(array_or_names: ArrayOrNames) -> ArrayOrNames:
    """For the expression graph given as *array_or_names*, replace all
    :class:`pytato.array.DataWrapper` instances containing identical data
    with a single instance.

    .. note::

        Currently only supports :class:`numpy.ndarray` and
        :class:`pyopencl.array.Array`.

    .. note::

        This function currently uses addresses of memory buffers to detect
        duplicate data, and so it may fail to deduplicate some instances
        of identical-but-separately-stored data. User code must tolerate
        this, but it must *also* tolerate this function doing a more thorough
        job of deduplication.
    """

    data_wrapper_cache: Dict[Hashable, DataWrapper] = {}
    data_wrappers_encountered = 0

    def cached_data_wrapper_if_present(ary: ArrayOrNames) -> ArrayOrNames:
        nonlocal data_wrappers_encountered

        if isinstance(ary, DataWrapper):
            data_wrappers_encountered += 1
            cache_key = _get_data_dedup_cache_key(ary.data)

            try:
                return data_wrapper_cache[cache_key]
            except KeyError:
                result = ary
                data_wrapper_cache[cache_key] = result
                return result
        else:
            return ary

    array_or_names = map_and_copy(array_or_names, cached_data_wrapper_if_present)

    if data_wrappers_encountered:
        transform_logger.debug("data wrapper de-duplication: "
                               "%d encountered, %d kept, %d eliminated",
                               data_wrappers_encountered,
                               len(data_wrapper_cache),
                               data_wrappers_encountered - len(data_wrapper_cache))

    return array_or_names

# }}}

# vim: foldmethod=marker<|MERGE_RESOLUTION|>--- conflicted
+++ resolved
@@ -1779,42 +1779,6 @@
     users = get_users(expr)
     return _recursively_get_all_users(users, node)
 
-<<<<<<< HEAD
-
-def tag_user_nodes(
-        graph: Mapping[ArrayOrNames, abc_Set[ArrayOrNames]],
-        tag: Any,
-        starting_point: ArrayOrNames,
-        node_to_tags: Optional[Dict[ArrayOrNames, abc_Set[ArrayOrNames]]] = None
-        ) -> Dict[ArrayOrNames, abc_Set[Any]]:
-    """Tags all nodes reachable from *starting_point* with *tag*.
-
-    :param graph: A :class:`dict` representation of a directed graph, mapping each
-        node to other nodes to which it is connected by edges. A possible
-        use case for this function is the graph in
-        :attr:`UsersCollector.node_to_users`.
-    :param tag: The value to tag the nodes with.
-    :param starting_point: A starting point in *graph*.
-    :param node_to_tags: The resulting mapping of nodes to tags.
-    """
-    from warnings import warn
-    warn("tag_user_nodes is set for deprecation in June, 2022",
-         DeprecationWarning)
-
-    if node_to_tags is None:
-        node_to_tags = {}
-
-    node_to_tags.setdefault(starting_point,
-                            OrderedSet()).add(tag)  # type: ignore[attr-defined]
-
-    for user in _recursively_get_all_users(graph, starting_point):
-        node_to_tags.setdefault(user,
-                                OrderedSet()).add(tag)  # type: ignore[attr-defined]
-
-    return node_to_tags
-
-=======
->>>>>>> 180243e3
 # }}}
 
 
