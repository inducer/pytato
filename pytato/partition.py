from __future__ import annotations

__copyright__ = """
Copyright (C) 2021 University of Illinois Board of Trustees
"""

__license__ = """
Permission is hereby granted, free of charge, to any person obtaining a copy
of this software and associated documentation files (the "Software"), to deal
in the Software without restriction, including without limitation the rights
to use, copy, modify, merge, publish, distribute, sublicense, and/or sell
copies of the Software, and to permit persons to whom the Software is
furnished to do so, subject to the following conditions:

The above copyright notice and this permission notice shall be included in
all copies or substantial portions of the Software.

THE SOFTWARE IS PROVIDED "AS IS", WITHOUT WARRANTY OF ANY KIND, EXPRESS OR
IMPLIED, INCLUDING BUT NOT LIMITED TO THE WARRANTIES OF MERCHANTABILITY,
FITNESS FOR A PARTICULAR PURPOSE AND NONINFRINGEMENT. IN NO EVENT SHALL THE
AUTHORS OR COPYRIGHT HOLDERS BE LIABLE FOR ANY CLAIM, DAMAGES OR OTHER
LIABILITY, WHETHER IN AN ACTION OF CONTRACT, TORT OR OTHERWISE, ARISING FROM,
OUT OF OR IN CONNECTION WITH THE SOFTWARE OR THE USE OR OTHER DEALINGS IN
THE SOFTWARE.
"""

from typing import Any, Callable, Dict, Union, Set, List, Hashable, Tuple, TypeVar
from dataclasses import dataclass


from pytato.transform import EdgeCachedMapper, CachedWalkMapper
from pytato.array import (
        Array, AbstractResultWithNamedArrays, Placeholder,
        DictOfNamedArrays, make_placeholder)

from pytato.target import BoundProgram


__doc__ = """
.. autoclass:: GraphPartitions
.. autoexception:: PartitionInducedCycleError

.. autofunction:: find_partitions
.. autofunction:: execute_partitions
"""


ArrayOrNames = Union[Array, AbstractResultWithNamedArrays]
T = TypeVar("T", Array, AbstractResultWithNamedArrays)
PartitionId = Hashable


# {{{ graph partitioner

class _GraphPartitioner(EdgeCachedMapper):
    """Given a function *get_partition_id*, produces subgraphs representing
    the computation. Users should not use this class directly, but use
    :meth:`find_partitions` instead.
    """

    # {{{ infrastructure

    def __init__(self, get_partition_id:
                                   Callable[[ArrayOrNames], PartitionId]) -> None:
        super().__init__()

        # Function to determine the Partition ID
        self._get_partition_id: Callable[[ArrayOrNames], PartitionId] = \
                get_partition_id

        # Naming for newly created PlaceHolders at partition edges
        from pytools import UniqueNameGenerator
        self.name_generator = UniqueNameGenerator(forced_prefix="_part_ph_")

        # "edges" of the partitioned graph, maps an edge between two partitions,
        # represented by a tuple of partition identifiers, to a set of placeholder
        # names "conveying" information across the edge.
        self.partition_pair_to_edges: Dict[Tuple[PartitionId, PartitionId],
                Set[str]] = {}

        self.var_name_to_result: Dict[str, Array] = {}

        self._seen_node_to_placeholder: Dict[ArrayOrNames, Placeholder] = {}

        # Reading the seen partition IDs out of partition_pair_to_edges is incorrect:
        # e.g. if each partition is self-contained, no edges would appear. Instead,
        # we remember each partition ID we see below, to guarantee that we don't
        # miss any of them.
        self.seen_partition_ids: Set[PartitionId] = set()

    def get_partition_id(self, expr: ArrayOrNames) -> PartitionId:
        part_id = self._get_partition_id(expr)
        self.seen_partition_ids.add(part_id)
        return part_id

    def does_edge_cross_partition_boundary(self,
            node1: ArrayOrNames, node2: ArrayOrNames) -> bool:
        return self.get_partition_id(node1) != self.get_partition_id(node2)

    def make_new_placeholder_name(self) -> str:
        return self.name_generator()

    def add_interpartition_edge(self, target: ArrayOrNames, dependency: ArrayOrNames,
                                placeholder_name: str) -> None:
        pid_target = self.get_partition_id(target)
        pid_dependency = self.get_partition_id(dependency)

        self.partition_pair_to_edges.setdefault(
                (pid_target, pid_dependency), set()).add(placeholder_name)

    def handle_edge(self, expr: ArrayOrNames, child: ArrayOrNames) -> Any:
        if self.does_edge_cross_partition_boundary(expr, child):
            try:
                ph = self._seen_node_to_placeholder[child]
            except KeyError:
                ph_name = self.make_new_placeholder_name()
                # If an edge crosses a partition boundary, replace the
                # depended-upon node (that nominally lives in the other partition)
                # with a Placeholder that lives in the current partition. For each
                # partition, collect the placeholder names that it’s supposed to
                # compute.

                if not isinstance(child, Array):
                    raise NotImplementedError("not currently supporting "
                            "DictOfNamedArrays in the middle of graph "
                            "partitioning")

                ph = make_placeholder(ph_name,
                    shape=child.shape,
                    dtype=child.dtype,
                    tags=child.tags)

                self.var_name_to_result[ph_name] = self.rec(child)

                self._seen_node_to_placeholder[child] = ph

            assert ph.name
            self.add_interpartition_edge(expr, child, ph.name)
            return ph

        else:
            return self.rec(child)

    def __call__(self, expr: T, *args: Any, **kwargs: Any) -> Any:
        # Need to make sure the first node's partition is 'seen'
        self.get_partition_id(expr)

        return super().__call__(expr, *args, **kwargs)

    # }}}

# }}}


# {{{ code partitions

@dataclass
<<<<<<< HEAD
# FIXME Rename to GraphPartitions
# https://github.com/inducer/pytato/issues/204
# FIXME This data structure has a few too many partition_id_to... dictionaries.
class CodePartitions:
=======
class GraphPartitions:
>>>>>>> fa0fcdd4
    """Store information about generated partitions.

    .. attribute:: toposorted_partitions

       List of topologically sorted partitions, represented by their
       identifiers.

    .. attribute:: partition_id_to_input_names

       Mapping of partition identifiers to names of placeholders
       the partition requires as input.

    .. attribute:: partition_id_to_output_names

       Mapping of partition IDs to the names of placeholders
       they provide as output.

    .. attribute:: var_name_to_result

       Mapping of placeholder names to their respective :class:`pytato.array.Array`
       they represent.
    """
    toposorted_partitions: List[PartitionId]
    partition_id_to_input_names: Dict[PartitionId, Set[str]]
    partition_id_to_output_names: Dict[PartitionId, Set[str]]
    var_name_to_result: Dict[str, Array]

# }}}


class PartitionInducedCycleError(Exception):
    """Raised by :func:`find_partitions` if the partitioning induced a
    cycle in the graph of partitions.
    """


# {{{ find_partitions

def find_partitions(outputs: DictOfNamedArrays,
        part_func: Callable[[ArrayOrNames], PartitionId]) ->\
        GraphPartitions:
    """Partitions the *expr* according to *part_func* and generates code for
    each partition. Raises :exc:`PartitionInducedCycleError` if the partitioning
    induces a cycle, e.g. for a graph like the following::

           ┌───┐
        ┌──┤ A ├──┐
        │  └───┘  │
        │       ┌─▼─┐
        │       │ B │
        │       └─┬─┘
        │  ┌───┐  │
        └─►│ C │◄─┘
           └───┘

    where ``A`` and ``C`` are in partition 1, and ``B`` is in partition 2.

    :param expr: The expression to partition.
    :param part_func: A callable that returns an instance of
        :class:`Hashable` for a node.
    :returns: An instance of :class:`GraphPartitions` that contains the partitions.
    """

    pf = _GraphPartitioner(part_func)
    rewritten_outputs = {name: pf(expr) for name, expr in outputs._data.items()}

    partition_id_to_output_names: Dict[PartitionId, Set[str]] = {
        pid: set() for pid in pf.seen_partition_ids}
    partition_id_to_input_names: Dict[PartitionId, Set[str]] = {
        pid: set() for pid in pf.seen_partition_ids}

    partitions = set()

    var_name_to_result = pf.var_name_to_result.copy()

    for out_name, rewritten_output in rewritten_outputs.items():
        out_part_id = part_func(outputs._data[out_name])
        partition_id_to_output_names.setdefault(out_part_id, set()).add(out_name)
        var_name_to_result[out_name] = rewritten_output

    # Mapping of nodes to their successors; used to compute the topological order
    partition_nodes_to_targets: Dict[PartitionId, List[PartitionId]] = {
            pid: [] for pid in pf.seen_partition_ids}

    for (pid_target, pid_dependency), var_names in \
            pf.partition_pair_to_edges.items():
        partitions.add(pid_target)
        partitions.add(pid_dependency)

        partition_nodes_to_targets[pid_dependency].append(pid_target)

        for var_name in var_names:
            partition_id_to_output_names[pid_dependency].add(var_name)
            partition_id_to_input_names[pid_target].add(var_name)

    from pytools.graph import compute_topological_order, CycleError
    try:
        toposorted_partitions = compute_topological_order(partition_nodes_to_targets)
    except CycleError:
        raise PartitionInducedCycleError

    result = GraphPartitions(toposorted_partitions, partition_id_to_input_names,
                          partition_id_to_output_names, var_name_to_result)

    if __debug__:
        _check_partition_disjointness(result)

    return result


class _SeenNodesWalkMapper(CachedWalkMapper):
    def __init__(self) -> None:
        super().__init__()
        self.seen_nodes: Set[ArrayOrNames] = set()

    def visit(self, expr: ArrayOrNames) -> bool:
        super().visit(expr)
        self.seen_nodes.add(expr)
        return True


def _check_partition_disjointness(parts: GraphPartitions) -> None:
    part_id_to_nodes: Dict[PartitionId, Set[ArrayOrNames]] = {}

    for part_id, out_names in parts.partition_id_to_output_names.items():

        mapper = _SeenNodesWalkMapper()
        for out_name in out_names:
            mapper(parts.var_name_to_result[out_name])

        # FIXME This check won't do much unless we successfully visit
        # all the nodes, but we're not currently checking that.
        for my_node in mapper.seen_nodes:
            for other_part_id, other_node_set in part_id_to_nodes.items():
                # Placeholders represent values computed in one partition
                # and used in one or more other ones. As a result, the
                # same placeholder may occur in more than one partition.
                assert (
                    isinstance(my_node, Placeholder)
                    or my_node not in other_node_set), (
                        "partitions not disjoint: "
                        f"{my_node.__class__.__name__} (id={id(my_node)}) "
                        f"in both '{part_id}' and '{other_part_id}'")

        part_id_to_nodes[part_id] = mapper.seen_nodes

# }}}


# {{{ generate_code_for_partitions

def generate_code_for_partitions(parts: GraphPartitions) \
        -> Dict[PartitionId, BoundProgram]:
    """Return a mapping of partition identifiers to their
       :class:`pytato.target.BoundProgram`."""
    from pytato import generate_loopy
    prg_per_partition = {}

    for pid in parts.toposorted_partitions:
        d = DictOfNamedArrays(
                    {var_name: parts.var_name_to_result[var_name]
                        for var_name in parts.partition_id_to_output_names[pid]
                     })
        prg_per_partition[pid] = generate_loopy(d)

    return prg_per_partition

# }}}


# {{{ execute_partitions

def execute_partitions(parts: GraphPartitions, prg_per_partition:
        Dict[PartitionId, BoundProgram], queue: Any) -> Dict[str, Any]:
    """Executes a set of partitions on a :class:`pyopencl.CommandQueue`.

    :param parts: An instance of :class:`GraphPartitions` representing the
        partitioned code.
    :param queue: An instance of :class:`pyopencl.CommandQueue` to execute the
        code on.
    :returns: A dictionary of variable names mapped to their values.
    """
    context: Dict[str, Any] = {}
    for pid in parts.toposorted_partitions:
        inputs = {
            k: context[k] for k in parts.partition_id_to_input_names[pid]
            if k in context}

        _evt, result_dict = prg_per_partition[pid](queue=queue, **inputs)
        context.update(result_dict)

    return context

# }}}


# vim: foldmethod=marker<|MERGE_RESOLUTION|>--- conflicted
+++ resolved
@@ -154,15 +154,9 @@
 
 # {{{ code partitions
 
+# FIXME This data structure has a few too many partition_id_to... dictionaries.
 @dataclass
-<<<<<<< HEAD
-# FIXME Rename to GraphPartitions
-# https://github.com/inducer/pytato/issues/204
-# FIXME This data structure has a few too many partition_id_to... dictionaries.
-class CodePartitions:
-=======
 class GraphPartitions:
->>>>>>> fa0fcdd4
     """Store information about generated partitions.
 
     .. attribute:: toposorted_partitions
