--- conflicted
+++ resolved
@@ -27,24 +27,16 @@
 """
 
 
+import gc
 import html
-<<<<<<< HEAD
-import attrs
-import gc
-
-from typing import (Callable, Dict, Tuple, Union, List,
-        Mapping, Any, FrozenSet, Set, Optional)
-=======
 from functools import partial
 from typing import (
-    TYPE_CHECKING,
     Any,
     Callable,
     Mapping,
 )
 
 import attrs
->>>>>>> 26150131
 
 from pytools import UniqueNameGenerator
 from pytools.codegen import remove_common_indentation
@@ -64,6 +56,7 @@
     Stack,
 )
 from pytato.codegen import normalize_outputs
+from pytato.distributed.nodes import DistributedSendRefHolder
 from pytato.distributed.partition import (
     DistributedGraphPart,
     DistributedGraphPartition,
@@ -75,9 +68,6 @@
 from pytato.transform import ArrayOrNames, CachedMapper, InputGatherer
 
 
-from pytato.distributed.nodes import DistributedSendRefHolder
-
-
 __doc__ = """
 .. currentmodule:: pytato
 
@@ -167,17 +157,9 @@
 @attrs.define
 class _DotNodeInfo:
     title: str
-<<<<<<< HEAD
-    fields: Dict[str, Any]
-    edges: Dict[str, Union[
-        ArrayOrNames,
-        FunctionDefinition,
-        Tuple[Union[int, ArrayOrNames], ArrayOrNames]],
-        Array]
-=======
     fields: dict[str, Any]
-    edges: dict[str, ArrayOrNames | FunctionDefinition]
->>>>>>> 26150131
+    edges: dict[str, ArrayOrNames | FunctionDefinition |
+                tuple[int | ArrayOrNames, ArrayOrNames], Array]
 
 
 def stringify_tags(tags: frozenset[Tag | None]) -> str:
@@ -194,7 +176,7 @@
     return "(" + ", ".join(components) + ")"
 
 
-def get_object_by_id(object_id: int) -> Union[Any, ArrayOrNames]:
+def get_object_by_id(object_id: int) -> Any | ArrayOrNames:
     """Find an object by its ID."""
     for obj in gc.get_objects():
         if id(obj) == object_id:
@@ -203,20 +185,13 @@
 
 
 class ArrayToDotNodeInfoMapper(CachedMapper[ArrayOrNames]):
-<<<<<<< HEAD
     def __init__(self, count_duplicates: bool = False):
-        self.node_to_dot: Dict[Union[int, ArrayOrNames], _DotNodeInfo] = {}
-        self.functions: Set[FunctionDefinition] = set()
+        self.node_to_dot: dict[int | ArrayOrNames, _DotNodeInfo] = {}
+        self.functions: set[FunctionDefinition] = set()
         self.count_duplicates = count_duplicates
 
-    def get_cache_key(self, expr: ArrayOrNames) -> Union[int, ArrayOrNames]:
+    def get_cache_key(self, expr: ArrayOrNames) -> int | ArrayOrNames:
         return id(expr) if self.count_duplicates else expr
-=======
-    def __init__(self) -> None:
-        super().__init__()
-        self.node_to_dot: dict[ArrayOrNames, _DotNodeInfo] = {}
-        self.functions: set[FunctionDefinition] = set()
->>>>>>> 26150131
 
     def get_common_dot_info(self, expr: Array) -> _DotNodeInfo:
         title = type(expr).__name__
@@ -227,14 +202,12 @@
                   "non_equality_tags": expr.non_equality_tags,
                   }
 
-<<<<<<< HEAD
-        edges: Dict[str,
-                    Union[ArrayOrNames, FunctionDefinition,
-                          Tuple[Union[int, AbstractResultWithNamedArrays,
-                                      Array], Array]]] = {}
-=======
-        edges: dict[str, ArrayOrNames | FunctionDefinition] = {}
->>>>>>> 26150131
+        edges: dict[str,
+                    ArrayOrNames |
+                    FunctionDefinition |
+                    tuple[
+                        int | AbstractResultWithNamedArrays | Array, Array
+                        ]] = {}
         return _DotNodeInfo(title, fields, edges)
 
     def process_node(self, expr: ArrayOrNames) -> None:
@@ -365,12 +338,8 @@
         self.node_to_dot[self.get_cache_key(expr)] = info
 
     def map_dict_of_named_arrays(self, expr: DictOfNamedArrays) -> None:
-<<<<<<< HEAD
-        edges: Dict[str, Union[ArrayOrNames, FunctionDefinition, Tuple[Union[
-            int, ArrayOrNames], Array]]] = {}
-=======
-        edges: dict[str, ArrayOrNames | FunctionDefinition] = {}
->>>>>>> 26150131
+        edges: dict[str, ArrayOrNames | FunctionDefinition |
+                    tuple[int | ArrayOrNames, Array]] = {}
         for name, val in expr._data.items():
             self.process_node(val)
             key = self.get_cache_key(val)
@@ -382,12 +351,8 @@
                 edges=edges)
 
     def map_loopy_call(self, expr: LoopyCall) -> None:
-<<<<<<< HEAD
-        edges: Dict[str, Union[ArrayOrNames, FunctionDefinition, Tuple[Union[
-            int, ArrayOrNames], Array]]] = {}
-=======
-        edges: dict[str, ArrayOrNames | FunctionDefinition] = {}
->>>>>>> 26150131
+        edges: dict[str, ArrayOrNames | FunctionDefinition |
+                    tuple[int | ArrayOrNames, Array]] = {}
         for name, arg in expr.bindings.items():
             if isinstance(arg, Array):
                 self.process_node(arg)
@@ -459,7 +424,7 @@
     return html.escape(s.replace("\\", "\\\\"))
 
 
-def get_array_key(array: Union[ArrayOrNames, FunctionDefinition, int],
+def get_array_key(array: ArrayOrNames | FunctionDefinition | int,
                   count_duplicates: bool = False) -> Any:
     """Return a consistent key for the array."""
     return id(array) if count_duplicates and not isinstance(array, int) else array
@@ -476,13 +441,8 @@
     return "<unknown>"
 
 
-<<<<<<< HEAD
-def _emit_array(emit: Callable[[str], None], title: str, fields: Dict[str, Any],
+def _emit_array(emit: Callable[[str], None], title: str, fields: dict[str, Any],
                 dot_node_id: str, color: str = "white") -> None:
-=======
-def _emit_array(emit: Callable[[str], None], title: str, fields: dict[str, Any],
-        dot_node_id: str, color: str = "white") -> None:
->>>>>>> 26150131
     td_attrib = 'border="0"'
     table_attrib = 'border="0" cellborder="1" cellspacing="0"'
 
@@ -508,7 +468,7 @@
         emit: DotEmitter, subgraph_path: tuple[str, ...],
         names: Mapping[str, ArrayOrNames],
         array_to_id: Mapping[
-            Union[int, ArrayOrNames], str], id_gen: Callable[[str], str],
+            int | ArrayOrNames, str], id_gen: Callable[[str], str],
         label: str,
         count_duplicates: bool = False) -> None:
     edges = []
@@ -520,14 +480,9 @@
 
     for name, array in names.items():
         name_id = id_gen(dot_escape(name))
-<<<<<<< HEAD
-        emit_cluster('%s [label="%s"]' % (name_id, dot_escape(name)))
+        emit_cluster(f'{name_id} [label="{dot_escape(name)}"]')
         array_key = get_array_key(array, count_duplicates)
         array_id = array_to_id[array_key]
-=======
-        emit_cluster(f'{name_id} [label="{dot_escape(name)}"]')
-        array_id = array_to_id[array]
->>>>>>> 26150131
         # Edges must be outside the cluster.
         edges.append((name_id, array_id))
 
@@ -538,20 +493,13 @@
 def _emit_function(
         emitter: DotEmitter, subgraph_path: tuple[str, ...],
         id_gen: UniqueNameGenerator,
-        node_to_dot: Mapping[Union[int, ArrayOrNames], _DotNodeInfo],
+        node_to_dot: Mapping[int | ArrayOrNames, _DotNodeInfo],
         func_to_id: Mapping[FunctionDefinition, str],
-<<<<<<< HEAD
         outputs: Mapping[str, Array],
         count_duplicates: bool = False) -> None:
-    input_arrays: List[Array] = []
-    internal_arrays: List[Union[int, ArrayOrNames]] = []
-    array_to_id: Dict[Union[int, ArrayOrNames], str] = {}
-=======
-        outputs: Mapping[str, Array]) -> None:
     input_arrays: list[Array] = []
-    internal_arrays: list[ArrayOrNames] = []
-    array_to_id: dict[ArrayOrNames, str] = {}
->>>>>>> 26150131
+    internal_arrays: list[int | ArrayOrNames] = []
+    array_to_id: dict[int | ArrayOrNames, str] = {}
 
     emit = partial(emitter, subgraph_path)
     for array in node_to_dot:
@@ -626,28 +574,16 @@
 
 def _gather_partition_node_information(
         id_gen: UniqueNameGenerator,
-<<<<<<< HEAD
         partition: DistributedGraphPartition,
         count_duplicates: bool = False
-        ) -> Tuple[
-            Dict[PartId, Dict[FunctionDefinition, str]],
-            Dict[Tuple[PartId, Optional[FunctionDefinition]],
-                 Dict[Union[int, ArrayOrNames], _DotNodeInfo]]]:
-    part_id_to_func_to_id: Dict[PartId, Dict[FunctionDefinition, str]] = {}
-    part_id_func_to_node_info: Dict[Tuple[PartId, Optional[FunctionDefinition]],
-                                    Dict[Union[int, ArrayOrNames],
-                                         _DotNodeInfo]] = {}
-=======
-        partition: DistributedGraphPartition
         ) -> tuple[
-                Mapping[PartId, Mapping[FunctionDefinition, str]],
-                Mapping[tuple[PartId, FunctionDefinition | None],
-                        Mapping[ArrayOrNames, _DotNodeInfo]]
-                ]:
+            dict[PartId, dict[FunctionDefinition, str]],
+            dict[tuple[PartId, FunctionDefinition | None],
+                 dict[int | ArrayOrNames, _DotNodeInfo]]]:
     part_id_to_func_to_id: dict[PartId, dict[FunctionDefinition, str]] = {}
     part_id_func_to_node_info: dict[tuple[PartId, FunctionDefinition | None],
-                     dict[ArrayOrNames, _DotNodeInfo]] = {}
->>>>>>> 26150131
+                                    dict[int | ArrayOrNames,
+                                         _DotNodeInfo]] = {}
 
     for part in partition.parts.values():
         mapper = ArrayToDotNodeInfoMapper(count_duplicates)
@@ -699,12 +635,8 @@
 # }}}
 
 
-<<<<<<< HEAD
-def get_dot_graph(result: Union[Array, DictOfNamedArrays],
+def get_dot_graph(result: Array | DictOfNamedArrays,
                   count_duplicates: bool = False) -> str:
-=======
-def get_dot_graph(result: Array | DictOfNamedArrays) -> str:
->>>>>>> 26150131
     r"""Return a string in the `dot <https://graphviz.org>`_ language depicting the
     graph of the computation of *result*.
 
@@ -760,13 +692,8 @@
 
     emit_root("node [shape=rectangle]")
 
-<<<<<<< HEAD
-    placeholder_to_id: Dict[Union[int, ArrayOrNames], str] = {}
-    part_id_to_array_to_id: Dict[PartId, Dict[Union[int, ArrayOrNames], str]] = {}
-=======
-    placeholder_to_id: dict[ArrayOrNames, str] = {}
-    part_id_to_array_to_id: dict[PartId, dict[ArrayOrNames, str]] = {}
->>>>>>> 26150131
+    placeholder_to_id: dict[int | ArrayOrNames, str] = {}
+    part_id_to_array_to_id: dict[PartId, dict[int | ArrayOrNames, str]] = {}
 
     part_id_to_id = {pid: dot_escape(str(pid)) for pid in partition.parts}
     assert len(set(part_id_to_id.values())) == len(partition.parts)
@@ -938,8 +865,7 @@
         for array, node in part_node_to_info.items():
             key = get_array_key(array, count_duplicates)
 
-            tail_item: Union[Array, AbstractResultWithNamedArrays,
-                             FunctionDefinition]
+            tail_item: Array | AbstractResultWithNamedArrays | FunctionDefinition
             for label, edge_info in node.edges.items():
                 if isinstance(edge_info, tuple):
                     tail_key, tail_item = edge_info
@@ -957,12 +883,7 @@
                     raise ValueError(
                         f"unexpected type of tail on edge: {type(tail_item)}")
 
-<<<<<<< HEAD
-                emit_root('%s -> %s [label="%s"]' %
-                          (tail, head, dot_escape(label)))
-=======
                 emit_root(f'{tail} -> {head} [label="{dot_escape(label)}"]')
->>>>>>> 26150131
 
         _emit_name_cluster(
             emitter, part_subgraph_path,
@@ -979,11 +900,7 @@
 
     # {{{ draw overall outputs
 
-<<<<<<< HEAD
-    combined_array_to_id: Dict[Union[int, ArrayOrNames], str] = {}
-=======
-    combined_array_to_id: dict[ArrayOrNames, str] = {}
->>>>>>> 26150131
+    combined_array_to_id: dict[int | ArrayOrNames, str] = {}
     for part_id in partition.parts.keys():
         combined_array_to_id.update(part_id_to_array_to_id[part_id])
 
@@ -999,15 +916,9 @@
     return emitter.generate()
 
 
-<<<<<<< HEAD
-def show_dot_graph(result: Union[str, Array, DictOfNamedArrays,
-                                 DistributedGraphPartition],
+def show_dot_graph(result: str | Array | DictOfNamedArrays | DistributedGraphPartition,
                    count_duplicates: bool = False,
                    **kwargs: Any) -> None:
-=======
-def show_dot_graph(result: str | Array | DictOfNamedArrays | DistributedGraphPartition,
-        **kwargs: Any) -> None:
->>>>>>> 26150131
     """Show a graph representing the computation of *result* in a browser.
 
     :arg result: Outputs of the computation (cf.
