--- conflicted
+++ resolved
@@ -27,10 +27,8 @@
 """
 
 
+import dataclasses
 import html
-<<<<<<< HEAD
-import dataclasses
-=======
 from functools import partial
 from typing import (
     TYPE_CHECKING,
@@ -38,9 +36,6 @@
     Callable,
     Mapping,
 )
->>>>>>> 08ca5d90
-
-import attrs
 
 from pytools import UniqueNameGenerator
 from pytools.codegen import remove_common_indentation
