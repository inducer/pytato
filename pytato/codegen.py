from __future__ import annotations

__copyright__ = """Copyright (C) 2020 Matt Wala"""

__license__ = """
Permission is hereby granted, free of charge, to any person obtaining a copy
of this software and associated documentation files (the "Software"), to deal
in the Software without restriction, including without limitation the rights
to use, copy, modify, merge, publish, distribute, sublicense, and/or sell
copies of the Software, and to permit persons to whom the Software is
furnished to do so, subject to the following conditions:

The above copyright notice and this permission notice shall be included in
all copies or substantial portions of the Software.

THE SOFTWARE IS PROVIDED "AS IS", WITHOUT WARRANTY OF ANY KIND, EXPRESS OR
IMPLIED, INCLUDING BUT NOT LIMITED TO THE WARRANTIES OF MERCHANTABILITY,
FITNESS FOR A PARTICULAR PURPOSE AND NONINFRINGEMENT. IN NO EVENT SHALL THE
AUTHORS OR COPYRIGHT HOLDERS BE LIABLE FOR ANY CLAIM, DAMAGES OR OTHER
LIABILITY, WHETHER IN AN ACTION OF CONTRACT, TORT OR OTHERWISE, ARISING FROM,
OUT OF OR IN CONNECTION WITH THE SOFTWARE OR THE USE OR OTHER DEALINGS IN
THE SOFTWARE.
"""

import dataclasses
from functools import partialmethod
from typing import Union, Dict, Tuple, Callable, List, Any

import pymbolic.primitives as prim
from pymbolic import var

from pytato.array import (Array, DictOfNamedArrays, IndexLambda,
                          DataWrapper, Roll, AxisPermutation, Slice,
                          IndexRemappingBase, Stack, Placeholder, Reshape,
                          Concatenate, DataInterface, SizeParam,
                          InputArgumentBase, MatrixProduct)
from pytato.scalar_expr import ScalarExpression, IntegralScalarExpression
from pytato.transform import CopyMapper, WalkMapper
from pytato.target import Target
from pytato.loopy import LoopyFunction
from pytools import UniqueNameGenerator
import loopy as lp
SymbolicIndex = Tuple[IntegralScalarExpression, ...]


__doc__ = """
References
----------

.. class:: DictOfNamedArrays

    Should be referenced as :class:`pytato.DictOfNamedArrays`.

.. class:: DataInterface

    Should be referenced as :class:`pytato.array.DataInterface`.

Code Generation Helpers
-------------------------

.. currentmodule:: pytato.codegen

.. autoclass:: CodeGenPreprocessor
.. autoclass:: PreprocessResult

.. autofunction:: preprocess
.. autofunction:: normalize_outputs
"""


# {{{ preprocessing for codegen

class CodeGenPreprocessor(CopyMapper):
    """A mapper that preprocesses graphs to simplify code generation.

    The following node simplifications are performed:

    ======================================  =====================================
    Source Node Type                        Target Node Type
    ======================================  =====================================
    :class:`~pytato.array.DataWrapper`      :class:`~pytato.array.Placeholder`
    :class:`~pytato.array.Roll`             :class:`~pytato.array.IndexLambda`
    :class:`~pytato.array.AxisPermutation`  :class:`~pytato.array.IndexLambda`
    :class:`~pytato.array.Slice`            :class:`~pytato.array.IndexLambda`
    :class:`~pytato.array.Reshape`          :class:`~pytato.array.IndexLambda`
    :class:`~pytato.array.Concatenate`      :class:`~pytato.array.IndexLambda`
    :class:`~pytato.array.MatrixProduct`    :class:`~pytato.array.IndexLambda`
    ======================================  =====================================
    """

    # TODO:
    # Stack -> IndexLambda
    # MatrixProduct -> Einsum

    def __init__(self, target: Target) -> None:
        super().__init__()
        self.bound_arguments: Dict[str, DataInterface] = {}
        self.var_name_gen: UniqueNameGenerator = UniqueNameGenerator()
        self.target = target
        self.kernels_seen: Dict[str, lp.LoopKernel] = {}

    def map_size_param(self, expr: SizeParam) -> Array:
        name = expr.name
        assert name is not None
        return SizeParam(name=name, tags=expr.tags)

    def map_placeholder(self, expr: Placeholder) -> Array:
        name = expr.name
        if name is None:
            name = self.var_name_gen("_pt_in")
        return Placeholder(name=name,
                shape=tuple(self.rec(s) if isinstance(s, Array) else s
                            for s in expr.shape),
                dtype=expr.dtype,
                tags=expr.tags)

    def map_loopy_function(self, expr: LoopyFunction) -> LoopyFunction:
        from pytato.target.loopy import LoopyTarget
        if not isinstance(self.target, LoopyTarget):
            raise ValueError("Got a LoopyFunction for a non-loopy target.")
        program = expr.program.copy(target=self.target.get_loopy_target())
        namegen = UniqueNameGenerator(set(self.kernels_seen))
        entrypoint = expr.entrypoint

        # {{{ eliminate callable name collision

        for name, clbl in program.callables_table.items():
            if isinstance(clbl, lp.kernel.function_interface.CallableKernel):
                if name in self.kernels_seen and (
                        program[name] != self.kernels_seen[name]):
                    # callee name collision => must rename

                    # {{{ see if it's one of the other kernels

                    for other_knl in self.kernels_seen.values():
                        if other_knl.copy(name=name) == program[name]:
                            new_name = other_knl.name
                            break
                    else:
                        # didn't find any other equivalent kernel, rename to
                        # something unique
                        new_name = namegen(name)

                    # }}}

                    if name == entrypoint:
                        # if the colliding name is the entrypoint, then rename the
                        # entrypoint as well.
                        entrypoint = new_name

                    program = lp.rename_callable(program, name, new_name)
                    name = new_name

                self.kernels_seen[name] = program[name]

        # }}}

        bindings = {name: (self.rec(subexpr) if isinstance(subexpr, Array)
                           else subexpr)
                    for name, subexpr in expr.bindings.items()}

        return LoopyFunction(program=program,
                             bindings=bindings,  # type: ignore
                             entrypoint=entrypoint)

    def map_data_wrapper(self, expr: DataWrapper) -> Array:
        name = expr.name
        if name is None:
            name = self.var_name_gen("_pt_in")

        self.bound_arguments[name] = expr.data
        return Placeholder(name=name,
                shape=tuple(self.rec(s) if isinstance(s, Array) else s
                            for s in expr.shape),
                dtype=expr.dtype,
                tags=expr.tags)

    def map_stack(self, expr: Stack) -> Array:

        def get_subscript(array_index: int) -> SymbolicIndex:
            result = []
            for i in range(expr.ndim):
                if i != expr.axis:
                    result.append(var(f"_{i}"))
            return tuple(result)

        # I = axis index
        #
        # => If(_I == 0,
        #        _in0[_0, _1, ...],
        #        If(_I == 1,
        #            _in1[_0, _1, ...],
        #            ...
        #                _inNm1[_0, _1, ...] ...))
        for i in range(len(expr.arrays) - 1, -1, -1):
            subarray_expr = var(f"_in{i}")[get_subscript(i)]
            if i == len(expr.arrays) - 1:
                stack_expr = subarray_expr
            else:
                from pymbolic.primitives import If, Comparison
                stack_expr = If(Comparison(var(f"_{expr.axis}"), "==", i),
                        subarray_expr,
                        stack_expr)

        bindings = {f"_in{i}": self.rec(array)
                for i, array in enumerate(expr.arrays)}

        return IndexLambda(expr=stack_expr,
                shape=tuple(self.rec(s) if isinstance(s, Array) else s
                            for s in expr.shape),
                dtype=expr.dtype,
                bindings=bindings)

    def map_concatenate(self, expr: Concatenate) -> Array:
        from pymbolic.primitives import If, Comparison, Subscript

        def get_subscript(array_index: int, offset: ScalarExpression) -> Subscript:
            aggregate = var(f"_in{array_index}")
            index = [var(f"_{i}") if i != expr.axis else (var(f"_{i}") - offset)
                     for i in range(len(expr.shape))]
            return Subscript(aggregate, tuple(index))

        lbounds: List[Any] = [0]
        ubounds: List[Any] = [expr.arrays[0].shape[expr.axis]]

        for i, array in enumerate(expr.arrays[1:], start=1):
            ubounds.append(ubounds[i-1]+array.shape[expr.axis])
            lbounds.append(ubounds[i-1])

        # I = axis index
        #
        # => If(0<=_I < arrays[0].shape[axis],
        #        _in0[_0, _1, ..., _I, ...],
        #        If(arrays[0].shape[axis]<= _I < (arrays[1].shape[axis]
        #                                         +arrays[0].shape[axis]),
        #            _in1[_0, _1, ..., _I-arrays[0].shape[axis], ...],
        #            ...
        #                _inNm1[_0, _1, ...] ...))
        for i in range(len(expr.arrays) - 1, -1, -1):
            lbound, ubound = lbounds[i], ubounds[i]
            subarray_expr = get_subscript(i, lbound)
            if i == len(expr.arrays) - 1:
                stack_expr = subarray_expr
            else:
                stack_expr = If(Comparison(var(f"_{expr.axis}"), ">=", lbound)
                                and Comparison(var(f"_{expr.axis}"), "<", ubound),
                                subarray_expr,
                                stack_expr)

        bindings = {f"_in{i}": self.rec(array)
                for i, array in enumerate(expr.arrays)}

        return IndexLambda(expr=stack_expr,
                shape=tuple(self.rec(s) if isinstance(s, Array) else s
                            for s in expr.shape),
                dtype=expr.dtype,
                bindings=bindings)

    def map_roll(self, expr: Roll) -> Array:
        from pytato.utils import dim_to_index_lambda_components

        index_expr = var("_in0")
        indices = [var(f"_{d}") for d in range(expr.ndim)]
        axis = expr.axis
        axis_len_expr, bindings = dim_to_index_lambda_components(
            expr.shape[axis],
            UniqueNameGenerator({"_in0"}))

        indices[axis] = (indices[axis] - expr.shift) % axis_len_expr

        if indices:
            index_expr = index_expr[tuple(indices)]

        bindings["_in0"] = expr.array  # type: ignore

        return IndexLambda(expr=index_expr,
                           shape=tuple(self.rec(s) if isinstance(s, Array) else s
                                       for s in expr.shape),
                           dtype=expr.dtype,
                           bindings={name: self.rec(bnd)
                                     for name, bnd in bindings.items()})

    def map_matrix_product(self, expr: MatrixProduct) -> Array:
        from pytato.utils import dim_to_index_lambda_components
<<<<<<< HEAD
        from pytato.scalar_expr import Reduce, ReductionOp
=======
        from pytato.scalar_expr import Reduce
>>>>>>> d2edbe67

        x1 = prim.Subscript(prim.Variable("in0"),
                (tuple(prim.Variable(f"_{i}")
                      for i in range(len(expr.x1.shape)-1))
                 + (prim.Variable("_r0"),))
                )
        x2_i_start = len(expr.x1.shape) - 1

        x2 = prim.Subscript(prim.Variable("in1"),
                (prim.Variable("_r0"),)
                + tuple(prim.Variable(f"_{i+x2_i_start}")
                        for i in range(len(expr.x2.shape)-1)))
        namegen = UniqueNameGenerator({"in0", "in1"})
        redn_bound, redn_bound_bindings = dim_to_index_lambda_components(
                expr.x1.shape[-1], namegen)
        bindings = {k: self.rec(v) for k, v in redn_bound_bindings.items()}
        bindings["in0"] = self.rec(expr.x1)
        bindings["in1"] = self.rec(expr.x2)

        inner_expr = Reduce(
                x1*x2,
<<<<<<< HEAD
                ReductionOp.SUM,
=======
                "sum",
>>>>>>> d2edbe67
                {"_r0": (0, redn_bound)})
        return IndexLambda(
                expr=inner_expr,
                shape=tuple(self.rec(s) if isinstance(s, Array) else s
                            for s in expr.shape),
                dtype=expr.dtype,
                bindings=bindings)

    # {{{ index remapping (roll, axis permutation, slice)

    def handle_index_remapping(self,
            indices_getter: Callable[[CodeGenPreprocessor, Array], SymbolicIndex],
            expr: IndexRemappingBase) -> Array:
        indices = indices_getter(self, expr)

        index_expr = var("_in0")
        if indices:
            index_expr = index_expr[indices]

        array = self.rec(expr.array)

        return IndexLambda(expr=index_expr,
                shape=tuple(self.rec(s) if isinstance(s, Array) else s
                            for s in expr.shape),
                dtype=expr.dtype,
                bindings=dict(_in0=array))

    def _indices_for_axis_permutation(self, expr: AxisPermutation) -> SymbolicIndex:
        indices = [None] * expr.ndim
        for from_index, to_index in enumerate(expr.axes):
            indices[to_index] = var(f"_{from_index}")
        return tuple(indices)

    def _indices_for_slice(self, expr: Slice) -> SymbolicIndex:
        return tuple(var(f"_{d}") + expr.starts[d] for d in range(expr.ndim))

    def _indices_for_reshape(self, expr: Reshape) -> SymbolicIndex:
        newstrides = [1]  # reshaped array strides
        for new_axis_len in reversed(expr.shape[1:]):
            assert isinstance(new_axis_len, int)
            newstrides.insert(0, newstrides[0]*new_axis_len)

        flattened_idx = sum(prim.Variable(f"_{i}")*stride
                            for i, stride in enumerate(newstrides))

        oldstrides = [1]  # input array strides
        for axis_len in reversed(expr.array.shape[1:]):
            assert isinstance(axis_len, int)
            oldstrides.insert(0, oldstrides[0]*axis_len)

        assert isinstance(expr.array.shape[-1], int)
        oldsizetills = [expr.array.shape[-1]]  # input array size till for axes idx
        for old_axis_len in reversed(expr.array.shape[:-1]):
            assert isinstance(old_axis_len, int)
            oldsizetills.insert(0, oldsizetills[0]*old_axis_len)

        return tuple(((flattened_idx % sizetill) // stride)
                     for stride, sizetill in zip(oldstrides, oldsizetills))

    # https://github.com/python/mypy/issues/8619
    map_axis_permutation = (
            partialmethod(handle_index_remapping, _indices_for_axis_permutation))  # type: ignore  # noqa
    map_slice = partialmethod(handle_index_remapping, _indices_for_slice)  # type: ignore  # noqa
    map_reshape = partialmethod(handle_index_remapping, _indices_for_reshape) # noqa

    # }}}

# }}}


def normalize_outputs(result: Union[Array, DictOfNamedArrays,
                                    Dict[str, Array]]) -> DictOfNamedArrays:
    """Convert outputs of a computation to the canonical form.

    Performs a conversion to :class:`~pytato.DictOfNamedArrays` if necessary.

    :param result: Outputs of the computation.
    """
    if not isinstance(result, (Array, DictOfNamedArrays, dict)):
        raise TypeError("outputs of the computation should be "
                "either an Array or a DictOfNamedArrays")

    if isinstance(result, Array):
        outputs = DictOfNamedArrays({"_pt_out": result})
    elif isinstance(result, dict):
        outputs = DictOfNamedArrays(result)
    else:
        assert isinstance(result, DictOfNamedArrays)
        outputs = result

    return outputs


# {{{ input naming check

class NamesValidityChecker(WalkMapper):
    def __init__(self) -> None:
        self.name_to_input: Dict[str, InputArgumentBase] = {}

    def post_visit(self, expr: Any) -> None:
        if isinstance(expr, InputArgumentBase):
            if expr.name is None:
                # Name to be automatically assigned
                return

            try:
                ary = self.name_to_input[expr.name]
            except KeyError:
                self.name_to_input[expr.name] = expr
            else:
                if ary is not expr:
                    from pytato.diagnostic import NameClashError
                    raise NameClashError("Received two separate instances of inputs "
                                         f"named '{expr.name}'.")


def check_validity_of_outputs(exprs: DictOfNamedArrays) -> None:
    name_validation_mapper = NamesValidityChecker()

    for ary in exprs.values():
        name_validation_mapper(ary)

# }}}


@dataclasses.dataclass(init=True, repr=False, eq=False)
class PreprocessResult:
    outputs: DictOfNamedArrays
    compute_order: Tuple[str, ...]
    bound_arguments: Dict[str, DataInterface]


def preprocess(outputs: DictOfNamedArrays, target: Target) -> PreprocessResult:
    """Preprocess a computation for code generation."""
    from pytato.transform import copy_dict_of_named_arrays, get_dependencies

    check_validity_of_outputs(outputs)

    # {{{ compute the order in which the outputs must be computed

    # semantically order does not matter, but doing a toposort ordering of the
    # outputs leads to a FLOP optimal choice

    from pytools.graph import compute_topological_order

    deps = get_dependencies(outputs)

    # only look for dependencies between the outputs
    deps = {name: (val & frozenset(out.expr for out in outputs.values()))
            for name, val in deps.items()}

    # represent deps in terms of output names
    output_expr_to_name = {output.expr: name for name, output in outputs.items()}
    dag = {name: (frozenset([output_expr_to_name[output] for output in val])
                  - frozenset([name]))
           for name, val in deps.items()}

    output_order: List[str] = compute_topological_order(dag)[::-1]

    # }}}

    mapper = CodeGenPreprocessor(target)

    new_outputs = copy_dict_of_named_arrays(outputs, mapper)

    return PreprocessResult(outputs=new_outputs,
            compute_order=tuple(output_order),
            bound_arguments=mapper.bound_arguments)

# vim: fdm=marker<|MERGE_RESOLUTION|>--- conflicted
+++ resolved
@@ -282,11 +282,7 @@
 
     def map_matrix_product(self, expr: MatrixProduct) -> Array:
         from pytato.utils import dim_to_index_lambda_components
-<<<<<<< HEAD
-        from pytato.scalar_expr import Reduce, ReductionOp
-=======
         from pytato.scalar_expr import Reduce
->>>>>>> d2edbe67
 
         x1 = prim.Subscript(prim.Variable("in0"),
                 (tuple(prim.Variable(f"_{i}")
@@ -308,11 +304,7 @@
 
         inner_expr = Reduce(
                 x1*x2,
-<<<<<<< HEAD
-                ReductionOp.SUM,
-=======
                 "sum",
->>>>>>> d2edbe67
                 {"_r0": (0, redn_bound)})
         return IndexLambda(
                 expr=inner_expr,
