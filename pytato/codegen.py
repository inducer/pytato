from __future__ import annotations

__copyright__ = """Copyright (C) 2020 Matt Wala"""

__license__ = """
Permission is hereby granted, free of charge, to any person obtaining a copy
of this software and associated documentation files (the "Software"), to deal
in the Software without restriction, including without limitation the rights
to use, copy, modify, merge, publish, distribute, sublicense, and/or sell
copies of the Software, and to permit persons to whom the Software is
furnished to do so, subject to the following conditions:

The above copyright notice and this permission notice shall be included in
all copies or substantial portions of the Software.

THE SOFTWARE IS PROVIDED "AS IS", WITHOUT WARRANTY OF ANY KIND, EXPRESS OR
IMPLIED, INCLUDING BUT NOT LIMITED TO THE WARRANTIES OF MERCHANTABILITY,
FITNESS FOR A PARTICULAR PURPOSE AND NONINFRINGEMENT. IN NO EVENT SHALL THE
AUTHORS OR COPYRIGHT HOLDERS BE LIABLE FOR ANY CLAIM, DAMAGES OR OTHER
LIABILITY, WHETHER IN AN ACTION OF CONTRACT, TORT OR OTHERWISE, ARISING FROM,
OUT OF OR IN CONNECTION WITH THE SOFTWARE OR THE USE OR OTHER DEALINGS IN
THE SOFTWARE.
"""

import dataclasses
from functools import partialmethod
from typing import Union, Dict, Tuple, Callable, List, Any

import pymbolic.primitives as prim
from pymbolic import var

from pytato.array import (Array, DictOfNamedArrays, IndexLambda,
                          DataWrapper, Roll, AxisPermutation,
                          IndexRemappingBase, Stack, Placeholder, Reshape,
                          Concatenate, DataInterface, SizeParam,
                          InputArgumentBase, Einsum,
                          AdvancedIndexInContiguousAxes,
                          AdvancedIndexInNoncontiguousAxes, BasicIndex,
                          NormalizedSlice)

from pytato.scalar_expr import ScalarExpression, IntegralScalarExpression
from pytato.transform import CopyMapper, CachedWalkMapper, SubsetDependencyMapper
from pytato.target import Target
from pytato.loopy import LoopyCall
from pytato.tags import AssumeNonNegative
from pytools import UniqueNameGenerator
import loopy as lp
SymbolicIndex = Tuple[IntegralScalarExpression, ...]


__doc__ = """
.. currentmodule:: pytato.codegen

.. autoclass:: CodeGenPreprocessor
.. autoclass:: PreprocessResult

.. autofunction:: preprocess
.. autofunction:: normalize_outputs
"""


# {{{ preprocessing for codegen

class CodeGenPreprocessor(CopyMapper):
    """A mapper that preprocesses graphs to simplify code generation.

    The following node simplifications are performed:

    ======================================  =====================================
    Source Node Type                        Target Node Type
    ======================================  =====================================
    :class:`~pytato.array.DataWrapper`      :class:`~pytato.array.Placeholder`
    :class:`~pytato.array.Roll`             :class:`~pytato.array.IndexLambda`
    :class:`~pytato.array.AxisPermutation`  :class:`~pytato.array.IndexLambda`
    :class:`~pytato.array.IndexBase`        :class:`~pytato.array.IndexLambda`
    :class:`~pytato.array.Reshape`          :class:`~pytato.array.IndexLambda`
    :class:`~pytato.array.Concatenate`      :class:`~pytato.array.IndexLambda`
    :class:`~pytato.array.Einsum`           :class:`~pytato.array.IndexLambda`
    ======================================  =====================================
    """

    # TODO:
    # Stack -> IndexLambda

    def __init__(self, target: Target) -> None:
        super().__init__()
        self.bound_arguments: Dict[str, DataInterface] = {}
        self.var_name_gen: UniqueNameGenerator = UniqueNameGenerator()
        self.target = target
        self.kernels_seen: Dict[str, lp.LoopKernel] = {}

    def map_size_param(self, expr: SizeParam) -> Array:
        name = expr.name
        assert name is not None
        return SizeParam(name=name, tags=expr.tags)

    def map_placeholder(self, expr: Placeholder) -> Array:
        name = expr.name
        if name is None:
            name = self.var_name_gen("_pt_in")
        return Placeholder(name=name,
                shape=tuple(self.rec(s) if isinstance(s, Array) else s
                            for s in expr.shape),
                dtype=expr.dtype,
                axes=expr.axes,
                tags=expr.tags)

    def map_loopy_call(self, expr: LoopyCall) -> LoopyCall:
        from pytato.target.loopy import LoopyTarget
        if not isinstance(self.target, LoopyTarget):
            raise ValueError("Got a LoopyCall for a non-loopy target.")
        translation_unit = expr.translation_unit.copy(
                                        target=self.target.get_loopy_target())
        namegen = UniqueNameGenerator(set(self.kernels_seen))
        entrypoint = expr.entrypoint

        # {{{ eliminate callable name collision

        for name, clbl in translation_unit.callables_table.items():
            if isinstance(clbl, lp.kernel.function_interface.CallableKernel):
                if name in self.kernels_seen and (
                        translation_unit[name] != self.kernels_seen[name]):
                    # callee name collision => must rename

                    # {{{ see if it's one of the other kernels

                    for other_knl in self.kernels_seen.values():
                        if other_knl.copy(name=name) == translation_unit[name]:
                            new_name = other_knl.name
                            break
                    else:
                        # didn't find any other equivalent kernel, rename to
                        # something unique
                        new_name = namegen(name)

                    # }}}

                    if name == entrypoint:
                        # if the colliding name is the entrypoint, then rename the
                        # entrypoint as well.
                        entrypoint = new_name

                    translation_unit = lp.rename_callable(
                                            translation_unit, name, new_name)
                    name = new_name

                self.kernels_seen[name] = translation_unit[name]

        # }}}

        bindings = {name: (self.rec(subexpr) if isinstance(subexpr, Array)
                           else subexpr)
                    for name, subexpr in sorted(expr.bindings.items())}

        return LoopyCall(translation_unit=translation_unit,
                         bindings=bindings,
                         entrypoint=entrypoint)

    def map_data_wrapper(self, expr: DataWrapper) -> Array:
        name = expr.name
        if name is None:
            name = self.var_name_gen("_pt_data")

        self.bound_arguments[name] = expr.data
        return Placeholder(name=name,
                shape=tuple(self.rec(s) if isinstance(s, Array) else s
                            for s in expr.shape),
                dtype=expr.dtype,
                axes=expr.axes,
                tags=expr.tags)

    def map_stack(self, expr: Stack) -> Array:

        def get_subscript(array_index: int) -> SymbolicIndex:
            result = []
            for i in range(expr.ndim):
                if i != expr.axis:
                    result.append(var(f"_{i}"))
            return tuple(result)

        # I = axis index
        #
        # => If(_I == 0,
        #        _in0[_0, _1, ...],
        #        If(_I == 1,
        #            _in1[_0, _1, ...],
        #            ...
        #                _inNm1[_0, _1, ...] ...))
        for i in range(len(expr.arrays) - 1, -1, -1):
            subarray_expr = var(f"_in{i}")[get_subscript(i)]
            if i == len(expr.arrays) - 1:
                stack_expr = subarray_expr
            else:
                from pymbolic.primitives import If, Comparison
                stack_expr = If(Comparison(var(f"_{expr.axis}"), "==", i),
                        subarray_expr,
                        stack_expr)

        bindings = {f"_in{i}": self.rec(array)
                for i, array in enumerate(expr.arrays)}

        return IndexLambda(expr=stack_expr,
                shape=tuple(self.rec(s) if isinstance(s, Array) else s
                            for s in expr.shape),
                dtype=expr.dtype,
                axes=expr.axes,
                bindings=bindings,
                tags=expr.tags)

    def map_concatenate(self, expr: Concatenate) -> Array:
        from pymbolic.primitives import If, Comparison, Subscript

        def get_subscript(array_index: int, offset: ScalarExpression) -> Subscript:
            aggregate = var(f"_in{array_index}")
            index = [var(f"_{i}") if i != expr.axis else (var(f"_{i}") - offset)
                     for i in range(len(expr.shape))]
            return Subscript(aggregate, tuple(index))

        lbounds: List[Any] = [0]
        ubounds: List[Any] = [expr.arrays[0].shape[expr.axis]]

        for i, array in enumerate(expr.arrays[1:], start=1):
            ubounds.append(ubounds[i-1]+array.shape[expr.axis])
            lbounds.append(ubounds[i-1])

        # I = axis index
        #
        # => If(0<=_I < arrays[0].shape[axis],
        #        _in0[_0, _1, ..., _I, ...],
        #        If(arrays[0].shape[axis]<= _I < (arrays[1].shape[axis]
        #                                         +arrays[0].shape[axis]),
        #            _in1[_0, _1, ..., _I-arrays[0].shape[axis], ...],
        #            ...
        #                _inNm1[_0, _1, ...] ...))
        for i in range(len(expr.arrays) - 1, -1, -1):
            lbound, ubound = lbounds[i], ubounds[i]
            subarray_expr = get_subscript(i, lbound)
            if i == len(expr.arrays) - 1:
                stack_expr = subarray_expr
            else:
                stack_expr = If(Comparison(var(f"_{expr.axis}"), ">=", lbound)
                                and Comparison(var(f"_{expr.axis}"), "<", ubound),
                                subarray_expr,
                                stack_expr)

        bindings = {f"_in{i}": self.rec(array)
                for i, array in enumerate(expr.arrays)}

        return IndexLambda(expr=stack_expr,
                shape=tuple(self.rec(s) if isinstance(s, Array) else s
                            for s in expr.shape),
                dtype=expr.dtype,
                bindings=bindings,
                axes=expr.axes,
                tags=expr.tags)

    def map_roll(self, expr: Roll) -> Array:
        from pytato.utils import dim_to_index_lambda_components

        index_expr = var("_in0")
        indices = [var(f"_{d}") for d in range(expr.ndim)]
        axis = expr.axis
        axis_len_expr, bindings = dim_to_index_lambda_components(
            expr.shape[axis],
            UniqueNameGenerator({"_in0"}))

        indices[axis] = (indices[axis] - expr.shift) % axis_len_expr

        if indices:
            index_expr = index_expr[tuple(indices)]

        bindings["_in0"] = expr.array  # type: ignore

        return IndexLambda(expr=index_expr,
                           shape=tuple(self.rec(s) if isinstance(s, Array) else s
                                       for s in expr.shape),
                           dtype=expr.dtype,
                           bindings={name: self.rec(bnd)
                                     for name, bnd in bindings.items()},
                           axes=expr.axes,
                           tags=expr.tags)

<<<<<<< HEAD
=======
    def map_matrix_product(self, expr: MatrixProduct) -> Array:
        from pytato.utils import dim_to_index_lambda_components
        from pytato.scalar_expr import Reduce

        x1 = prim.Subscript(prim.Variable("in0"),
                (tuple(prim.Variable(f"_{i}")
                      for i in range(len(expr.x1.shape)-1))
                 + (prim.Variable("_r0"),))
                )
        x2_i_start = len(expr.x1.shape) - 1

        x2 = prim.Subscript(prim.Variable("in1"),
                (prim.Variable("_r0"),)
                + tuple(prim.Variable(f"_{i+x2_i_start}")
                        for i in range(len(expr.x2.shape)-1)))
        namegen = UniqueNameGenerator({"in0", "in1"})
        redn_bound, redn_bound_bindings = dim_to_index_lambda_components(
                expr.x1.shape[-1], namegen)
        bindings = {k: self.rec(v) for k, v in redn_bound_bindings.items()}
        bindings["in0"] = self.rec(expr.x1)
        bindings["in1"] = self.rec(expr.x2)

        inner_expr = Reduce(
                x1*x2,
                "sum",
                {"_r0": (0, redn_bound)})
        return IndexLambda(
                expr=inner_expr,
                shape=tuple(self.rec(s) if isinstance(s, Array) else s
                            for s in expr.shape),
                dtype=expr.dtype,
                bindings=bindings,
                axes=expr.axes,
                tags=expr.tags)

>>>>>>> a9eb50ad
    def map_einsum(self, expr: Einsum) -> Array:
        import operator
        from functools import reduce
        from pytato.scalar_expr import Reduce
        from pytato.utils import (dim_to_index_lambda_components,
                                  are_shape_components_equal)
        from pytato.array import ElementwiseAxis, ReductionAxis

        bindings = {f"in{k}": self.rec(arg) for k, arg in enumerate(expr.args)}
        redn_bounds: Dict[str, Tuple[ScalarExpression, ScalarExpression]] = {}
        args_as_pym_expr: List[prim.Subscript] = []
        namegen = UniqueNameGenerator(set(bindings))

        # {{{ add bindings coming from the shape expressions

        for access_descr, (iarg, arg) in zip(expr.access_descriptors,
                                            enumerate(expr.args)):
            subscript_indices = []
            for iaxis, axis in enumerate(access_descr):
                if not are_shape_components_equal(
                            arg.shape[iaxis],
                            expr._access_descr_to_axis_len()[axis]):
                    # axis is broadcasted
                    assert are_shape_components_equal(arg.shape[iaxis], 1)
                    subscript_indices.append(0)
                    continue

                if isinstance(axis, ElementwiseAxis):
                    subscript_indices.append(prim.Variable(f"_{axis.dim}"))
                else:
                    assert isinstance(axis, ReductionAxis)
                    redn_idx_name = f"_r{axis.dim}"
                    if redn_idx_name not in redn_bounds:
                        # convert the ShapeComponent to a ScalarExpression
                        redn_bound, redn_bound_bindings = (
                            dim_to_index_lambda_components(
                                arg.shape[iaxis], namegen))
                        redn_bounds[redn_idx_name] = (0, redn_bound)

                        bindings.update({k: self.rec(v)
                                         for k, v in redn_bound_bindings.items()})

                    subscript_indices.append(prim.Variable(redn_idx_name))

            args_as_pym_expr.append(prim.Subscript(prim.Variable(f"in{iarg}"),
                                                   tuple(subscript_indices)))

        # }}}

        inner_expr = reduce(operator.mul, args_as_pym_expr[1:],
                            args_as_pym_expr[0])

        if redn_bounds:
            inner_expr = Reduce(inner_expr,
                                "sum",
                                redn_bounds)

        return IndexLambda(expr=inner_expr,
                           shape=tuple(self.rec(s) if isinstance(s, Array) else s
                                       for s in expr.shape),
                           dtype=expr.dtype,
                           bindings=bindings,
                           axes=expr.axes,
                           tags=expr.tags)

    # {{{ index remapping (roll, axis permutation, slice)

    def handle_index_remapping(self,
            indices_getter: Callable[[CodeGenPreprocessor, Array], SymbolicIndex],
            expr: IndexRemappingBase) -> Array:
        indices = indices_getter(self, expr)

        index_expr = var("_in0")
        if indices:
            index_expr = index_expr[indices]

        array = self.rec(expr.array)

        return IndexLambda(expr=index_expr,
                shape=tuple(self.rec(s) if isinstance(s, Array) else s
                            for s in expr.shape),
                dtype=expr.dtype,
                bindings=dict(_in0=array),
                axes=expr.axes,
                tags=expr.tags)

    def _indices_for_axis_permutation(self, expr: AxisPermutation) -> SymbolicIndex:
        indices = [None] * expr.ndim
        for from_index, to_index in enumerate(expr.axis_permutation):
            indices[to_index] = var(f"_{from_index}")
        return tuple(indices)

    def _indices_for_reshape(self, expr: Reshape) -> SymbolicIndex:
        if expr.array.shape == ():
            # RHS must be a scalar i.e. RHS' indices are empty
            assert expr.size == 1
            return ()

        newstrides = [1]  # reshaped array strides
        for new_axis_len in reversed(expr.shape[1:]):
            assert isinstance(new_axis_len, int)
            newstrides.insert(0, newstrides[0]*new_axis_len)

        flattened_idx = sum(prim.Variable(f"_{i}")*stride
                            for i, stride in enumerate(newstrides))

        oldstrides = [1]  # input array strides
        for axis_len in reversed(expr.array.shape[1:]):
            assert isinstance(axis_len, int)
            oldstrides.insert(0, oldstrides[0]*axis_len)

        assert isinstance(expr.array.shape[-1], int)
        oldsizetills = [expr.array.shape[-1]]  # input array size till for axes idx
        for old_axis_len in reversed(expr.array.shape[:-1]):
            assert isinstance(old_axis_len, int)
            oldsizetills.insert(0, oldsizetills[0]*old_axis_len)

        return tuple(((flattened_idx % sizetill) // stride)
                     for stride, sizetill in zip(oldstrides, oldsizetills))

    # https://github.com/python/mypy/issues/8619
    map_axis_permutation = (
            partialmethod(handle_index_remapping, _indices_for_axis_permutation))  # type: ignore  # noqa
    map_reshape = partialmethod(handle_index_remapping, _indices_for_reshape) #type: ignore # noqa

    # }}}

    def map_basic_index(self, expr: BasicIndex) -> IndexLambda:
        vng = UniqueNameGenerator()
        indices = []

        in_ary = vng("in")
        bindings = {in_ary: self.rec(expr.array)}
        islice_idx = 0

        for idx, axis_len in zip(expr.indices, expr.array.shape):
            if isinstance(idx, int):
                if isinstance(axis_len, int):
                    indices.append(idx % axis_len)
                else:
                    bnd_name = vng("in")
                    bindings[bnd_name] = axis_len
                    indices.append(idx % prim.Variable(bnd_name))
            elif isinstance(idx, NormalizedSlice):
                indices.append(idx.start
                               + idx.step * prim.Variable(f"_{islice_idx}"))
                islice_idx += 1
            else:
                raise NotImplementedError

        return IndexLambda(expr=prim.Subscript(prim.Variable(in_ary),
                                               tuple(indices)),
                           bindings=bindings,
                           shape=expr.shape,
                           dtype=expr.dtype,
                           axes=expr.axes,
                           tags=expr.tags,
                           )

    def map_contiguous_advanced_index(self,
                                      expr: AdvancedIndexInContiguousAxes
                                      ) -> IndexLambda:
        from pytato.utils import (get_shape_after_broadcasting,
                                  get_indexing_expression)

        i_adv_indices = tuple(i
                              for i, idx_expr in enumerate(expr.indices)
                              if isinstance(idx_expr, (Array, int)))
        adv_idx_shape = get_shape_after_broadcasting([expr.indices[i_idx]
                                                      for i_idx in i_adv_indices])

        vng = UniqueNameGenerator()
        indices = []

        in_ary = vng("in")
        bindings = {in_ary: self.rec(expr.array)}
        islice_idx = 0

        for i_idx, (idx, axis_len) in enumerate(zip(expr.indices, expr.array.shape)):
            if isinstance(idx, int):
                if isinstance(axis_len, int):
                    indices.append(idx % axis_len)
                else:
                    bnd_name = vng("in")
                    bindings[bnd_name] = self.rec(axis_len)
                    indices.append(idx % prim.Variable(bnd_name))
            elif isinstance(idx, NormalizedSlice):
                indices.append(idx.start
                               + idx.step * prim.Variable(f"_{islice_idx}"))
                islice_idx += 1
            elif isinstance(idx, Array):
                if isinstance(axis_len, int):
                    bnd_name = vng("in")
                    bindings[bnd_name] = self.rec(idx)
                    indirect_idx_expr = prim.Subscript(
                        prim.Variable(bnd_name),
                        get_indexing_expression(
                            idx.shape,
                            (1,)*i_adv_indices[0]+adv_idx_shape))

                    if not idx.tags_of_type(AssumeNonNegative):
                        indirect_idx_expr = indirect_idx_expr % axis_len

                    indices.append(indirect_idx_expr)
                else:
                    raise NotImplementedError("Advanced indexing over"
                                              " parametric axis lengths.")
            else:
                raise NotImplementedError(f"Indices of type {type(idx)}.")

            if i_idx == i_adv_indices[-1]:
                islice_idx += len(adv_idx_shape)

        return IndexLambda(expr=prim.Subscript(prim.Variable(in_ary),
                                               tuple(indices)),
                           bindings=bindings,
                           shape=expr.shape,
                           dtype=expr.dtype,
                           axes=expr.axes,
                           tags=expr.tags,
                           )

    def map_non_contiguous_advanced_index(self,
                                          expr: AdvancedIndexInNoncontiguousAxes
                                          ) -> IndexLambda:
        from pytato.utils import (get_shape_after_broadcasting,
                                  get_indexing_expression)
        i_adv_indices = tuple(i
                              for i, idx_expr in enumerate(expr.indices)
                              if isinstance(idx_expr, (Array, int)))
        adv_idx_shape = get_shape_after_broadcasting([expr.indices[i_idx]
                                                      for i_idx in i_adv_indices])

        vng = UniqueNameGenerator()
        indices = []

        in_ary = vng("in")
        bindings = {in_ary: self.rec(expr.array)}

        islice_idx = len(adv_idx_shape)

        for idx, axis_len in zip(expr.indices, expr.array.shape):
            if isinstance(idx, int):
                if isinstance(axis_len, int):
                    indices.append(idx % axis_len)
                else:
                    bnd_name = vng("in")
                    bindings[bnd_name] = self.rec(axis_len)
                    indices.append(idx % prim.Variable(bnd_name))
            elif isinstance(idx, NormalizedSlice):
                indices.append(idx.start
                               + idx.step * prim.Variable(f"_{islice_idx}"))
                islice_idx += 1
            elif isinstance(idx, Array):
                if isinstance(axis_len, int):
                    bnd_name = vng("in")
                    bindings[bnd_name] = self.rec(idx)

                    indirect_idx_expr = prim.Subscript(prim.Variable(bnd_name),
                                                       get_indexing_expression(
                                                           idx.shape,
                                                           adv_idx_shape))

                    if not idx.tags_of_type(AssumeNonNegative):
                        indirect_idx_expr = indirect_idx_expr % axis_len

                    indices.append(indirect_idx_expr)
                else:
                    raise NotImplementedError("Advanced indexing over"
                                              " parametric axis lengths.")
            else:
                raise NotImplementedError(f"Indices of type {type(idx)}.")

        return IndexLambda(expr=prim.Subscript(prim.Variable(in_ary),
                                               tuple(indices)),
                           bindings=bindings,
                           shape=expr.shape,
                           dtype=expr.dtype,
                           axes=expr.axes,
                           tags=expr.tags,
                           )
# }}}


def normalize_outputs(result: Union[Array, DictOfNamedArrays,
                                    Dict[str, Array]]) -> DictOfNamedArrays:
    """Convert outputs of a computation to the canonical form.

    Performs a conversion to :class:`~pytato.DictOfNamedArrays` if necessary.

    :param result: Outputs of the computation.
    """
    if not isinstance(result, (Array, DictOfNamedArrays, dict)):
        raise TypeError("outputs of the computation should be "
                "either an Array or a DictOfNamedArrays")

    if isinstance(result, Array):
        outputs = DictOfNamedArrays({"_pt_out": result})
    elif isinstance(result, dict):
        outputs = DictOfNamedArrays(result)
    else:
        assert isinstance(result, DictOfNamedArrays)
        outputs = result

    return outputs


# {{{ input naming check

class NamesValidityChecker(CachedWalkMapper):
    def __init__(self) -> None:
        self.name_to_input: Dict[str, InputArgumentBase] = {}
        super().__init__()

    def post_visit(self, expr: Any) -> None:
        if isinstance(expr, (Placeholder, SizeParam, DataWrapper)):
            if expr.name is not None:
                try:
                    ary = self.name_to_input[expr.name]
                except KeyError:
                    self.name_to_input[expr.name] = expr
                else:
                    if ary is not expr:
                        from pytato.diagnostic import NameClashError
                        raise NameClashError(
                                "Received two separate instances of inputs "
                                f"named '{expr.name}'.")


def check_validity_of_outputs(exprs: DictOfNamedArrays) -> None:
    name_validation_mapper = NamesValidityChecker()

    for ary in exprs.values():
        name_validation_mapper(ary)

# }}}


@dataclasses.dataclass(init=True, repr=False, eq=False)
class PreprocessResult:
    outputs: DictOfNamedArrays
    compute_order: Tuple[str, ...]
    bound_arguments: Dict[str, DataInterface]


def preprocess(outputs: DictOfNamedArrays, target: Target) -> PreprocessResult:
    """Preprocess a computation for code generation."""
    from pytato.transform import copy_dict_of_named_arrays

    check_validity_of_outputs(outputs)

    # {{{ compute the order in which the outputs must be computed

    # semantically order does not matter, but doing a toposort ordering of the
    # outputs leads to a FLOP optimal choice

    from pytools.graph import compute_topological_order

    get_deps = SubsetDependencyMapper(frozenset(out.expr
                                                for out in outputs.values()))

    # only look for dependencies between the outputs
    deps = {name: get_deps(output.expr)
            for name, output in outputs.items()}

    # represent deps in terms of output names
    output_expr_to_name = {output.expr: name for name, output in outputs.items()}
    dag = {name: (frozenset([output_expr_to_name[output] for output in val])
                  - frozenset([name]))
           for name, val in deps.items()}

    output_order: List[str] = compute_topological_order(dag)[::-1]

    # }}}

    mapper = CodeGenPreprocessor(target)

    new_outputs = copy_dict_of_named_arrays(outputs, mapper)

    return PreprocessResult(outputs=new_outputs,
            compute_order=tuple(output_order),
            bound_arguments=mapper.bound_arguments)

# vim: fdm=marker<|MERGE_RESOLUTION|>--- conflicted
+++ resolved
@@ -280,44 +280,7 @@
                            axes=expr.axes,
                            tags=expr.tags)
 
-<<<<<<< HEAD
-=======
-    def map_matrix_product(self, expr: MatrixProduct) -> Array:
-        from pytato.utils import dim_to_index_lambda_components
-        from pytato.scalar_expr import Reduce
-
-        x1 = prim.Subscript(prim.Variable("in0"),
-                (tuple(prim.Variable(f"_{i}")
-                      for i in range(len(expr.x1.shape)-1))
-                 + (prim.Variable("_r0"),))
-                )
-        x2_i_start = len(expr.x1.shape) - 1
-
-        x2 = prim.Subscript(prim.Variable("in1"),
-                (prim.Variable("_r0"),)
-                + tuple(prim.Variable(f"_{i+x2_i_start}")
-                        for i in range(len(expr.x2.shape)-1)))
-        namegen = UniqueNameGenerator({"in0", "in1"})
-        redn_bound, redn_bound_bindings = dim_to_index_lambda_components(
-                expr.x1.shape[-1], namegen)
-        bindings = {k: self.rec(v) for k, v in redn_bound_bindings.items()}
-        bindings["in0"] = self.rec(expr.x1)
-        bindings["in1"] = self.rec(expr.x2)
-
-        inner_expr = Reduce(
-                x1*x2,
-                "sum",
-                {"_r0": (0, redn_bound)})
-        return IndexLambda(
-                expr=inner_expr,
-                shape=tuple(self.rec(s) if isinstance(s, Array) else s
-                            for s in expr.shape),
-                dtype=expr.dtype,
-                bindings=bindings,
-                axes=expr.axes,
-                tags=expr.tags)
-
->>>>>>> a9eb50ad
+
     def map_einsum(self, expr: Einsum) -> Array:
         import operator
         from functools import reduce
