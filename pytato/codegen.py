from __future__ import annotations

__copyright__ = """Copyright (C) 2020 Matt Wala"""

__license__ = """
Permission is hereby granted, free of charge, to any person obtaining a copy
of this software and associated documentation files (the "Software"), to deal
in the Software without restriction, including without limitation the rights
to use, copy, modify, merge, publish, distribute, sublicense, and/or sell
copies of the Software, and to permit persons to whom the Software is
furnished to do so, subject to the following conditions:

The above copyright notice and this permission notice shall be included in
all copies or substantial portions of the Software.

THE SOFTWARE IS PROVIDED "AS IS", WITHOUT WARRANTY OF ANY KIND, EXPRESS OR
IMPLIED, INCLUDING BUT NOT LIMITED TO THE WARRANTIES OF MERCHANTABILITY,
FITNESS FOR A PARTICULAR PURPOSE AND NONINFRINGEMENT. IN NO EVENT SHALL THE
AUTHORS OR COPYRIGHT HOLDERS BE LIABLE FOR ANY CLAIM, DAMAGES OR OTHER
LIABILITY, WHETHER IN AN ACTION OF CONTRACT, TORT OR OTHERWISE, ARISING FROM,
OUT OF OR IN CONNECTION WITH THE SOFTWARE OR THE USE OR OTHER DEALINGS IN
THE SOFTWARE.
"""

import dataclasses
from functools import partialmethod
from typing import Union, Dict, Tuple, Callable, List, Any

import pymbolic.primitives as prim
from pymbolic import var

<<<<<<< HEAD
from pytato.array import (Array, DictOfNamedArrays, ShapeType, IndexLambda,
        DataWrapper, Roll, AxisPermutation, Slice, IndexRemappingBase, Stack,
        Placeholder, Reshape, Concatenate, Namespace, DataInterface, MatrixProduct)
from pytato.target import Target
from pytato.scalar_expr import ScalarExpression
from pytato.transform import CopyMapper
from pytato.loopy import LoopyFunction
import pytools
import loopy as lp
# SymbolicIndex and ShapeType are semantically distinct but identical at the
# type level.
SymbolicIndex = ShapeType
=======
from pytato.array import (Array, DictOfNamedArrays, IndexLambda,
                          DataWrapper, Roll, AxisPermutation, Slice,
                          IndexRemappingBase, Stack, Placeholder, Reshape,
                          Concatenate, DataInterface, SizeParam, InputArgumentBase)
from pytato.scalar_expr import ScalarExpression, IntegralScalarExpression
from pytato.transform import CopyMapper, WalkMapper
from pytools import UniqueNameGenerator
SymbolicIndex = Tuple[IntegralScalarExpression, ...]
>>>>>>> 6f92045f


__doc__ = """
References
----------

.. class:: DictOfNamedArrays

    Should be referenced as :class:`pytato.DictOfNamedArrays`.

.. class:: DataInterface

    Should be referenced as :class:`pytato.array.DataInterface`.

Code Generation Helpers
-------------------------

.. currentmodule:: pytato.codegen

.. autoclass:: CodeGenPreprocessor
.. autoclass:: PreprocessResult

.. autofunction:: preprocess
.. autofunction:: normalize_outputs
"""


# {{{ preprocessing for codegen

class CodeGenPreprocessor(CopyMapper):
    """A mapper that preprocesses graphs to simplify code generation.

    The following node simplifications are performed:

    ======================================  =====================================
    Source Node Type                        Target Node Type
    ======================================  =====================================
    :class:`~pytato.array.DataWrapper`      :class:`~pytato.array.Placeholder`
    :class:`~pytato.array.Roll`             :class:`~pytato.array.IndexLambda`
    :class:`~pytato.array.AxisPermutation`  :class:`~pytato.array.IndexLambda`
    :class:`~pytato.array.Slice`            :class:`~pytato.array.IndexLambda`
    :class:`~pytato.array.Reshape`          :class:`~pytato.array.IndexLambda`
    :class:`~pytato.array.Concatenate`      :class:`~pytato.array.IndexLambda`
    :class:`~pytato.array.MatrixProduct`    :class:`~pytato.array.IndexLambda`
    ======================================  =====================================
    """

    # TODO:
    # Stack -> IndexLambda
    # MatrixProduct -> Einsum

<<<<<<< HEAD
    def __init__(self, namespace: Namespace, target: Target):
        super().__init__(namespace)
        self.target = target
        self.bound_arguments: Dict[str, DataInterface] = {}
        self.kernels_seen: Dict[str, lp.LoopKernel] = {}

    def map_loopy_function(self, expr: LoopyFunction) -> LoopyFunction:
        from pytato.target.loopy import LoopyTarget
        if not isinstance(self.target, LoopyTarget):
            raise ValueError("Got a LoopyFunction for a non-loopy target.")
        program = expr.program.copy(target=self.target.get_loopy_target())
        namegen = pytools.UniqueNameGenerator(set(self.kernels_seen))
        entrypoint = expr.entrypoint

        # {{{ eliminate callable name collision

        for name, clbl in program.callables_table.items():
            if isinstance(clbl, lp.kernel.function_interface.CallableKernel):
                if name in self.kernels_seen and (
                        program[name] != self.kernels_seen[name]):
                    # callee name collision => must rename

                    # {{{ see if it's one of the other kernels

                    for other_knl in self.kernels_seen.values():
                        if other_knl.copy(name=name) == program[name]:
                            new_name = other_knl.name
                            break
                    else:
                        # didn't find any other equivalent kernel, rename to
                        # something unique
                        new_name = namegen(name)

                    # }}}

                    if name == entrypoint:
                        # if the colliding name is the entrypoint, then rename the
                        # entrypoint as well.
                        entrypoint = new_name

                    program = lp.rename_callable(program, name, new_name)
                    name = new_name

                self.kernels_seen[name] = program[name]

        # }}}

        bindings = {name: (self.rec(subexpr) if isinstance(subexpr, Array)
                           else subexpr)
                    for name, subexpr in expr.bindings.items()}

        return LoopyFunction(namespace=self.namespace,
                program=program,
                bindings=bindings,
                entrypoint=entrypoint)
=======
    def __init__(self) -> None:
        super().__init__()
        self.bound_arguments: Dict[str, DataInterface] = {}
        self.var_name_gen: UniqueNameGenerator = UniqueNameGenerator()

    def map_size_param(self, expr: SizeParam) -> Array:
        name = expr.name
        assert name is not None
        return SizeParam(name=name, tags=expr.tags)

    def map_placeholder(self, expr: Placeholder) -> Array:
        name = expr.name
        if name is None:
            name = self.var_name_gen("_pt_in")
        return Placeholder(name=name,
                shape=tuple(self.rec(s) if isinstance(s, Array) else s
                            for s in expr.shape),
                dtype=expr.dtype,
                tags=expr.tags)
>>>>>>> 6f92045f

    def map_data_wrapper(self, expr: DataWrapper) -> Array:
        name = expr.name
        if name is None:
            name = self.var_name_gen("_pt_in")

        self.bound_arguments[name] = expr.data
        return Placeholder(name=name,
                shape=tuple(self.rec(s) if isinstance(s, Array) else s
                            for s in expr.shape),
                dtype=expr.dtype,
                tags=expr.tags)

    def map_stack(self, expr: Stack) -> Array:

        def get_subscript(array_index: int) -> SymbolicIndex:
            result = []
            for i in range(expr.ndim):
                if i != expr.axis:
                    result.append(var(f"_{i}"))
            return tuple(result)

        # I = axis index
        #
        # => If(_I == 0,
        #        _in0[_0, _1, ...],
        #        If(_I == 1,
        #            _in1[_0, _1, ...],
        #            ...
        #                _inNm1[_0, _1, ...] ...))
        for i in range(len(expr.arrays) - 1, -1, -1):
            subarray_expr = var(f"_in{i}")[get_subscript(i)]
            if i == len(expr.arrays) - 1:
                stack_expr = subarray_expr
            else:
                from pymbolic.primitives import If, Comparison
                stack_expr = If(Comparison(var(f"_{expr.axis}"), "==", i),
                        subarray_expr,
                        stack_expr)

        bindings = {f"_in{i}": self.rec(array)
                for i, array in enumerate(expr.arrays)}

        return IndexLambda(expr=stack_expr,
                shape=tuple(self.rec(s) if isinstance(s, Array) else s
                            for s in expr.shape),
                dtype=expr.dtype,
                bindings=bindings)

    def map_concatenate(self, expr: Concatenate) -> Array:
        from pymbolic.primitives import If, Comparison, Subscript

        def get_subscript(array_index: int, offset: ScalarExpression) -> Subscript:
            aggregate = var(f"_in{array_index}")
            index = [var(f"_{i}") if i != expr.axis else (var(f"_{i}") - offset)
                     for i in range(len(expr.shape))]
            return Subscript(aggregate, tuple(index))

        lbounds: List[Any] = [0]
        ubounds: List[Any] = [expr.arrays[0].shape[expr.axis]]

        for i, array in enumerate(expr.arrays[1:], start=1):
            ubounds.append(ubounds[i-1]+array.shape[expr.axis])
            lbounds.append(ubounds[i-1])

        # I = axis index
        #
        # => If(0<=_I < arrays[0].shape[axis],
        #        _in0[_0, _1, ..., _I, ...],
        #        If(arrays[0].shape[axis]<= _I < (arrays[1].shape[axis]
        #                                         +arrays[0].shape[axis]),
        #            _in1[_0, _1, ..., _I-arrays[0].shape[axis], ...],
        #            ...
        #                _inNm1[_0, _1, ...] ...))
        for i in range(len(expr.arrays) - 1, -1, -1):
            lbound, ubound = lbounds[i], ubounds[i]
            subarray_expr = get_subscript(i, lbound)
            if i == len(expr.arrays) - 1:
                stack_expr = subarray_expr
            else:
                stack_expr = If(Comparison(var(f"_{expr.axis}"), ">=", lbound)
                                and Comparison(var(f"_{expr.axis}"), "<", ubound),
                                subarray_expr,
                                stack_expr)

        bindings = {f"_in{i}": self.rec(array)
                for i, array in enumerate(expr.arrays)}

        return IndexLambda(expr=stack_expr,
                shape=tuple(self.rec(s) if isinstance(s, Array) else s
                            for s in expr.shape),
                dtype=expr.dtype,
                bindings=bindings)

<<<<<<< HEAD
    def map_matrix_product(self, expr: MatrixProduct) -> Array:
        from pytato.scalar_expr import Reduce, ReductionOp

        x1 = prim.Subscript(prim.Variable("in0"),
                (tuple(prim.Variable(f"_{i}")
                      for i in range(len(expr.x1.shape)-1))
                 + (prim.Variable("_r0"),))
                )
        x2_i_start = len(expr.x1.shape) - 1

        x2 = prim.Subscript(prim.Variable("in1"),
                (prim.Variable("_r0"),)
                + tuple(prim.Variable(f"_{i+x2_i_start}")
                        for i in range(len(expr.x2.shape)-1)))

        inner_expr = Reduce(
                x1*x2,
                ReductionOp.SUM,
                {"_r0": (0, expr.x1.shape[-1])})
        return IndexLambda(namespace=self.namespace,
                expr=inner_expr,
                shape=expr.shape,
                dtype=expr.dtype,
                bindings={"in0": self.rec(expr.x1), "in1": self.rec(expr.x2)})
=======
    def map_roll(self, expr: Roll) -> Array:
        from pytato.utils import dim_to_index_lambda_components

        index_expr = var("_in0")
        indices = [var(f"_{d}") for d in range(expr.ndim)]
        axis = expr.axis
        axis_len_expr, bindings = dim_to_index_lambda_components(
            expr.shape[axis],
            UniqueNameGenerator({"_in0"}))

        indices[axis] = (indices[axis] - expr.shift) % axis_len_expr

        if indices:
            index_expr = index_expr[tuple(indices)]

        bindings["_in0"] = expr.array  # type: ignore

        return IndexLambda(expr=index_expr,
                           shape=tuple(self.rec(s) if isinstance(s, Array) else s
                                       for s in expr.shape),
                           dtype=expr.dtype,
                           bindings={name: self.rec(bnd)
                                     for name, bnd in bindings.items()})
>>>>>>> 6f92045f

    # {{{ index remapping (roll, axis permutation, slice)

    def handle_index_remapping(self,
            indices_getter: Callable[[CodeGenPreprocessor, Array], SymbolicIndex],
            expr: IndexRemappingBase) -> Array:
        indices = indices_getter(self, expr)

        index_expr = var("_in0")
        if indices:
            index_expr = index_expr[indices]

        array = self.rec(expr.array)

        return IndexLambda(expr=index_expr,
                shape=tuple(self.rec(s) if isinstance(s, Array) else s
                            for s in expr.shape),
                dtype=expr.dtype,
                bindings=dict(_in0=array))

    def _indices_for_axis_permutation(self, expr: AxisPermutation) -> SymbolicIndex:
        indices = [None] * expr.ndim
        for from_index, to_index in enumerate(expr.axes):
            indices[to_index] = var(f"_{from_index}")
        return tuple(indices)

    def _indices_for_slice(self, expr: Slice) -> SymbolicIndex:
        return tuple(var(f"_{d}") + expr.starts[d] for d in range(expr.ndim))

    def _indices_for_reshape(self, expr: Reshape) -> SymbolicIndex:
        newstrides = [1]  # reshaped array strides
        for new_axis_len in reversed(expr.shape[1:]):
            assert isinstance(new_axis_len, int)
            newstrides.insert(0, newstrides[0]*new_axis_len)

        flattened_idx = sum(prim.Variable(f"_{i}")*stride
                            for i, stride in enumerate(newstrides))

        oldstrides = [1]  # input array strides
        for axis_len in reversed(expr.array.shape[1:]):
            assert isinstance(axis_len, int)
            oldstrides.insert(0, oldstrides[0]*axis_len)

        assert isinstance(expr.array.shape[-1], int)
        oldsizetills = [expr.array.shape[-1]]  # input array size till for axes idx
        for old_axis_len in reversed(expr.array.shape[:-1]):
            assert isinstance(old_axis_len, int)
            oldsizetills.insert(0, oldsizetills[0]*old_axis_len)

        return tuple(((flattened_idx % sizetill) // stride)
                     for stride, sizetill in zip(oldstrides, oldsizetills))

    # https://github.com/python/mypy/issues/8619
    map_axis_permutation = (
            partialmethod(handle_index_remapping, _indices_for_axis_permutation))  # type: ignore  # noqa
    map_slice = partialmethod(handle_index_remapping, _indices_for_slice)  # type: ignore  # noqa
    map_reshape = partialmethod(handle_index_remapping, _indices_for_reshape) # noqa

    # }}}

# }}}


def normalize_outputs(result: Union[Array, DictOfNamedArrays,
                                    Dict[str, Array]]) -> DictOfNamedArrays:
    """Convert outputs of a computation to the canonical form.

    Performs a conversion to :class:`~pytato.DictOfNamedArrays` if necessary.

    :param result: Outputs of the computation.
    """
    if not isinstance(result, (Array, DictOfNamedArrays, dict)):
        raise TypeError("outputs of the computation should be "
                "either an Array or a DictOfNamedArrays")

    if isinstance(result, Array):
        outputs = DictOfNamedArrays({"_pt_out": result})
    elif isinstance(result, dict):
        outputs = DictOfNamedArrays(result)
    else:
        assert isinstance(result, DictOfNamedArrays)
        outputs = result

    return outputs


# {{{ input naming check

class NamesValidityChecker(WalkMapper):
    def __init__(self) -> None:
        self.name_to_input: Dict[str, InputArgumentBase] = {}

    def post_visit(self, expr: Any) -> None:
        if isinstance(expr, InputArgumentBase):
            if expr.name is None:
                # Name to be automatically assigned
                return

            try:
                ary = self.name_to_input[expr.name]
            except KeyError:
                self.name_to_input[expr.name] = expr
            else:
                if ary is not expr:
                    from pytato.diagnostic import NameClashError
                    raise NameClashError("Received two separate instances of inputs "
                                         f"named '{expr.name}'.")


def check_validity_of_outputs(exprs: DictOfNamedArrays) -> None:
    name_validation_mapper = NamesValidityChecker()

    for ary in exprs.values():
        name_validation_mapper(ary)

# }}}


@dataclasses.dataclass(init=True, repr=False, eq=False)
class PreprocessResult:
    outputs: DictOfNamedArrays
    compute_order: Tuple[str, ...]
    bound_arguments: Dict[str, DataInterface]


def preprocess(outputs: DictOfNamedArrays, target: Target) -> PreprocessResult:
    """Preprocess a computation for code generation."""
    from pytato.transform import copy_dict_of_named_arrays, get_dependencies

    check_validity_of_outputs(outputs)

    # {{{ compute the order in which the outputs must be computed

    # semantically order does not matter, but doing a toposort ordering of the
    # outputs leads to a FLOP optimal choice

    from pytools.graph import compute_topological_order

    deps = get_dependencies(outputs)

    # only look for dependencies between the outputs
    deps = {name: (val & frozenset(out.expr for out in outputs.values()))
            for name, val in deps.items()}

    # represent deps in terms of output names
    output_expr_to_name = {output.expr: name for name, output in outputs.items()}
    dag = {name: (frozenset([output_expr_to_name[output] for output in val])
                  - frozenset([name]))
           for name, val in deps.items()}

    output_order: List[str] = compute_topological_order(dag)[::-1]

    # }}}

<<<<<<< HEAD
    mapper = CodeGenPreprocessor(Namespace(), target)
=======
    mapper = CodeGenPreprocessor()
>>>>>>> 6f92045f

    new_outputs = copy_dict_of_named_arrays(outputs, mapper)

    return PreprocessResult(outputs=new_outputs,
            compute_order=tuple(output_order),
            bound_arguments=mapper.bound_arguments)

# vim: fdm=marker<|MERGE_RESOLUTION|>--- conflicted
+++ resolved
@@ -29,29 +29,18 @@
 import pymbolic.primitives as prim
 from pymbolic import var
 
-<<<<<<< HEAD
 from pytato.array import (Array, DictOfNamedArrays, ShapeType, IndexLambda,
         DataWrapper, Roll, AxisPermutation, Slice, IndexRemappingBase, Stack,
-        Placeholder, Reshape, Concatenate, Namespace, DataInterface, MatrixProduct)
+        Placeholder, Reshape, Concatenate, DataInterface, MatrixProduct)
 from pytato.target import Target
 from pytato.scalar_expr import ScalarExpression
-from pytato.transform import CopyMapper
+from pytato.transform import CopyMapper, WalkMapper
 from pytato.loopy import LoopyFunction
 import pytools
 import loopy as lp
 # SymbolicIndex and ShapeType are semantically distinct but identical at the
 # type level.
 SymbolicIndex = ShapeType
-=======
-from pytato.array import (Array, DictOfNamedArrays, IndexLambda,
-                          DataWrapper, Roll, AxisPermutation, Slice,
-                          IndexRemappingBase, Stack, Placeholder, Reshape,
-                          Concatenate, DataInterface, SizeParam, InputArgumentBase)
-from pytato.scalar_expr import ScalarExpression, IntegralScalarExpression
-from pytato.transform import CopyMapper, WalkMapper
-from pytools import UniqueNameGenerator
-SymbolicIndex = Tuple[IntegralScalarExpression, ...]
->>>>>>> 6f92045f
 
 
 __doc__ = """
@@ -103,9 +92,8 @@
     # Stack -> IndexLambda
     # MatrixProduct -> Einsum
 
-<<<<<<< HEAD
-    def __init__(self, namespace: Namespace, target: Target):
-        super().__init__(namespace)
+    def __init__(self, target: Target):
+        super().__init__()
         self.target = target
         self.bound_arguments: Dict[str, DataInterface] = {}
         self.kernels_seen: Dict[str, lp.LoopKernel] = {}
@@ -159,11 +147,6 @@
                 program=program,
                 bindings=bindings,
                 entrypoint=entrypoint)
-=======
-    def __init__(self) -> None:
-        super().__init__()
-        self.bound_arguments: Dict[str, DataInterface] = {}
-        self.var_name_gen: UniqueNameGenerator = UniqueNameGenerator()
 
     def map_size_param(self, expr: SizeParam) -> Array:
         name = expr.name
@@ -179,7 +162,6 @@
                             for s in expr.shape),
                 dtype=expr.dtype,
                 tags=expr.tags)
->>>>>>> 6f92045f
 
     def map_data_wrapper(self, expr: DataWrapper) -> Array:
         name = expr.name
@@ -274,7 +256,6 @@
                 dtype=expr.dtype,
                 bindings=bindings)
 
-<<<<<<< HEAD
     def map_matrix_product(self, expr: MatrixProduct) -> Array:
         from pytato.scalar_expr import Reduce, ReductionOp
 
@@ -299,7 +280,7 @@
                 shape=expr.shape,
                 dtype=expr.dtype,
                 bindings={"in0": self.rec(expr.x1), "in1": self.rec(expr.x2)})
-=======
+
     def map_roll(self, expr: Roll) -> Array:
         from pytato.utils import dim_to_index_lambda_components
 
@@ -323,7 +304,6 @@
                            dtype=expr.dtype,
                            bindings={name: self.rec(bnd)
                                      for name, bnd in bindings.items()})
->>>>>>> 6f92045f
 
     # {{{ index remapping (roll, axis permutation, slice)
 
@@ -478,11 +458,7 @@
 
     # }}}
 
-<<<<<<< HEAD
-    mapper = CodeGenPreprocessor(Namespace(), target)
-=======
     mapper = CodeGenPreprocessor()
->>>>>>> 6f92045f
 
     new_outputs = copy_dict_of_named_arrays(outputs, mapper)
 
