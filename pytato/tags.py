--- conflicted
+++ resolved
@@ -13,11 +13,7 @@
 """
 
 from typing import Tuple
-<<<<<<< HEAD
-from pytools.tag import Tag, UniqueTag, tag_dataclass, IgnoredForEqualityTag
-=======
-from pytools.tag import Tag, UniqueTag
->>>>>>> 9c55fb74
+from pytools.tag import Tag, UniqueTag, IgnoredForEqualityTag
 from dataclasses import dataclass
 from pytato.array import _PytatoStackSummary
 
@@ -110,7 +106,6 @@
     """
 
 
-<<<<<<< HEAD
 # See
 # https://mypy.readthedocs.io/en/stable/additional_features.html#caveats-known-issues
 # on why this can not be '@tag_dataclass'.
@@ -127,10 +122,7 @@
         return "CreatedAt(" + str(self.traceback) + ")"
 
 
-@dataclass(eq=True, frozen=True, repr=True)
-=======
 @dataclass(frozen=True)
->>>>>>> 9c55fb74
 class ExpandedDimsReshape(UniqueTag):
     """
     A tag that can be attached to a :class:`~pytato.array.Reshape` to indicate
