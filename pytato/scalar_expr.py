--- conflicted
+++ resolved
@@ -25,6 +25,7 @@
 THE SOFTWARE.
 """
 
+import dataclasses
 import re
 from typing import (
     TYPE_CHECKING,
@@ -34,28 +35,7 @@
     Union,
 )
 
-<<<<<<< HEAD
-import dataclasses
-
-
-from pymbolic.mapper import (WalkMapper as WalkMapperBase, IdentityMapper as
-        IdentityMapperBase)
-from pymbolic.mapper.substitutor import (SubstitutionMapper as
-        SubstitutionMapperBase)
-from pymbolic.mapper.dependency import (DependencyMapper as
-        DependencyMapperBase)
-from pymbolic.mapper.evaluator import (EvaluationMapper as
-        EvaluationMapperBase)
-from pymbolic.mapper.distributor import (DistributeMapper as
-        DistributeMapperBase)
-from pymbolic.mapper.stringifier import (StringifyMapper as
-        StringifyMapperBase)
-from pymbolic.mapper import CombineMapper as CombineMapperBase
-from pymbolic.mapper.collector import TermCollector as TermCollectorBase
-=======
-import attrs
 import numpy as np
->>>>>>> 08ca5d90
 from immutabledict import immutabledict
 
 import pymbolic.primitives as prim
