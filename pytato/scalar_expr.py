--- conflicted
+++ resolved
@@ -44,7 +44,6 @@
 THE SOFTWARE.
 """
 
-import dataclasses
 import re
 from collections.abc import Iterable, Mapping, Set
 from typing import (
@@ -305,11 +304,7 @@
         return StringifyMapper()
 
 
-<<<<<<< HEAD
-@dataclasses.dataclass(frozen=True, eq=True, slots=True)
-=======
 @expr_dataclass()
->>>>>>> 1653bc5c
 class Reduce(ExpressionBase):
     """
     .. autoattribute:: inner_expr
@@ -333,11 +328,7 @@
             hash(self.bounds)
 
 
-<<<<<<< HEAD
-@dataclasses.dataclass(frozen=True, eq=True)
-=======
 @expr_dataclass()
->>>>>>> 1653bc5c
 class TypeCast(ExpressionBase):
     """
     .. autoattribute:: dtype
