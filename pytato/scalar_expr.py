--- conflicted
+++ resolved
@@ -27,18 +27,14 @@
 from numbers import Number
 from typing import Any, Union, Mapping, FrozenSet, Set, Optional, Tuple
 
+from enum import Enum
+
 from pymbolic.mapper import (WalkMapper as WalkMapperBase, IdentityMapper as
         IdentityMapperBase)
 from pymbolic.mapper.substitutor import (SubstitutionMapper as
         SubstitutionMapperBase)
 from pymbolic.mapper.dependency import (DependencyMapper as
         DependencyMapperBase)
-<<<<<<< HEAD
-from dataclasses import dataclass, field
-import pymbolic.primitives as prim
-import math
-from enum import Enum
-=======
 from pymbolic.mapper.evaluator import (EvaluationMapper as
         EvaluationMapperBase)
 from pymbolic.mapper.distributor import (DistributeMapper as
@@ -46,7 +42,8 @@
 from pymbolic.mapper.collector import TermCollector as TermCollectorBase
 import pymbolic.primitives as prim
 import numpy as np
->>>>>>> 6f92045f
+
+from dataclasses import dataclass, field
 
 __doc__ = """
 .. currentmodule:: pytato.scalar_expr
