--- conflicted
+++ resolved
@@ -53,9 +53,9 @@
 THE SOFTWARE.
 """
 
+import dataclasses
 from typing import Any, ClassVar, Hashable
 
-import dataclasses
 import numpy as np
 
 from pytools.tag import Tag, Taggable
@@ -103,17 +103,10 @@
     data: Array
     dest_rank: int
     comm_tag: CommTagType
-<<<<<<< HEAD
-    tags: FrozenSet[Tag] = dataclasses.field(kw_only=True, default=frozenset())
-
-    def _with_new_tags(self, tags: FrozenSet[Tag]) -> DistributedSend:
+    tags: frozenset[Tag] = dataclasses.field(kw_only=True, default=frozenset())
+
+    def _with_new_tags(self, tags: frozenset[Tag]) -> DistributedSend:
         return dataclasses.replace(self, tags=tags)
-=======
-    tags: frozenset[Tag] = attrs.field(kw_only=True, default=frozenset())
-
-    def _with_new_tags(self, tags: frozenset[Tag]) -> DistributedSend:
-        return attrs.evolve(self, tags=tags)
->>>>>>> 08ca5d90
 
     def copy(self, **kwargs: Any) -> DistributedSend:
         return dataclasses.replace(self, **kwargs)
