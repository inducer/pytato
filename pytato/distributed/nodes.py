--- conflicted
+++ resolved
@@ -107,11 +107,7 @@
 
 # {{{ send ref holder
 
-<<<<<<< HEAD
-@dataclasses.dataclass(eq=False, frozen=True, repr=False, init=False, unsafe_hash=True)
-=======
-@attrs.frozen(eq=False, repr=False, hash=True, cache_hash=True)
->>>>>>> 5e22a98f
+@dataclasses.dataclass(eq=False, frozen=True, repr=False, unsafe_hash=True)
 class DistributedSendRefHolder(Array):
     """A node acting as an identity on :attr:`passthrough_data` while also holding
     a reference to a :class:`DistributedSend` in :attr:`send`. Since
@@ -176,13 +172,8 @@
 
 # {{{ receive
 
-<<<<<<< HEAD
 @dataclasses.dataclass(frozen=True, eq=False, unsafe_hash=True)
-class DistributedRecv(_SuppliedShapeAndDtypeMixin, Array):
-=======
-@attrs.frozen(eq=False, hash=True, cache_hash=True)
 class DistributedRecv(_SuppliedAxesAndTagsMixin, _SuppliedShapeAndDtypeMixin, Array):
->>>>>>> 5e22a98f
     """Class representing a distributed receive operation.
 
     .. attribute:: src_rank
