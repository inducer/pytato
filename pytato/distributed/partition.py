--- conflicted
+++ resolved
@@ -62,13 +62,9 @@
 THE SOFTWARE.
 """
 
-<<<<<<< HEAD
-from collections.abc import Hashable, Mapping, Sequence, Set
-=======
 import collections
 import dataclasses
 from collections.abc import Hashable, Iterable, Iterator, Mapping, Sequence, Set
->>>>>>> 0f643da3
 from functools import reduce
 from typing import (
     TYPE_CHECKING,
