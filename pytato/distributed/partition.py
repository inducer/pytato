"""
Partitioning
------------

Partitioning of graphs in :mod:`pytato` serves to enable
:ref:`distributed computation <distributed>`, i.e. sending and receiving data
as part of graph evaluation.

Partitioning of expression graphs is based on a few assumptions:

- We must be able to execute parts in any dependency-respecting order.
- Parts are compiled at partitioning time, so what inputs they take from memory
  vs. what they compute is decided at that time.
- No part may depend on its own outputs as inputs.

.. currentmodule:: pytato

.. autoclass:: DistributedGraphPart
.. autoclass:: DistributedGraphPartition

.. autofunction:: find_distributed_partition

.. currentmodule:: pytato.distributed.partition

Internal stuff that is only here because the documentation tool wants it
^^^^^^^^^^^^^^^^^^^^^^^^^^^^^^^^^^^^^^^^^^^^^^^^^^^^^^^^^^^^^^^^^^^^^^^^

.. class:: T

    A type variable for :class:`~pytato.array.AbstractResultWithNamedArrays`.
.. autoclass:: CommunicationOpIdentifier
.. class:: CommunicationDepGraph

    An alias for
    ``Mapping[CommunicationOpIdentifier, Set[CommunicationOpIdentifier]]``.
"""

from __future__ import annotations


__copyright__ = """
Copyright (C) 2021 University of Illinois Board of Trustees
"""

__license__ = """
Permission is hereby granted, free of charge, to any person obtaining a copy
of this software and associated documentation files (the "Software"), to deal
in the Software without restriction, including without limitation the rights
to use, copy, modify, merge, publish, distribute, sublicense, and/or sell
copies of the Software, and to permit persons to whom the Software is
furnished to do so, subject to the following conditions:

The above copyright notice and this permission notice shall be included in
all copies or substantial portions of the Software.

THE SOFTWARE IS PROVIDED "AS IS", WITHOUT WARRANTY OF ANY KIND, EXPRESS OR
IMPLIED, INCLUDING BUT NOT LIMITED TO THE WARRANTIES OF MERCHANTABILITY,
FITNESS FOR A PARTICULAR PURPOSE AND NONINFRINGEMENT. IN NO EVENT SHALL THE
AUTHORS OR COPYRIGHT HOLDERS BE LIABLE FOR ANY CLAIM, DAMAGES OR OTHER
LIABILITY, WHETHER IN AN ACTION OF CONTRACT, TORT OR OTHERWISE, ARISING FROM,
OUT OF OR IN CONNECTION WITH THE SOFTWARE OR THE USE OR OTHER DEALINGS IN
THE SOFTWARE.
"""

<<<<<<< HEAD
=======
import collections
from collections.abc import Hashable, Iterable, Iterator, Mapping, Sequence, Set
>>>>>>> 1653bc5c
from functools import reduce
from typing import (
    TYPE_CHECKING,
    Any,
<<<<<<< HEAD
    Hashable,
    Mapping,
    Sequence,
=======
    Generic,
>>>>>>> 1653bc5c
    TypeVar,
    cast,
)

import attrs
from immutabledict import immutabledict

from pymbolic.mapper.optimize import optimize_mapper
from pytools import UniqueNameGenerator, memoize_method
from pytools.graph import CycleError

from pytato.analysis import DirectPredecessorsGetter
from pytato.array import Array, DictOfNamedArrays, Placeholder, make_placeholder
from pytato.distributed.nodes import (
    CommTagType,
    DistributedRecv,
    DistributedSend,
    DistributedSendRefHolder,
)
from pytato.function import FunctionDefinition, NamedCallResult
from pytato.scalar_expr import SCALAR_CLASSES
from pytato.transform import ArrayOrNames, CachedWalkMapper, CombineMapper, CopyMapper


if TYPE_CHECKING:
    import mpi4py.MPI


@attrs.define(frozen=True)
class CommunicationOpIdentifier:
    """Identifies a communication operation (consisting of a pair of
    a send and a receive).

    .. attribute:: src_rank
    .. attribute:: dest_rank
    .. attribute:: comm_tag

    .. note::

        In :func:`~pytato.find_distributed_partition`, we use instances of this
        type as though they identify sends or receives, i.e. just a single end
        of the communication. Realize that this is only true given the
        additional context of which rank is the local rank.
    """
    src_rank: int
    dest_rank: int
    comm_tag: CommTagType


CommunicationDepGraph = Mapping[
        CommunicationOpIdentifier, Set[CommunicationOpIdentifier]]


_KeyT = TypeVar("_KeyT")
_ValueT = TypeVar("_ValueT")


<<<<<<< HEAD
=======
# {{{ crude ordered set


class _OrderedSet(Generic[_ValueT], collections.abc.MutableSet[_ValueT]):
    def __init__(self, items: Iterable[_ValueT] | None = None):
        # Could probably also use a valueless dictionary; not sure if it matters
        self._items: set[_ValueT] = set()
        self._items_ordered: list[_ValueT] = []
        if items is not None:
            for item in items:
                self.add(item)

    def add(self, item: _ValueT) -> None:
        if item not in self._items:
            self._items.add(item)
            self._items_ordered.append(item)

    def discard(self, item: _ValueT) -> None:
        # Not currently needed
        raise NotImplementedError

    def __len__(self) -> int:
        return len(self._items)

    def __iter__(self) -> Iterator[_ValueT]:
        return iter(self._items_ordered)

    def __contains__(self, item: Any) -> bool:
        return item in self._items

    def __and__(self, other: Set[_ValueT]) -> _OrderedSet[_ValueT]:
        result: _OrderedSet[_ValueT] = _OrderedSet()
        for item in self._items_ordered:
            if item in other:
                result.add(item)
        return result

    # Must be "Any" instead of "_ValueT", otherwise it violates Liskov substitution
    # according to mypy. *shrug*
    def __or__(self, other: Set[Any]) -> _OrderedSet[_ValueT]:
        result: _OrderedSet[_ValueT] = _OrderedSet(self._items_ordered)
        for item in other:
            result.add(item)
        return result

    def __sub__(self, other: Set[_ValueT]) -> _OrderedSet[_ValueT]:
        result: _OrderedSet[_ValueT] = _OrderedSet()
        for item in self._items_ordered:
            if item not in other:
                result.add(item)
        return result

# }}}


>>>>>>> 1653bc5c
# {{{ distributed graph part

PartId = Hashable


@attrs.define(frozen=True, slots=False)
class DistributedGraphPart:
    """For one graph part, record send/receive information for input/
    output names.

    Names that occur as keys in :attr:`name_to_recv_node` and
    :attr:`name_to_send_nodes` are usable as input names by other
    parts, or in the result of the computation.

    - Names specified in :attr:`name_to_recv_node` *must not* occur in
      :attr:`output_names`.
    - Names specified in :attr:`name_to_send_nodes` *must* occur in
      :attr:`output_names`.

    .. attribute:: pid

        An identifier for this part of the graph.

    .. attribute:: needed_pids

        The IDs of parts that are required to be evaluated before this
        part can be evaluated.

    .. attribute:: user_input_names

        A :class:`frozenset` of names representing input to the computational
        graph, i.e. which were *not* introduced by partitioning.

    .. attribute:: partition_input_names

        A :class:`frozenset` of names of placeholders the part requires as
        input from other parts in the partition.

    .. attribute:: output_names

        Names of placeholders this part provides as output.

    .. attribute:: name_to_recv_node
    .. attribute:: name_to_send_nodes

    .. automethod:: all_input_names
    """
    pid: PartId
    needed_pids: frozenset[PartId]
    user_input_names: frozenset[str]
    partition_input_names: frozenset[str]
    output_names: frozenset[str]

    name_to_recv_node: Mapping[str, DistributedRecv]
    name_to_send_nodes: Mapping[str, Sequence[DistributedSend]]

    @memoize_method
    def all_input_names(self) -> frozenset[str]:
        return self.user_input_names | self. partition_input_names

# }}}


# {{{ distributed graph partition

@attrs.define(frozen=True, slots=False)
class DistributedGraphPartition:
    """
    .. attribute:: parts

        Mapping from part IDs to instances of :class:`DistributedGraphPart`.

    .. attribute:: name_to_output

       Mapping of placeholder names to the respective :class:`pytato.array.Array`
       they represent. This is where the actual expressions are stored, for
       all parts. Observe that the :class:`DistributedGraphPart`, for the most
       part, only stores names. These "outputs" may be 'part outputs' (i.e.
       data computed in one part for use by another, effectively tempoarary
       variables), or 'overall outputs' of the computation.

    .. attribute:: overall_output_names

        The names of the outputs (in :attr:`name_to_output`) that were given to
        :func:`find_distributed_partition` to specify the overall computaiton.

    """
    parts: Mapping[PartId, DistributedGraphPart]
    name_to_output: Mapping[str, Array]
    overall_output_names: Sequence[str]

# }}}


# {{{ _DistributedInputReplacer

class _DistributedInputReplacer(CopyMapper):
    """Replaces part inputs with :class:`~pytato.array.Placeholder`
    instances for their assigned names. Also gathers names for
    user-supplied inputs needed by the part
    """

    def __init__(self,
                 recvd_ary_to_name: Mapping[Array, str],
                 sptpo_ary_to_name: Mapping[Array, str],
                 name_to_output: Mapping[str, Array],
                 ) -> None:
        super().__init__()

        self.recvd_ary_to_name = recvd_ary_to_name
        self.sptpo_ary_to_name = sptpo_ary_to_name
        self.name_to_output = name_to_output
        self.output_arrays = frozenset(name_to_output.values())

        self.user_input_names: set[str] = set()
        self.partition_input_name_to_placeholder: dict[str, Placeholder] = {}

    def clone_for_callee(
            self, function: FunctionDefinition) -> _DistributedInputReplacer:
        # Function definitions aren't allowed to contain receives,
        # stored arrays promoted to part outputs, or part outputs
        return type(self)({}, {}, {})

    def map_placeholder(self, expr: Placeholder) -> Placeholder:
        self.user_input_names.add(expr.name)
        return expr

    def map_distributed_recv(self, expr: DistributedRecv) -> Placeholder:
        name = self.recvd_ary_to_name[expr]
        return self._get_placeholder_for(name, expr)

    def map_distributed_send_ref_holder(
            self, expr: DistributedSendRefHolder) -> Array:
        result = self.rec(expr.passthrough_data)
        assert isinstance(result, Array)
        return result

    # Note: map_distributed_send() is not called like other mapped methods in a
    # DAG traversal, since a DistributedSend is not an Array and has no
    # '_mapper_method' field. Furthermore, at the point where this mapper is used,
    # the DistributedSendRefHolders have been removed from the DAG, and hence there
    # are no more references to the DistributedSends from within the DAG. This
    # method must therefore be called explicitly.
    def map_distributed_send(self, expr: DistributedSend) -> DistributedSend:
        new_data = self.rec(expr.data)
        assert isinstance(new_data, Array)
        new_send = DistributedSend(
                data=new_data,
                dest_rank=expr.dest_rank,
                comm_tag=expr.comm_tag,
                tags=expr.tags)
        return new_send

    def rec(self, expr: ArrayOrNames) -> ArrayOrNames:
        key = self.get_cache_key(expr)
        try:
            return self._cache[key]
        except KeyError:
            pass

        # If the array is an output from the current part, it would
        # be counterproductive to turn it into a placeholder: we're
        # the ones who are supposed to compute it!
        if isinstance(expr, Array) and expr not in self.output_arrays:

            name = self.sptpo_ary_to_name.get(expr)
            if name is not None:
                return self._get_placeholder_for(name, expr)

        return cast(ArrayOrNames, super().rec(expr))

    def _get_placeholder_for(self, name: str, expr: Array) -> Placeholder:
        placeholder = self.partition_input_name_to_placeholder.get(name)
        if placeholder is None:
            placeholder = make_placeholder(
                    name, expr.shape, expr.dtype, expr.tags,
                    expr.axes)
            self.partition_input_name_to_placeholder[name] = placeholder
        return placeholder

# }}}


@attrs.define(frozen=True)
class _PartCommIDs:
    """A *part*, unlike a *batch*, begins with receives and ends with sends.
    """
    recv_ids: immutabledict[CommunicationOpIdentifier, None]
    send_ids: immutabledict[CommunicationOpIdentifier, None]


# {{{ _make_distributed_partition

def _make_distributed_partition(
        name_to_output_per_part: Sequence[Mapping[str, Array]],
        part_comm_ids: Sequence[_PartCommIDs],
        recvd_ary_to_name: Mapping[Array, str],
        sent_ary_to_name: Mapping[Array, str],
        sptpo_ary_to_name: Mapping[Array, str],
        local_recv_id_to_recv_node: dict[CommunicationOpIdentifier, DistributedRecv],
        local_send_id_to_send_node: dict[CommunicationOpIdentifier, DistributedSend],
        overall_output_names: Sequence[str],
        ) -> DistributedGraphPartition:
    name_to_output = {}
    parts: dict[PartId, DistributedGraphPart] = {}

    for part_id, name_to_part_output in enumerate(name_to_output_per_part):
        comm_replacer = _DistributedInputReplacer(
            recvd_ary_to_name, sptpo_ary_to_name, name_to_part_output)

        for name, val in name_to_part_output.items():
            assert name not in name_to_output
            name_to_output[name] = comm_replacer.rec_ary(val)

        comm_ids = part_comm_ids[part_id]

        name_to_send_nodes: dict[str, list[DistributedSend]] = {}
        for send_id in comm_ids.send_ids:
            send_node = local_send_id_to_send_node[send_id]
            name = sent_ary_to_name[send_node.data]
            name_to_send_nodes.setdefault(name, []).append(
                comm_replacer.map_distributed_send(send_node))

        parts[part_id] = DistributedGraphPart(
                pid=part_id,
                needed_pids=frozenset({part_id - 1} if part_id else {}),
                user_input_names=frozenset(comm_replacer.user_input_names),
                partition_input_names=frozenset(
                    comm_replacer.partition_input_name_to_placeholder.keys()),
                output_names=frozenset(name_to_part_output.keys()),
                name_to_recv_node=immutabledict({
                    recvd_ary_to_name[local_recv_id_to_recv_node[recv_id]]:
                    local_recv_id_to_recv_node[recv_id]
                    for recv_id in comm_ids.recv_ids}),
                name_to_send_nodes=immutabledict(name_to_send_nodes))

    result = DistributedGraphPartition(
            parts=parts,
            name_to_output=name_to_output,
            overall_output_names=overall_output_names,
            )

    return result

# }}}


# {{{ _LocalSendRecvDepGatherer

def _send_to_comm_id(
        local_rank: int, send: DistributedSend) -> CommunicationOpIdentifier:
    if local_rank == send.dest_rank:
        raise NotImplementedError("Self-sends are not currently allowed. "
                                  f"(tag: '{send.comm_tag}')")

    return CommunicationOpIdentifier(
        src_rank=local_rank,
        dest_rank=send.dest_rank,
        comm_tag=send.comm_tag)


def _recv_to_comm_id(
        local_rank: int, recv: DistributedRecv) -> CommunicationOpIdentifier:
    if local_rank == recv.src_rank:
        raise NotImplementedError("Self-receives are not currently allowed. "
                                  f"(tag: '{recv.comm_tag}')")

    return CommunicationOpIdentifier(
        src_rank=recv.src_rank,
        dest_rank=local_rank,
        comm_tag=recv.comm_tag)


class _LocalSendRecvDepGatherer(
<<<<<<< HEAD
        CombineMapper[dict[CommunicationOpIdentifier, None]]):
=======
        CombineMapper[frozenset[CommunicationOpIdentifier]]):
>>>>>>> 1653bc5c
    def __init__(self, local_rank: int) -> None:
        super().__init__()
        self.local_comm_ids_to_needed_comm_ids: \
                dict[CommunicationOpIdentifier,
                     dict[CommunicationOpIdentifier, None]] = {}

        self.local_recv_id_to_recv_node: \
                dict[CommunicationOpIdentifier, DistributedRecv] = {}
        self.local_send_id_to_send_node: \
                dict[CommunicationOpIdentifier, DistributedSend] = {}

        self.local_rank = local_rank

    def combine(
            self, *args: dict[CommunicationOpIdentifier, None]
            ) -> dict[CommunicationOpIdentifier, None]:
        return reduce(lambda x, y: x | y, args, {})

    def map_distributed_send_ref_holder(self,
                                        expr: DistributedSendRefHolder
                                        ) -> dict[CommunicationOpIdentifier, None]:
        send_id = _send_to_comm_id(self.local_rank, expr.send)

        if send_id in self.local_send_id_to_send_node:
            from pytato.distributed.verify import DuplicateSendError
            raise DuplicateSendError(f"Multiple sends found for '{send_id}'")

        self.local_comm_ids_to_needed_comm_ids[send_id] = \
                self.rec(expr.send.data)

        self.local_send_id_to_send_node[send_id] = expr.send

        return self.rec(expr.passthrough_data)

    def _map_input_base(self, expr: Array) -> dict[CommunicationOpIdentifier, None]:
        return {}

    map_placeholder = _map_input_base
    map_data_wrapper = _map_input_base
    map_size_param = _map_input_base

    def map_distributed_recv(
            self, expr: DistributedRecv
            ) -> dict[CommunicationOpIdentifier, None]:
        recv_id = _recv_to_comm_id(self.local_rank, expr)

        if recv_id in self.local_recv_id_to_recv_node:
            from pytato.distributed.verify import DuplicateRecvError
            raise DuplicateRecvError(f"Multiple receives found for '{recv_id}'")

        self.local_comm_ids_to_needed_comm_ids[recv_id] = {}

        self.local_recv_id_to_recv_node[recv_id] = expr

        return {recv_id: None}

    def map_named_call_result(
            self, expr: NamedCallResult) -> dict[CommunicationOpIdentifier, None]:
        raise NotImplementedError(
            "LocalSendRecvDepGatherer does not support functions.")

# }}}


TaskType = TypeVar("TaskType")


# {{{ _schedule_task_batches (and related)

def _schedule_task_batches(
<<<<<<< HEAD
        task_ids_to_needed_task_ids: Mapping[TaskType, AbstractSet[TaskType]]) \
        -> Sequence[dict[TaskType, None]]:
=======
        task_ids_to_needed_task_ids: Mapping[TaskType, Set[TaskType]]) \
        -> Sequence[Set[TaskType]]:
>>>>>>> 1653bc5c
    """For each :type:`TaskType`, determine the
    'round'/'batch' during which it will be performed. A 'batch'
    of tasks consists of tasks which do not depend on each other.
    A task may only be in a batch if all of its dependents have already been
    completed.
    """
    return _schedule_task_batches_counted(task_ids_to_needed_task_ids)[0]
# }}}


# {{{ _schedule_task_batches_counted

def _schedule_task_batches_counted(
<<<<<<< HEAD
        task_ids_to_needed_task_ids: Mapping[TaskType, AbstractSet[TaskType]]) \
        -> tuple[Sequence[dict[TaskType, None]], int]:
=======
        task_ids_to_needed_task_ids: Mapping[TaskType, Set[TaskType]]) \
        -> tuple[Sequence[Set[TaskType]], int]:
>>>>>>> 1653bc5c
    """
    Static type checkers need the functions to return the same type regardless
    of the input. The testing code needs to know about the number of tasks visited
    during the scheduling algorithm's execution. However, nontesting code does not.
    """
    task_to_dep_level, visits_in_depend = \
            _calculate_dependency_levels(task_ids_to_needed_task_ids)
    nlevels = 1 + max(task_to_dep_level.values(), default=-1)
    task_batches: Sequence[dict[TaskType, None]] = [{} for _ in range(nlevels)]

    for task_id, dep_level in task_to_dep_level.items():
        if task_id not in task_batches[dep_level]:
            task_batches[dep_level][task_id] = None

    return task_batches, visits_in_depend + len(task_to_dep_level.keys())

# }}}


# {{{ _calculate_dependency_levels

def _calculate_dependency_levels(
        task_ids_to_needed_task_ids: Mapping[TaskType, Set[TaskType]]
        ) -> tuple[Mapping[TaskType, int], int]:
    """Calculate the minimum dependency level needed before a task of
    type TaskType can be scheduled. We assume that any number of tasks
    can be scheduled at the same time. To attain complexity linear in the
    number of nodes, we assume that each task has a constant number of direct
    dependents.

    The minimum dependency level for a task, i, is defined as
    1 + the maximum dependency level for its children.
    """
    task_to_dep_level: dict[TaskType, int] = {}
    seen: set[TaskType] = set()
    nodes_visited: int = 0

    def _dependency_level_dfs(task_id: TaskType) -> int:
        """Helper function to do depth first search on a graph."""

        if task_id in task_to_dep_level:
            return task_to_dep_level[task_id]

        # If node has been 'seen', but dep level is not yet known, that's a cycle.
        if task_id in seen:
            raise CycleError("Cycle detected in your input graph.")
        seen.add(task_id)

        nonlocal nodes_visited
        nodes_visited += 1

        dep_level = 1 + max(
                [_dependency_level_dfs(dep)
                    for dep in task_ids_to_needed_task_ids[task_id]] or [-1])
        task_to_dep_level[task_id] = dep_level
        return dep_level

    for task_id in task_ids_to_needed_task_ids:
        _dependency_level_dfs(task_id)

    return task_to_dep_level, nodes_visited

# }}}


# {{{  _MaterializedArrayCollector


@optimize_mapper(drop_args=True, drop_kwargs=True, inline_get_cache_key=True)
class _MaterializedArrayCollector(CachedWalkMapper[[]]):
    """
    Collects all nodes that have to be materialized during code-generation.
    """
    def __init__(self) -> None:
        super().__init__()
        self.materialized_arrays: dict[Array, None] = {}

    def get_cache_key(self, expr: ArrayOrNames) -> int:
        return id(expr)

    def post_visit(self, expr: Any) -> None:
        from pytato.loopy import LoopyCallResult
        from pytato.tags import ImplStored

        if (isinstance(expr, Array) and expr.tags_of_type(ImplStored)):
            self.materialized_arrays[expr] = None

        if isinstance(expr, LoopyCallResult):
            self.materialized_arrays[expr] = None
            from pytato.loopy import LoopyCall
            assert isinstance(expr._container, LoopyCall)
            for _, subexpr in sorted(expr._container.bindings.items()):
                if isinstance(subexpr, Array):
                    self.materialized_arrays[subexpr] = None
                else:
                    assert isinstance(subexpr, SCALAR_CLASSES)

# }}}


# {{{ _set_dict_union_mpi

def _set_dict_union_mpi(
        dict_a: Mapping[_KeyT, dict[_ValueT, None]],
        dict_b: Mapping[_KeyT, dict[_ValueT, None]],
        mpi_data_type: mpi4py.MPI.Datatype | None) \
            -> Mapping[_KeyT, dict[_ValueT, None]]:
    assert mpi_data_type is None
    result = dict(dict_a)
    for key, values in dict_b.items():
        result[key] = result.get(key, {}) | values
    return result

# }}}


# {{{ find_distributed_partition

def find_distributed_partition(
        mpi_communicator: mpi4py.MPI.Comm,
        outputs: DictOfNamedArrays
        ) -> DistributedGraphPartition:
    r"""
    Compute a :class:DistributedGraphPartition` (for use with
    :func:`execute_distributed_partition`) that evaluates the
    same result as *outputs*, such that:

    - communication only happens at the beginning and end of
      each :class:`DistributedGraphPart`, and
    - the partition introduces no circular dependencies between parts,
      mediated by either local data flow or off-rank communication.

    .. warning::

        This is an MPI-collective operation.

    The following sections describe the (non-binding, as far as documentation
    is concerned) algorithm behind the partitioner.

    .. rubric:: Preliminaries

    We identify a communication operation (consisting of a pair of a send
    and a receive) by a
    :class:`~pytato.distributed.partition.CommunicationOpIdentifier`. We keep
    graphs of these in
    :class:`~pytato.distributed.partition.CommunicationDepGraph`.

    If ``graph`` is a
    :class:`~pytato.distributed.partition.CommunicationDepGraph`, then ``b in
    graph[a]`` means that, in order to initiate the communication operation
    identified by :class:`~pytato.distributed.partition.CommunicationOpIdentifier`
    ``a``, the communication operation identified by
    :class:`~pytato.distributed.partition.CommunicationOpIdentifier` ``b`` must
    be completed.
    I.e. the nodes are "communication operations", i.e. pairs of
    send/receive. Edges represent (rank-local) data flow between them.

    .. rubric:: Step 1: Build a global graph of data flow between communication
        operations

    As a first step, each rank receives a copy of global
    :class:`~pytato.distributed.partition.CommunicationDepGraph`, as described
    above. This becomes ``comm_ids_to_needed_comm_ids``.

    .. rubric:: Step 2: Obtain a "schedule" of "communication batches"

    On rank 0, compute and broadcast a topological order of
    ``comm_ids_to_needed_comm_ids``. The result of this is
    ``comm_batches``, a sequence of sets of
    :class:`~pytato.distributed.partition.CommunicationOpIdentifier`
    instances, identifying sets of communication operations expected
    to complete *between* parts of the computation. (I.e. computation
    will occur before the first communication batch, then between the
    first and second, and so on.)

    .. note::

        An important restriction of this scheme is that a linear order
        of communication batches is obtained, meaning that, typically,
        no overlap of computation and communication occurs.

    .. rubric:: Step 3: Create rank-local part descriptors

    On each rank, we next rewrite the communication batches into computation
    parts, each identified by a ``_PartCommIDs`` structure, which
    gathers receives that need to complete *before* the computation on a part
    can begin and sends that can begin once computation on a part
    is complete.

    .. rubric:: Step 4: Assign materialized arrays to parts

    "Stored" arrays are those whose value will be computed and stored
    in memory. This includes the following:

    - Arrays tagged :class:`~pytato.tags.ImplStored` by prior processing of the DAG,
    - arrays being sent (because we need to hand a buffer to MPI),
    - arrays being received (because MPI puts the received data
      in memory)
    - Overall outputs of the computation.

    By contrast, the code below uses the word "materialized" only for arrays of
    the first type (tagged :class:`~pytato.tags.ImplStored`), so that 'stored' is a
    superset of 'materialized'.

    In addition, data computed by one *part* (in the above sense) of the
    computation and used by another must be in memory. Evaluating and storing
    temporary arrays is expensive, and so we try to minimize the number of
    times that that this occurs as part of the partitioning.  This is done by
    relying on already-stored arrays as much as possible and recomputing any
    intermediate results needed in, say, an originating and a consuming part.

    We begin this process by assigning each materialized
    array to a part in which it is computed, based on the part in which
    data depending on such arrays is sent. This choice implies that these
    computations occur as late as possible.

    .. rubric:: Step 5: Promote stored arrays to part outputs if needed

    In :class:`DistributedGraphPart`, our description of the partitioned
    computation, each part can declare named 'outputs' that can be used
    by subsequent parts. Stored arrays are promoted to part outputs
    if they have users in parts other than the one in which they
    are computed.

    .. rubric:: Step 6:: Rewrite the DAG into its parts

    In the final step, we traverse the DAG to apply the following changes:

    - Replace :class:`DistributedRecv` nodes with placeholders for names
      assigned in :attr:`DistributedGraphPart.name_to_recv_node`.
    - Replace references to out-of-part stored arrays with
      :class:`~pytato.array.Placeholder` instances.
    - Gather sent arrays into
      assigned in :attr:`DistributedGraphPart.name_to_send_nodes`.
    """
    import mpi4py.MPI as MPI
    from immutabledict import immutabledict

    from pytato.transform import SubsetDependencyMapper

    local_rank = mpi_communicator.rank

    # {{{ find comm_ids_to_needed_comm_ids

    lsrdg = _LocalSendRecvDepGatherer(local_rank=local_rank)
    lsrdg(outputs)
    local_comm_ids_to_needed_comm_ids = \
            lsrdg.local_comm_ids_to_needed_comm_ids

    set_dict_union_mpi_op = MPI.Op.Create(
            # type ignore reason: mpi4py misdeclares op functions as returning
            # None.
            _set_dict_union_mpi,  # type: ignore[arg-type]
            commute=True)
    try:
        comm_ids_to_needed_comm_ids = mpi_communicator.allreduce(
                local_comm_ids_to_needed_comm_ids, set_dict_union_mpi_op)
    finally:
        set_dict_union_mpi_op.Free()

    # }}}

    # {{{ make batches out of comm_ids_to_needed_comm_ids

    if mpi_communicator.rank == 0:
        # The comm_batches correspond one-to-one to DistributedGraphParts
        # in the output.
        try:
            comm_batches = _schedule_task_batches(comm_ids_to_needed_comm_ids)
        except Exception as exc:
            mpi_communicator.bcast(exc)
            raise
        else:
            mpi_communicator.bcast(comm_batches)
    else:
        comm_batches_or_exc = mpi_communicator.bcast(None)
        if isinstance(comm_batches_or_exc, Exception):
            raise comm_batches_or_exc

<<<<<<< HEAD
        comm_batches = comm_batches_or_exc
=======
        comm_batches = cast(
                Sequence[Set[CommunicationOpIdentifier]],
                comm_batches_or_exc)
>>>>>>> 1653bc5c

    # }}}

    # {{{ create (local) parts out of batch ids

    part_comm_ids: list[_PartCommIDs] = []
    if comm_batches:
        recv_ids: immutabledict[CommunicationOpIdentifier, None] = immutabledict()
        for batch in comm_batches:
            send_ids: immutabledict[CommunicationOpIdentifier, None] \
                = immutabledict.fromkeys(
                    comm_id for comm_id in batch
                    if comm_id.src_rank == local_rank)
            if recv_ids or send_ids:
                part_comm_ids.append(
                    _PartCommIDs(
                        recv_ids=recv_ids,
                        send_ids=send_ids))
            # These go into the next part
            recv_ids = immutabledict.fromkeys(
                comm_id for comm_id in batch
                if comm_id.dest_rank == local_rank)
        if recv_ids:
            part_comm_ids.append(
                _PartCommIDs(
                    recv_ids=recv_ids,
                    send_ids=immutabledict()))
    else:
        part_comm_ids.append(
            _PartCommIDs(
                recv_ids=immutabledict(),
                send_ids=immutabledict()))

    nparts = len(part_comm_ids)

    if __debug__:
        from pytato.distributed.verify import MissingRecvError, MissingSendError

        for part in part_comm_ids:
            for recv_id in part.recv_ids:
                if recv_id not in lsrdg.local_recv_id_to_recv_node:
                    raise MissingRecvError(f"no receive for '{recv_id}'")
            for send_id in part.send_ids:
                if send_id not in lsrdg.local_send_id_to_send_node:
                    raise MissingSendError(f"no send for '{send_id}'")

    comm_id_to_part_id = {
        comm_id: ipart
        for ipart, comm_ids in enumerate(part_comm_ids)
        for comm_id in comm_ids.send_ids | comm_ids.recv_ids}

    # }}}

    # {{{ assign each compulsorily materialized array to a part

    materialized_arrays_collector = _MaterializedArrayCollector()
    materialized_arrays_collector(outputs)

    # The collections of arrays below must have a deterministic order in order to ensure
    # that the resulting partition is also deterministic

    sent_arrays = dict.fromkeys(
        send_node.data for send_node in lsrdg.local_send_id_to_send_node.values())

    received_arrays = dict.fromkeys(lsrdg.local_recv_id_to_recv_node.values())

    # While receive nodes may be marked as materialized, we shouldn't be
    # including them here because we're using them (along with the send nodes)
    # as anchors to place *other* materialized data into the batches.
    # We could allow sent *arrays* to be included here because they are distinct
    # from send *nodes*, but we choose to exclude them in order to simplify the
    # processing below.
    materialized_arrays = {a: None
                           for a in materialized_arrays_collector.materialized_arrays
                           if a not in received_arrays and a not in sent_arrays}

    # "mso" for "materialized/sent/output"
    output_arrays = dict.fromkeys(outputs._data.values())
    mso_arrays = materialized_arrays | sent_arrays | output_arrays

    # FIXME: This gathers up materialized_arrays recursively, leading to
    # result sizes potentially quadratic in the number of materialized arrays.
    mso_array_dep_mapper = SubsetDependencyMapper(frozenset(mso_arrays))

    mso_ary_to_first_dep_send_part_id: dict[Array, int] = \
        dict.fromkeys(mso_arrays, nparts)
    for send_id, send_node in lsrdg.local_send_id_to_send_node.items():
        for ary in mso_array_dep_mapper(send_node.data):
            mso_ary_to_first_dep_send_part_id[ary] = min(
                mso_ary_to_first_dep_send_part_id[ary],
                comm_id_to_part_id[send_id])

    if __debug__:
        recvd_array_dep_mapper = SubsetDependencyMapper(frozenset(received_arrays))

        mso_ary_to_last_dep_recv_part_id: dict[Array, int] = {
                ary: max(
                        (comm_id_to_part_id[
                            _recv_to_comm_id(local_rank,
                                            cast(DistributedRecv, recvd_ary))]
                        for recvd_ary in recvd_array_dep_mapper(ary)),
                        default=-1)
                for ary in mso_arrays
                }

        assert all(
                (
                    mso_ary_to_last_dep_recv_part_id[ary]
                    <= mso_ary_to_first_dep_send_part_id[ary])
                for ary in mso_arrays), \
            "unable to find suitable part for materialized or output array"

    # FIXME: (Seemingly) arbitrary decision, subject to future investigation.
    # Evaluation of materialized arrays is pushed as late as possible,
    # in order to minimize the amount of computation that might prevent
    # data from being sent.
    mso_ary_to_part_id: dict[Array, int] = {
            ary: min(
                mso_ary_to_first_dep_send_part_id[ary],
                nparts-1)
            for ary in mso_arrays}

    # }}}

    recvd_ary_to_part_id: dict[Array, int] = {
            recvd_ary: (
                comm_id_to_part_id[
                    _recv_to_comm_id(local_rank, recvd_ary)])
            for recvd_ary in received_arrays}

    # "Materialized" arrays are arrays that are tagged with ImplStored,
    # i.e. "the outside world" (from the perspective of the partitioner)
    # has decided that these arrays will live in memory.
    #
    # In addition, arrays that are sent and received must also live in memory.
    # So, "stored" = "materialized" ∪ "overall outputs" ∪ "communicated"
    stored_ary_to_part_id = mso_ary_to_part_id.copy()
    stored_ary_to_part_id.update(recvd_ary_to_part_id)

    assert all(0 <= part_id < nparts
               for part_id in stored_ary_to_part_id.values())

    stored_arrays = dict.fromkeys(stored_ary_to_part_id)

    # {{{ find which stored arrays should become part outputs
    # (because they are used in not just their local part, but also others)

    direct_preds_getter = DirectPredecessorsGetter()

    def get_materialized_predecessors(ary: Array) -> dict[Array, None]:
        materialized_preds: dict[Array, None] = {}
        for pred in direct_preds_getter(ary):
            assert isinstance(pred, Array)
            if pred in materialized_arrays:
                materialized_preds[pred] = None
            else:
                for p in get_materialized_predecessors(pred):
                    materialized_preds[p] = None
        return materialized_preds

    stored_arrays_promoted_to_part_outputs = {
                stored_pred: None
                for stored_ary in stored_arrays
                for stored_pred in get_materialized_predecessors(stored_ary)
                if (stored_ary_to_part_id[stored_ary]
                    != stored_ary_to_part_id[stored_pred])
    }

    # }}}

    # Don't be tempted to put outputs in _array_names; the mapping from output array
    # to name may not be unique
    _array_name_gen = UniqueNameGenerator(forced_prefix="_pt_dist_")
    _array_names: dict[Array, str] = {}

    def gen_array_name(ary: Array) -> str:
        name = _array_names.get(ary)
        if name is not None:
            return name
        else:
            name = _array_name_gen()
            _array_names[ary] = name
            return name

    recvd_ary_to_name: dict[Array, str] = {
        ary: gen_array_name(ary)
        for ary in received_arrays}

    name_to_output_per_part: list[dict[str, Array]] = [{} for _pid in range(nparts)]

    for name, ary in outputs._data.items():
        pid = stored_ary_to_part_id[ary]
        name_to_output_per_part[pid][name] = ary

    sent_ary_to_name: dict[Array, str] = {}
    for ary in sent_arrays:
        pid = stored_ary_to_part_id[ary]
        name = gen_array_name(ary)
        sent_ary_to_name[ary] = name
        name_to_output_per_part[pid][name] = ary

    sptpo_ary_to_name: dict[Array, str] = {}
    for ary in stored_arrays_promoted_to_part_outputs:
        pid = stored_ary_to_part_id[ary]
        name = gen_array_name(ary)
        sptpo_ary_to_name[ary] = name
        name_to_output_per_part[pid][name] = ary

    partition = _make_distributed_partition(
            name_to_output_per_part,
            part_comm_ids,
            recvd_ary_to_name,
            sent_ary_to_name,
            sptpo_ary_to_name,
            lsrdg.local_recv_id_to_recv_node,
            lsrdg.local_send_id_to_send_node,
            tuple(outputs))

    from pytato.distributed.verify import _run_partition_diagnostics
    _run_partition_diagnostics(outputs, partition)

    if __debug__:
        # Avoid potentially confusing errors if one rank manages to continue
        # when another is not able.
        mpi_communicator.barrier()

    return partition

# }}}

# vim: foldmethod=marker<|MERGE_RESOLUTION|>--- conflicted
+++ resolved
@@ -62,22 +62,22 @@
 THE SOFTWARE.
 """
 
-<<<<<<< HEAD
-=======
 import collections
 from collections.abc import Hashable, Iterable, Iterator, Mapping, Sequence, Set
->>>>>>> 1653bc5c
 from functools import reduce
 from typing import (
     TYPE_CHECKING,
     Any,
-<<<<<<< HEAD
     Hashable,
     Mapping,
     Sequence,
-=======
+    FrozenSet,
+    Hashable,
+    Iterable,
+    Iterator,
+    Mapping,
+    Sequence,
     Generic,
->>>>>>> 1653bc5c
     TypeVar,
     cast,
 )
@@ -135,64 +135,6 @@
 _ValueT = TypeVar("_ValueT")
 
 
-<<<<<<< HEAD
-=======
-# {{{ crude ordered set
-
-
-class _OrderedSet(Generic[_ValueT], collections.abc.MutableSet[_ValueT]):
-    def __init__(self, items: Iterable[_ValueT] | None = None):
-        # Could probably also use a valueless dictionary; not sure if it matters
-        self._items: set[_ValueT] = set()
-        self._items_ordered: list[_ValueT] = []
-        if items is not None:
-            for item in items:
-                self.add(item)
-
-    def add(self, item: _ValueT) -> None:
-        if item not in self._items:
-            self._items.add(item)
-            self._items_ordered.append(item)
-
-    def discard(self, item: _ValueT) -> None:
-        # Not currently needed
-        raise NotImplementedError
-
-    def __len__(self) -> int:
-        return len(self._items)
-
-    def __iter__(self) -> Iterator[_ValueT]:
-        return iter(self._items_ordered)
-
-    def __contains__(self, item: Any) -> bool:
-        return item in self._items
-
-    def __and__(self, other: Set[_ValueT]) -> _OrderedSet[_ValueT]:
-        result: _OrderedSet[_ValueT] = _OrderedSet()
-        for item in self._items_ordered:
-            if item in other:
-                result.add(item)
-        return result
-
-    # Must be "Any" instead of "_ValueT", otherwise it violates Liskov substitution
-    # according to mypy. *shrug*
-    def __or__(self, other: Set[Any]) -> _OrderedSet[_ValueT]:
-        result: _OrderedSet[_ValueT] = _OrderedSet(self._items_ordered)
-        for item in other:
-            result.add(item)
-        return result
-
-    def __sub__(self, other: Set[_ValueT]) -> _OrderedSet[_ValueT]:
-        result: _OrderedSet[_ValueT] = _OrderedSet()
-        for item in self._items_ordered:
-            if item not in other:
-                result.add(item)
-        return result
-
-# }}}
-
-
->>>>>>> 1653bc5c
 # {{{ distributed graph part
 
 PartId = Hashable
@@ -466,12 +408,7 @@
         comm_tag=recv.comm_tag)
 
 
-class _LocalSendRecvDepGatherer(
-<<<<<<< HEAD
-        CombineMapper[dict[CommunicationOpIdentifier, None]]):
-=======
-        CombineMapper[frozenset[CommunicationOpIdentifier]]):
->>>>>>> 1653bc5c
+class _LocalSendRecvDepGatherer(CombineMapper[dict[CommunicationOpIdentifier, None]]):
     def __init__(self, local_rank: int) -> None:
         super().__init__()
         self.local_comm_ids_to_needed_comm_ids: \
@@ -542,13 +479,8 @@
 # {{{ _schedule_task_batches (and related)
 
 def _schedule_task_batches(
-<<<<<<< HEAD
-        task_ids_to_needed_task_ids: Mapping[TaskType, AbstractSet[TaskType]]) \
-        -> Sequence[dict[TaskType, None]]:
-=======
-        task_ids_to_needed_task_ids: Mapping[TaskType, Set[TaskType]]) \
-        -> Sequence[Set[TaskType]]:
->>>>>>> 1653bc5c
+            task_ids_to_needed_task_ids: Mapping[TaskType, Set[TaskType]]
+        ) -> Sequence[dict[TaskType, None]]:
     """For each :type:`TaskType`, determine the
     'round'/'batch' during which it will be performed. A 'batch'
     of tasks consists of tasks which do not depend on each other.
@@ -562,13 +494,8 @@
 # {{{ _schedule_task_batches_counted
 
 def _schedule_task_batches_counted(
-<<<<<<< HEAD
-        task_ids_to_needed_task_ids: Mapping[TaskType, AbstractSet[TaskType]]) \
+        task_ids_to_needed_task_ids: Mapping[TaskType, Set[TaskType]]) \
         -> tuple[Sequence[dict[TaskType, None]], int]:
-=======
-        task_ids_to_needed_task_ids: Mapping[TaskType, Set[TaskType]]) \
-        -> tuple[Sequence[Set[TaskType]], int]:
->>>>>>> 1653bc5c
     """
     Static type checkers need the functions to return the same type regardless
     of the input. The testing code needs to know about the number of tasks visited
@@ -848,13 +775,7 @@
         if isinstance(comm_batches_or_exc, Exception):
             raise comm_batches_or_exc
 
-<<<<<<< HEAD
         comm_batches = comm_batches_or_exc
-=======
-        comm_batches = cast(
-                Sequence[Set[CommunicationOpIdentifier]],
-                comm_batches_or_exc)
->>>>>>> 1653bc5c
 
     # }}}
 
