"""
Partitioning
------------

Partitioning of graphs in :mod:`pytato` serves to enable
:ref:`distributed computation <distributed>`, i.e. sending and receiving data
as part of graph evaluation.

Partitioning of expression graphs is based on a few assumptions:

- We must be able to execute parts in any dependency-respecting order.
- Parts are compiled at partitioning time, so what inputs they take from memory
  vs. what they compute is decided at that time.
- No part may depend on its own outputs as inputs.

.. currentmodule:: pytato

.. autoclass:: DistributedGraphPart
.. autoclass:: DistributedGraphPartition

.. autofunction:: find_distributed_partition

.. currentmodule:: pytato.distributed.partition

Internal stuff that is only here because the documentation tool wants it
^^^^^^^^^^^^^^^^^^^^^^^^^^^^^^^^^^^^^^^^^^^^^^^^^^^^^^^^^^^^^^^^^^^^^^^^

.. class:: T

    A type variable for :class:`~pytato.array.AbstractResultWithNamedArrays`.
.. autoclass:: CommunicationOpIdentifier
.. class:: CommunicationDepGraph

    An alias for
    ``Mapping[CommunicationOpIdentifier, Set[CommunicationOpIdentifier]]``.
"""

from __future__ import annotations


__copyright__ = """
Copyright (C) 2021 University of Illinois Board of Trustees
"""

__license__ = """
Permission is hereby granted, free of charge, to any person obtaining a copy
of this software and associated documentation files (the "Software"), to deal
in the Software without restriction, including without limitation the rights
to use, copy, modify, merge, publish, distribute, sublicense, and/or sell
copies of the Software, and to permit persons to whom the Software is
furnished to do so, subject to the following conditions:

The above copyright notice and this permission notice shall be included in
all copies or substantial portions of the Software.

THE SOFTWARE IS PROVIDED "AS IS", WITHOUT WARRANTY OF ANY KIND, EXPRESS OR
IMPLIED, INCLUDING BUT NOT LIMITED TO THE WARRANTIES OF MERCHANTABILITY,
FITNESS FOR A PARTICULAR PURPOSE AND NONINFRINGEMENT. IN NO EVENT SHALL THE
AUTHORS OR COPYRIGHT HOLDERS BE LIABLE FOR ANY CLAIM, DAMAGES OR OTHER
LIABILITY, WHETHER IN AN ACTION OF CONTRACT, TORT OR OTHERWISE, ARISING FROM,
OUT OF OR IN CONNECTION WITH THE SOFTWARE OR THE USE OR OTHER DEALINGS IN
THE SOFTWARE.
"""

import collections
<<<<<<< HEAD
import dataclasses
=======
from collections.abc import Hashable, Iterable, Iterator, Mapping, Sequence, Set
>>>>>>> 1653bc5c
from functools import reduce
from typing import (
    TYPE_CHECKING,
    Any,
    Generic,
    TypeVar,
    cast,
)

from immutabledict import immutabledict

from pymbolic.mapper.optimize import optimize_mapper
from pytools import UniqueNameGenerator, memoize_method
from pytools.graph import CycleError

from pytato.analysis import DirectPredecessorsGetter
from pytato.array import Array, DictOfNamedArrays, Placeholder, make_placeholder
from pytato.distributed.nodes import (
    CommTagType,
    DistributedRecv,
    DistributedSend,
    DistributedSendRefHolder,
)
from pytato.function import FunctionDefinition, NamedCallResult
from pytato.scalar_expr import SCALAR_CLASSES
from pytato.transform import ArrayOrNames, CachedWalkMapper, CombineMapper, CopyMapper


if TYPE_CHECKING:
    import mpi4py.MPI


@dataclasses.dataclass(frozen=True)
class CommunicationOpIdentifier:
    """Identifies a communication operation (consisting of a pair of
    a send and a receive).

    .. attribute:: src_rank
    .. attribute:: dest_rank
    .. attribute:: comm_tag

    .. note::

        In :func:`~pytato.find_distributed_partition`, we use instances of this
        type as though they identify sends or receives, i.e. just a single end
        of the communication. Realize that this is only true given the
        additional context of which rank is the local rank.
    """
    src_rank: int
    dest_rank: int
    comm_tag: CommTagType


CommunicationDepGraph = Mapping[
        CommunicationOpIdentifier, Set[CommunicationOpIdentifier]]


_KeyT = TypeVar("_KeyT")
_ValueT = TypeVar("_ValueT")


# {{{ crude ordered set


class _OrderedSet(Generic[_ValueT], collections.abc.MutableSet[_ValueT]):
    def __init__(self, items: Iterable[_ValueT] | None = None):
        # Could probably also use a valueless dictionary; not sure if it matters
        self._items: set[_ValueT] = set()
        self._items_ordered: list[_ValueT] = []
        if items is not None:
            for item in items:
                self.add(item)

    def add(self, item: _ValueT) -> None:
        if item not in self._items:
            self._items.add(item)
            self._items_ordered.append(item)

    def discard(self, item: _ValueT) -> None:
        # Not currently needed
        raise NotImplementedError

    def __len__(self) -> int:
        return len(self._items)

    def __iter__(self) -> Iterator[_ValueT]:
        return iter(self._items_ordered)

    def __contains__(self, item: Any) -> bool:
        return item in self._items

    def __and__(self, other: Set[_ValueT]) -> _OrderedSet[_ValueT]:
        result: _OrderedSet[_ValueT] = _OrderedSet()
        for item in self._items_ordered:
            if item in other:
                result.add(item)
        return result

    # Must be "Any" instead of "_ValueT", otherwise it violates Liskov substitution
    # according to mypy. *shrug*
    def __or__(self, other: Set[Any]) -> _OrderedSet[_ValueT]:
        result: _OrderedSet[_ValueT] = _OrderedSet(self._items_ordered)
        for item in other:
            result.add(item)
        return result

    def __sub__(self, other: Set[_ValueT]) -> _OrderedSet[_ValueT]:
        result: _OrderedSet[_ValueT] = _OrderedSet()
        for item in self._items_ordered:
            if item not in other:
                result.add(item)
        return result

# }}}


# {{{ distributed graph part

PartId = Hashable


@dataclasses.dataclass(frozen=True, slots=False)
class DistributedGraphPart:
    """For one graph part, record send/receive information for input/
    output names.

    Names that occur as keys in :attr:`name_to_recv_node` and
    :attr:`name_to_send_nodes` are usable as input names by other
    parts, or in the result of the computation.

    - Names specified in :attr:`name_to_recv_node` *must not* occur in
      :attr:`output_names`.
    - Names specified in :attr:`name_to_send_nodes` *must* occur in
      :attr:`output_names`.

    .. attribute:: pid

        An identifier for this part of the graph.

    .. attribute:: needed_pids

        The IDs of parts that are required to be evaluated before this
        part can be evaluated.

    .. attribute:: user_input_names

        A :class:`frozenset` of names representing input to the computational
        graph, i.e. which were *not* introduced by partitioning.

    .. attribute:: partition_input_names

        A :class:`frozenset` of names of placeholders the part requires as
        input from other parts in the partition.

    .. attribute:: output_names

        Names of placeholders this part provides as output.

    .. attribute:: name_to_recv_node
    .. attribute:: name_to_send_nodes

    .. automethod:: all_input_names
    """
    pid: PartId
    needed_pids: frozenset[PartId]
    user_input_names: frozenset[str]
    partition_input_names: frozenset[str]
    output_names: frozenset[str]

    name_to_recv_node: Mapping[str, DistributedRecv]
    name_to_send_nodes: Mapping[str, Sequence[DistributedSend]]

    @memoize_method
    def all_input_names(self) -> frozenset[str]:
        return self.user_input_names | self. partition_input_names

# }}}


# {{{ distributed graph partition

@dataclasses.dataclass(frozen=True, slots=False)
class DistributedGraphPartition:
    """
    .. attribute:: parts

        Mapping from part IDs to instances of :class:`DistributedGraphPart`.

    .. attribute:: name_to_output

       Mapping of placeholder names to the respective :class:`pytato.array.Array`
       they represent. This is where the actual expressions are stored, for
       all parts. Observe that the :class:`DistributedGraphPart`, for the most
       part, only stores names. These "outputs" may be 'part outputs' (i.e.
       data computed in one part for use by another, effectively tempoarary
       variables), or 'overall outputs' of the computation.

    .. attribute:: overall_output_names

        The names of the outputs (in :attr:`name_to_output`) that were given to
        :func:`find_distributed_partition` to specify the overall computaiton.

    """
    parts: Mapping[PartId, DistributedGraphPart]
    name_to_output: Mapping[str, Array]
    overall_output_names: Sequence[str]

# }}}


# {{{ _DistributedInputReplacer

class _DistributedInputReplacer(CopyMapper):
    """Replaces part inputs with :class:`~pytato.array.Placeholder`
    instances for their assigned names. Also gathers names for
    user-supplied inputs needed by the part
    """

    def __init__(self,
                 recvd_ary_to_name: Mapping[Array, str],
                 sptpo_ary_to_name: Mapping[Array, str],
                 name_to_output: Mapping[str, Array],
                 ) -> None:
        super().__init__()

        self.recvd_ary_to_name = recvd_ary_to_name
        self.sptpo_ary_to_name = sptpo_ary_to_name
        self.name_to_output = name_to_output
        self.output_arrays = frozenset(name_to_output.values())

        self.user_input_names: set[str] = set()
        self.partition_input_name_to_placeholder: dict[str, Placeholder] = {}

    def clone_for_callee(
            self, function: FunctionDefinition) -> _DistributedInputReplacer:
        # Function definitions aren't allowed to contain receives,
        # stored arrays promoted to part outputs, or part outputs
        return type(self)({}, {}, {})

    def map_placeholder(self, expr: Placeholder) -> Placeholder:
        self.user_input_names.add(expr.name)
        return expr

    def map_distributed_recv(self, expr: DistributedRecv) -> Placeholder:
        name = self.recvd_ary_to_name[expr]
        return self._get_placeholder_for(name, expr)

    def map_distributed_send_ref_holder(
            self, expr: DistributedSendRefHolder) -> Array:
        result = self.rec(expr.passthrough_data)
        assert isinstance(result, Array)
        return result

    # Note: map_distributed_send() is not called like other mapped methods in a
    # DAG traversal, since a DistributedSend is not an Array and has no
    # '_mapper_method' field. Furthermore, at the point where this mapper is used,
    # the DistributedSendRefHolders have been removed from the DAG, and hence there
    # are no more references to the DistributedSends from within the DAG. This
    # method must therefore be called explicitly.
    def map_distributed_send(self, expr: DistributedSend) -> DistributedSend:
        new_data = self.rec(expr.data)
        assert isinstance(new_data, Array)
        new_send = DistributedSend(
                data=new_data,
                dest_rank=expr.dest_rank,
                comm_tag=expr.comm_tag,
                tags=expr.tags)
        return new_send

    def rec(self, expr: ArrayOrNames) -> ArrayOrNames:
        key = self.get_cache_key(expr)
        try:
            return self._cache[key]
        except KeyError:
            pass

        # If the array is an output from the current part, it would
        # be counterproductive to turn it into a placeholder: we're
        # the ones who are supposed to compute it!
        if isinstance(expr, Array) and expr not in self.output_arrays:

            name = self.sptpo_ary_to_name.get(expr)
            if name is not None:
                return self._get_placeholder_for(name, expr)

        return cast(ArrayOrNames, super().rec(expr))

    def _get_placeholder_for(self, name: str, expr: Array) -> Placeholder:
        placeholder = self.partition_input_name_to_placeholder.get(name)
        if placeholder is None:
            placeholder = make_placeholder(
                    name, expr.shape, expr.dtype, expr.tags,
                    expr.axes)
            self.partition_input_name_to_placeholder[name] = placeholder
        return placeholder

# }}}


@dataclasses.dataclass(frozen=True)
class _PartCommIDs:
    """A *part*, unlike a *batch*, begins with receives and ends with sends.
    """
    recv_ids: frozenset[CommunicationOpIdentifier]
    send_ids: frozenset[CommunicationOpIdentifier]


# {{{ _make_distributed_partition

def _make_distributed_partition(
        name_to_output_per_part: Sequence[Mapping[str, Array]],
        part_comm_ids: Sequence[_PartCommIDs],
        recvd_ary_to_name: Mapping[Array, str],
        sent_ary_to_name: Mapping[Array, str],
        sptpo_ary_to_name: Mapping[Array, str],
        local_recv_id_to_recv_node: dict[CommunicationOpIdentifier, DistributedRecv],
        local_send_id_to_send_node: dict[CommunicationOpIdentifier, DistributedSend],
        overall_output_names: Sequence[str],
        ) -> DistributedGraphPartition:
    name_to_output = {}
    parts: dict[PartId, DistributedGraphPart] = {}

    for part_id, name_to_part_output in enumerate(name_to_output_per_part):
        comm_replacer = _DistributedInputReplacer(
            recvd_ary_to_name, sptpo_ary_to_name, name_to_part_output)

        for name, val in name_to_part_output.items():
            assert name not in name_to_output
            name_to_output[name] = comm_replacer.rec_ary(val)

        comm_ids = part_comm_ids[part_id]

        name_to_send_nodes: dict[str, list[DistributedSend]] = {}
        for send_id in comm_ids.send_ids:
            send_node = local_send_id_to_send_node[send_id]
            name = sent_ary_to_name[send_node.data]
            name_to_send_nodes.setdefault(name, []).append(
                comm_replacer.map_distributed_send(send_node))

        parts[part_id] = DistributedGraphPart(
                pid=part_id,
                needed_pids=frozenset({part_id - 1} if part_id else {}),
                user_input_names=frozenset(comm_replacer.user_input_names),
                partition_input_names=frozenset(
                    comm_replacer.partition_input_name_to_placeholder.keys()),
                output_names=frozenset(name_to_part_output.keys()),
                name_to_recv_node=immutabledict({
                    recvd_ary_to_name[local_recv_id_to_recv_node[recv_id]]:
                    local_recv_id_to_recv_node[recv_id]
                    for recv_id in comm_ids.recv_ids}),
                name_to_send_nodes=immutabledict(name_to_send_nodes))

    result = DistributedGraphPartition(
            parts=parts,
            name_to_output=name_to_output,
            overall_output_names=overall_output_names,
            )

    return result

# }}}


# {{{ _LocalSendRecvDepGatherer

def _send_to_comm_id(
        local_rank: int, send: DistributedSend) -> CommunicationOpIdentifier:
    if local_rank == send.dest_rank:
        raise NotImplementedError("Self-sends are not currently allowed. "
                                  f"(tag: '{send.comm_tag}')")

    return CommunicationOpIdentifier(
        src_rank=local_rank,
        dest_rank=send.dest_rank,
        comm_tag=send.comm_tag)


def _recv_to_comm_id(
        local_rank: int, recv: DistributedRecv) -> CommunicationOpIdentifier:
    if local_rank == recv.src_rank:
        raise NotImplementedError("Self-receives are not currently allowed. "
                                  f"(tag: '{recv.comm_tag}')")

    return CommunicationOpIdentifier(
        src_rank=recv.src_rank,
        dest_rank=local_rank,
        comm_tag=recv.comm_tag)


class _LocalSendRecvDepGatherer(
        CombineMapper[frozenset[CommunicationOpIdentifier]]):
    def __init__(self, local_rank: int) -> None:
        super().__init__()
        self.local_comm_ids_to_needed_comm_ids: \
                dict[CommunicationOpIdentifier,
                     frozenset[CommunicationOpIdentifier]] = {}

        self.local_recv_id_to_recv_node: \
                dict[CommunicationOpIdentifier, DistributedRecv] = {}
        self.local_send_id_to_send_node: \
                dict[CommunicationOpIdentifier, DistributedSend] = {}

        self.local_rank = local_rank

    def combine(
            self, *args: frozenset[CommunicationOpIdentifier]
            ) -> frozenset[CommunicationOpIdentifier]:
        return reduce(frozenset.union, args, frozenset())

    def map_distributed_send_ref_holder(self,
                                        expr: DistributedSendRefHolder
                                        ) -> frozenset[CommunicationOpIdentifier]:
        send_id = _send_to_comm_id(self.local_rank, expr.send)

        if send_id in self.local_send_id_to_send_node:
            from pytato.distributed.verify import DuplicateSendError
            raise DuplicateSendError(f"Multiple sends found for '{send_id}'")

        self.local_comm_ids_to_needed_comm_ids[send_id] = \
                self.rec(expr.send.data)

        self.local_send_id_to_send_node[send_id] = expr.send

        return self.rec(expr.passthrough_data)

    def _map_input_base(self, expr: Array) -> frozenset[CommunicationOpIdentifier]:
        return frozenset()

    map_placeholder = _map_input_base
    map_data_wrapper = _map_input_base
    map_size_param = _map_input_base

    def map_distributed_recv(
            self, expr: DistributedRecv
            ) -> frozenset[CommunicationOpIdentifier]:
        recv_id = _recv_to_comm_id(self.local_rank, expr)

        if recv_id in self.local_recv_id_to_recv_node:
            from pytato.distributed.verify import DuplicateRecvError
            raise DuplicateRecvError(f"Multiple receives found for '{recv_id}'")

        self.local_comm_ids_to_needed_comm_ids[recv_id] = frozenset()

        self.local_recv_id_to_recv_node[recv_id] = expr

        return frozenset({recv_id})

    def map_named_call_result(
            self, expr: NamedCallResult) -> frozenset[CommunicationOpIdentifier]:
        raise NotImplementedError(
            "LocalSendRecvDepGatherer does not support functions.")

# }}}


TaskType = TypeVar("TaskType")


# {{{ _schedule_task_batches (and related)

def _schedule_task_batches(
        task_ids_to_needed_task_ids: Mapping[TaskType, Set[TaskType]]) \
        -> Sequence[Set[TaskType]]:
    """For each :type:`TaskType`, determine the
    'round'/'batch' during which it will be performed. A 'batch'
    of tasks consists of tasks which do not depend on each other.
    A task may only be in a batch if all of its dependents have already been
    completed.
    """
    return _schedule_task_batches_counted(task_ids_to_needed_task_ids)[0]
# }}}


# {{{ _schedule_task_batches_counted

def _schedule_task_batches_counted(
        task_ids_to_needed_task_ids: Mapping[TaskType, Set[TaskType]]) \
        -> tuple[Sequence[Set[TaskType]], int]:
    """
    Static type checkers need the functions to return the same type regardless
    of the input. The testing code needs to know about the number of tasks visited
    during the scheduling algorithm's execution. However, nontesting code does not.
    """
    task_to_dep_level, visits_in_depend = \
            _calculate_dependency_levels(task_ids_to_needed_task_ids)
    nlevels = 1 + max(task_to_dep_level.values(), default=-1)
    task_batches: Sequence[set[TaskType]] = [set() for _ in range(nlevels)]

    for task_id, dep_level in task_to_dep_level.items():
        task_batches[dep_level].add(task_id)

    return task_batches, visits_in_depend + len(task_to_dep_level.keys())

# }}}


# {{{ _calculate_dependency_levels

def _calculate_dependency_levels(
        task_ids_to_needed_task_ids: Mapping[TaskType, Set[TaskType]]
        ) -> tuple[Mapping[TaskType, int], int]:
    """Calculate the minimum dependency level needed before a task of
    type TaskType can be scheduled. We assume that any number of tasks
    can be scheduled at the same time. To attain complexity linear in the
    number of nodes, we assume that each task has a constant number of direct
    dependents.

    The minimum dependency level for a task, i, is defined as
    1 + the maximum dependency level for its children.
    """
    task_to_dep_level: dict[TaskType, int] = {}
    seen: set[TaskType] = set()
    nodes_visited: int = 0

    def _dependency_level_dfs(task_id: TaskType) -> int:
        """Helper function to do depth first search on a graph."""

        if task_id in task_to_dep_level:
            return task_to_dep_level[task_id]

        # If node has been 'seen', but dep level is not yet known, that's a cycle.
        if task_id in seen:
            raise CycleError("Cycle detected in your input graph.")
        seen.add(task_id)

        nonlocal nodes_visited
        nodes_visited += 1

        dep_level = 1 + max(
                [_dependency_level_dfs(dep)
                    for dep in task_ids_to_needed_task_ids[task_id]] or [-1])
        task_to_dep_level[task_id] = dep_level
        return dep_level

    for task_id in task_ids_to_needed_task_ids:
        _dependency_level_dfs(task_id)

    return task_to_dep_level, nodes_visited

# }}}


# {{{  _MaterializedArrayCollector


@optimize_mapper(drop_args=True, drop_kwargs=True, inline_get_cache_key=True)
class _MaterializedArrayCollector(CachedWalkMapper[[]]):
    """
    Collects all nodes that have to be materialized during code-generation.
    """
    def __init__(self) -> None:
        super().__init__()
        self.materialized_arrays: _OrderedSet[Array] = _OrderedSet()

    def get_cache_key(self, expr: ArrayOrNames) -> int:
        return id(expr)

    def post_visit(self, expr: Any) -> None:
        from pytato.loopy import LoopyCallResult
        from pytato.tags import ImplStored

        if (isinstance(expr, Array) and expr.tags_of_type(ImplStored)):
            self.materialized_arrays.add(expr)

        if isinstance(expr, LoopyCallResult):
            self.materialized_arrays.add(expr)
            from pytato.loopy import LoopyCall
            assert isinstance(expr._container, LoopyCall)
            for _, subexpr in sorted(expr._container.bindings.items()):
                if isinstance(subexpr, Array):
                    self.materialized_arrays.add(subexpr)
                else:
                    assert isinstance(subexpr, SCALAR_CLASSES)

# }}}


# {{{ _set_dict_union_mpi

def _set_dict_union_mpi(
        dict_a: Mapping[_KeyT, frozenset[_ValueT]],
        dict_b: Mapping[_KeyT, frozenset[_ValueT]],
        mpi_data_type: mpi4py.MPI.Datatype) -> Mapping[_KeyT, frozenset[_ValueT]]:
    assert mpi_data_type is None
    result = dict(dict_a)
    for key, values in dict_b.items():
        result[key] = result.get(key, frozenset()) | values
    return result

# }}}


# {{{ find_distributed_partition

def find_distributed_partition(
        mpi_communicator: mpi4py.MPI.Comm,
        outputs: DictOfNamedArrays
        ) -> DistributedGraphPartition:
    r"""
    Compute a :class:DistributedGraphPartition` (for use with
    :func:`execute_distributed_partition`) that evaluates the
    same result as *outputs*, such that:

    - communication only happens at the beginning and end of
      each :class:`DistributedGraphPart`, and
    - the partition introduces no circular dependencies between parts,
      mediated by either local data flow or off-rank communication.

    .. warning::

        This is an MPI-collective operation.

    The following sections describe the (non-binding, as far as documentation
    is concerned) algorithm behind the partitioner.

    .. rubric:: Preliminaries

    We identify a communication operation (consisting of a pair of a send
    and a receive) by a
    :class:`~pytato.distributed.partition.CommunicationOpIdentifier`. We keep
    graphs of these in
    :class:`~pytato.distributed.partition.CommunicationDepGraph`.

    If ``graph`` is a
    :class:`~pytato.distributed.partition.CommunicationDepGraph`, then ``b in
    graph[a]`` means that, in order to initiate the communication operation
    identified by :class:`~pytato.distributed.partition.CommunicationOpIdentifier`
    ``a``, the communication operation identified by
    :class:`~pytato.distributed.partition.CommunicationOpIdentifier` ``b`` must
    be completed.
    I.e. the nodes are "communication operations", i.e. pairs of
    send/receive. Edges represent (rank-local) data flow between them.

    .. rubric:: Step 1: Build a global graph of data flow between communication
        operations

    As a first step, each rank receives a copy of global
    :class:`~pytato.distributed.partition.CommunicationDepGraph`, as described
    above. This becomes ``comm_ids_to_needed_comm_ids``.

    .. rubric:: Step 2: Obtain a "schedule" of "communication batches"

    On rank 0, compute and broadcast a topological order of
    ``comm_ids_to_needed_comm_ids``. The result of this is
    ``comm_batches``, a sequence of sets of
    :class:`~pytato.distributed.partition.CommunicationOpIdentifier`
    instances, identifying sets of communication operations expected
    to complete *between* parts of the computation. (I.e. computation
    will occur before the first communication batch, then between the
    first and second, and so on.)

    .. note::

        An important restriction of this scheme is that a linear order
        of communication batches is obtained, meaning that, typically,
        no overlap of computation and communication occurs.

    .. rubric:: Step 3: Create rank-local part descriptors

    On each rank, we next rewrite the communication batches into computation
    parts, each identified by a ``_PartCommIDs`` structure, which
    gathers receives that need to complete *before* the computation on a part
    can begin and sends that can begin once computation on a part
    is complete.

    .. rubric:: Step 4: Assign materialized arrays to parts

    "Stored" arrays are those whose value will be computed and stored
    in memory. This includes the following:

    - Arrays tagged :class:`~pytato.tags.ImplStored` by prior processing of the DAG,
    - arrays being sent (because we need to hand a buffer to MPI),
    - arrays being received (because MPI puts the received data
      in memory)
    - Overall outputs of the computation.

    By contrast, the code below uses the word "materialized" only for arrays of
    the first type (tagged :class:`~pytato.tags.ImplStored`), so that 'stored' is a
    superset of 'materialized'.

    In addition, data computed by one *part* (in the above sense) of the
    computation and used by another must be in memory. Evaluating and storing
    temporary arrays is expensive, and so we try to minimize the number of
    times that that this occurs as part of the partitioning.  This is done by
    relying on already-stored arrays as much as possible and recomputing any
    intermediate results needed in, say, an originating and a consuming part.

    We begin this process by assigning each materialized
    array to a part in which it is computed, based on the part in which
    data depending on such arrays is sent. This choice implies that these
    computations occur as late as possible.

    .. rubric:: Step 5: Promote stored arrays to part outputs if needed

    In :class:`DistributedGraphPart`, our description of the partitioned
    computation, each part can declare named 'outputs' that can be used
    by subsequent parts. Stored arrays are promoted to part outputs
    if they have users in parts other than the one in which they
    are computed.

    .. rubric:: Step 6:: Rewrite the DAG into its parts

    In the final step, we traverse the DAG to apply the following changes:

    - Replace :class:`DistributedRecv` nodes with placeholders for names
      assigned in :attr:`DistributedGraphPart.name_to_recv_node`.
    - Replace references to out-of-part stored arrays with
      :class:`~pytato.array.Placeholder` instances.
    - Gather sent arrays into
      assigned in :attr:`DistributedGraphPart.name_to_send_nodes`.
    """
    import mpi4py.MPI as MPI

    from pytato.transform import SubsetDependencyMapper

    local_rank = mpi_communicator.rank

    # {{{ find comm_ids_to_needed_comm_ids

    lsrdg = _LocalSendRecvDepGatherer(local_rank=local_rank)
    lsrdg(outputs)
    local_comm_ids_to_needed_comm_ids = \
            lsrdg.local_comm_ids_to_needed_comm_ids

    set_dict_union_mpi_op = MPI.Op.Create(
            # type ignore reason: mpi4py misdeclares op functions as returning
            # None.
            _set_dict_union_mpi,  # type: ignore[arg-type]
            commute=True)
    try:
        comm_ids_to_needed_comm_ids = mpi_communicator.allreduce(
                local_comm_ids_to_needed_comm_ids, set_dict_union_mpi_op)
    finally:
        set_dict_union_mpi_op.Free()

    # }}}

    # {{{ make batches out of comm_ids_to_needed_comm_ids

    if mpi_communicator.rank == 0:
        # The comm_batches correspond one-to-one to DistributedGraphParts
        # in the output.
        try:
            comm_batches = _schedule_task_batches(comm_ids_to_needed_comm_ids)
        except Exception as exc:
            mpi_communicator.bcast(exc)
            raise
        else:
            mpi_communicator.bcast(comm_batches)
    else:
        comm_batches_or_exc = mpi_communicator.bcast(None)
        if isinstance(comm_batches_or_exc, Exception):
            raise comm_batches_or_exc

        comm_batches = cast(
                Sequence[Set[CommunicationOpIdentifier]],
                comm_batches_or_exc)

    # }}}

    # {{{ create (local) parts out of batch ids

    part_comm_ids: list[_PartCommIDs] = []
    if comm_batches:
        recv_ids: frozenset[CommunicationOpIdentifier] = frozenset()
        for batch in comm_batches:
            send_ids = frozenset(
                comm_id for comm_id in batch
                if comm_id.src_rank == local_rank)
            if recv_ids or send_ids:
                part_comm_ids.append(
                    _PartCommIDs(
                        recv_ids=recv_ids,
                        send_ids=send_ids))
            # These go into the next part
            recv_ids = frozenset(
                comm_id for comm_id in batch
                if comm_id.dest_rank == local_rank)
        if recv_ids:
            part_comm_ids.append(
                _PartCommIDs(
                    recv_ids=recv_ids,
                    send_ids=frozenset()))
    else:
        part_comm_ids.append(
            _PartCommIDs(
                recv_ids=frozenset(),
                send_ids=frozenset()))

    nparts = len(part_comm_ids)

    if __debug__:
        from pytato.distributed.verify import MissingRecvError, MissingSendError

        for part in part_comm_ids:
            for recv_id in part.recv_ids:
                if recv_id not in lsrdg.local_recv_id_to_recv_node:
                    raise MissingRecvError(f"no receive for '{recv_id}'")
            for send_id in part.send_ids:
                if send_id not in lsrdg.local_send_id_to_send_node:
                    raise MissingSendError(f"no send for '{send_id}'")

    comm_id_to_part_id = {
        comm_id: ipart
        for ipart, comm_ids in enumerate(part_comm_ids)
        for comm_id in comm_ids.send_ids | comm_ids.recv_ids}

    # }}}

    # {{{ assign each compulsorily materialized array to a part

    materialized_arrays_collector = _MaterializedArrayCollector()
    materialized_arrays_collector(outputs)

    # The sets of arrays below must have a deterministic order in order to ensure
    # that the resulting partition is also deterministic

    sent_arrays = _OrderedSet(
        send_node.data for send_node in lsrdg.local_send_id_to_send_node.values())

    received_arrays = _OrderedSet(lsrdg.local_recv_id_to_recv_node.values())

    # While receive nodes may be marked as materialized, we shouldn't be
    # including them here because we're using them (along with the send nodes)
    # as anchors to place *other* materialized data into the batches.
    # We could allow sent *arrays* to be included here because they are distinct
    # from send *nodes*, but we choose to exclude them in order to simplify the
    # processing below.
    materialized_arrays = (
        materialized_arrays_collector.materialized_arrays
        - received_arrays
        - sent_arrays)

    # "mso" for "materialized/sent/output"
    output_arrays = _OrderedSet(outputs._data.values())
    mso_arrays = materialized_arrays | sent_arrays | output_arrays

    # FIXME: This gathers up materialized_arrays recursively, leading to
    # result sizes potentially quadratic in the number of materialized arrays.
    mso_array_dep_mapper = SubsetDependencyMapper(frozenset(mso_arrays))

    mso_ary_to_first_dep_send_part_id: dict[Array, int] = \
        dict.fromkeys(mso_arrays, nparts)
    for send_id, send_node in lsrdg.local_send_id_to_send_node.items():
        for ary in mso_array_dep_mapper(send_node.data):
            mso_ary_to_first_dep_send_part_id[ary] = min(
                mso_ary_to_first_dep_send_part_id[ary],
                comm_id_to_part_id[send_id])

    if __debug__:
        recvd_array_dep_mapper = SubsetDependencyMapper(frozenset(received_arrays))

        mso_ary_to_last_dep_recv_part_id: dict[Array, int] = {
                ary: max(
                        (comm_id_to_part_id[
                            _recv_to_comm_id(local_rank,
                                            cast(DistributedRecv, recvd_ary))]
                        for recvd_ary in recvd_array_dep_mapper(ary)),
                        default=-1)
                for ary in mso_arrays
                }

        assert all(
                (
                    mso_ary_to_last_dep_recv_part_id[ary]
                    <= mso_ary_to_first_dep_send_part_id[ary])
                for ary in mso_arrays), \
            "unable to find suitable part for materialized or output array"

    # FIXME: (Seemingly) arbitrary decision, subject to future investigation.
    # Evaluation of materialized arrays is pushed as late as possible,
    # in order to minimize the amount of computation that might prevent
    # data from being sent.
    mso_ary_to_part_id: dict[Array, int] = {
            ary: min(
                mso_ary_to_first_dep_send_part_id[ary],
                nparts-1)
            for ary in mso_arrays}

    # }}}

    recvd_ary_to_part_id: dict[Array, int] = {
            recvd_ary: (
                comm_id_to_part_id[
                    _recv_to_comm_id(local_rank, recvd_ary)])
            for recvd_ary in received_arrays}

    # "Materialized" arrays are arrays that are tagged with ImplStored,
    # i.e. "the outside world" (from the perspective of the partitioner)
    # has decided that these arrays will live in memory.
    #
    # In addition, arrays that are sent and received must also live in memory.
    # So, "stored" = "materialized" ∪ "overall outputs" ∪ "communicated"
    stored_ary_to_part_id = mso_ary_to_part_id.copy()
    stored_ary_to_part_id.update(recvd_ary_to_part_id)

    assert all(0 <= part_id < nparts
               for part_id in stored_ary_to_part_id.values())

    stored_arrays = _OrderedSet(stored_ary_to_part_id)

    # {{{ find which stored arrays should become part outputs
    # (because they are used in not just their local part, but also others)

    direct_preds_getter = DirectPredecessorsGetter()

    def get_materialized_predecessors(ary: Array) -> _OrderedSet[Array]:
        materialized_preds: _OrderedSet[Array] = _OrderedSet()
        for pred in direct_preds_getter(ary):
            assert isinstance(pred, Array)
            if pred in materialized_arrays:
                materialized_preds.add(pred)
            else:
                materialized_preds |= get_materialized_predecessors(pred)
        return materialized_preds

    stored_arrays_promoted_to_part_outputs = {
                stored_pred
                for stored_ary in stored_arrays
                for stored_pred in get_materialized_predecessors(stored_ary)
                if (stored_ary_to_part_id[stored_ary]
                    != stored_ary_to_part_id[stored_pred])
                }

    # }}}

    # Don't be tempted to put outputs in _array_names; the mapping from output array
    # to name may not be unique
    _array_name_gen = UniqueNameGenerator(forced_prefix="_pt_dist_")
    _array_names: dict[Array, str] = {}

    def gen_array_name(ary: Array) -> str:
        name = _array_names.get(ary)
        if name is not None:
            return name
        else:
            name = _array_name_gen()
            _array_names[ary] = name
            return name

    recvd_ary_to_name: dict[Array, str] = {
        ary: gen_array_name(ary)
        for ary in received_arrays}

    name_to_output_per_part: list[dict[str, Array]] = [{} for _pid in range(nparts)]

    for name, ary in outputs._data.items():
        pid = stored_ary_to_part_id[ary]
        name_to_output_per_part[pid][name] = ary

    sent_ary_to_name: dict[Array, str] = {}
    for ary in sent_arrays:
        pid = stored_ary_to_part_id[ary]
        name = gen_array_name(ary)
        sent_ary_to_name[ary] = name
        name_to_output_per_part[pid][name] = ary

    sptpo_ary_to_name: dict[Array, str] = {}
    for ary in stored_arrays_promoted_to_part_outputs:
        pid = stored_ary_to_part_id[ary]
        name = gen_array_name(ary)
        sptpo_ary_to_name[ary] = name
        name_to_output_per_part[pid][name] = ary

    partition = _make_distributed_partition(
            name_to_output_per_part,
            part_comm_ids,
            recvd_ary_to_name,
            sent_ary_to_name,
            sptpo_ary_to_name,
            lsrdg.local_recv_id_to_recv_node,
            lsrdg.local_send_id_to_send_node,
            tuple(outputs))

    from pytato.distributed.verify import _run_partition_diagnostics
    _run_partition_diagnostics(outputs, partition)

    if __debug__:
        # Avoid potentially confusing errors if one rank manages to continue
        # when another is not able.
        mpi_communicator.barrier()

    return partition

# }}}

# vim: foldmethod=marker<|MERGE_RESOLUTION|>--- conflicted
+++ resolved
@@ -63,11 +63,8 @@
 """
 
 import collections
-<<<<<<< HEAD
 import dataclasses
-=======
 from collections.abc import Hashable, Iterable, Iterator, Mapping, Sequence, Set
->>>>>>> 1653bc5c
 from functools import reduce
 from typing import (
     TYPE_CHECKING,
