from __future__ import annotations


__copyright__ = """
Copyright (C) 2021 Kaushik Kulkarni
Copyright (C) 2022 University of Illinois Board of Trustees
"""

__license__ = """
Permission is hereby granted, free of charge, to any person obtaining a copy
of this software and associated documentation files (the "Software"), to deal
in the Software without restriction, including without limitation the rights
to use, copy, modify, merge, publish, distribute, sublicense, and/or sell
copies of the Software, and to permit persons to whom the Software is
furnished to do so, subject to the following conditions:

The above copyright notice and this permission notice shall be included in
all copies or substantial portions of the Software.

THE SOFTWARE IS PROVIDED "AS IS", WITHOUT WARRANTY OF ANY KIND, EXPRESS OR
IMPLIED, INCLUDING BUT NOT LIMITED TO THE WARRANTIES OF MERCHANTABILITY,
FITNESS FOR A PARTICULAR PURPOSE AND NONINFRINGEMENT. IN NO EVENT SHALL THE
AUTHORS OR COPYRIGHT HOLDERS BE LIABLE FOR ANY CLAIM, DAMAGES OR OTHER
LIABILITY, WHETHER IN AN ACTION OF CONTRACT, TORT OR OTHERWISE, ARISING FROM,
OUT OF OR IN CONNECTION WITH THE SOFTWARE OR THE USE OR OTHER DEALINGS IN
THE SOFTWARE.
"""

from typing import (Mapping, Dict, Union, Set, Tuple, Any, FrozenSet,
                    Type, TYPE_CHECKING)
from pytato.array import (Array, IndexLambda, Stack, Concatenate, Einsum,
                          DictOfNamedArrays, NamedArray,
                          IndexBase, IndexRemappingBase, InputArgumentBase,
                          ShapeType)
from pytato.function import FunctionDefinition, Call, NamedCallResult
from pytato.transform import Mapper, ArrayOrNames, CachedWalkMapper
from pytato.loopy import LoopyCall
from pymbolic.mapper.optimize import optimize_mapper
from pytools import memoize_method

from pytato.array import (
    Array,
    AxisPermutation,
    BasicIndex,
    Concatenate,
    DataWrapper as DataWrapper,
    DictOfNamedArrays,
    Einsum,
    IndexBase,
    IndexLambda,
    IndexRemappingBase,
    InputArgumentBase,
    NamedArray,
    Reshape,
    ShapeType,
    Stack,
)
from pytato.function import Call, FunctionDefinition, NamedCallResult
from pytato.loopy import LoopyCall
from pytato.transform import (
    ArrayOrNames,
    CachedWalkMapper,
    DependencyMapper as DependencyMapper,
    Mapper,
)


if TYPE_CHECKING:
    from pytato.distributed.nodes import DistributedRecv, DistributedSendRefHolder

__doc__ = """
.. currentmodule:: pytato.analysis

.. autofunction:: get_nusers

.. autofunction:: is_einsum_similar_to_subscript

.. autofunction:: get_num_nodes

.. autofunction:: get_node_type_counts

.. autofunction:: get_node_multiplicities

.. autofunction:: get_num_call_sites

.. autoclass:: DirectPredecessorsGetter
"""


# {{{ NUserCollector

class NUserCollector(Mapper):
    """
    A :class:`pytato.transform.CachedWalkMapper` that records the number of
    times an array expression is a direct dependency of other nodes.

    .. note::

        - We do not consider the :class:`pytato.DistributedSendRefHolder`
          a user of :attr:`pytato.DistributedSendRefHolder.send`. This is
          because in a data flow sense, the send-ref holder does not use the
          send's data.
    """
    def __init__(self) -> None:
        from collections import defaultdict
        super().__init__()
        self._visited_ids: set[int] = set()
        self.nusers: dict[Array, int] = defaultdict(lambda: 0)

    # type-ignore reason: NUserCollector.rec's type does not match
    # Mapper.rec's type
    def rec(self, expr: ArrayOrNames) -> None:  # type: ignore
        # See CachedWalkMapper.rec on why we chose id(x) as the cache key.

        if id(expr) in self._visited_ids:
            return

        super().rec(expr)
        self._visited_ids.add(id(expr))

    def map_index_lambda(self, expr: IndexLambda) -> None:
        for ary in expr.bindings.values():
            self.nusers[ary] += 1
            self.rec(ary)

        for dim in expr.shape:
            if isinstance(dim, Array):
                self.nusers[dim] += 1
                self.rec(dim)

    def map_stack(self, expr: Stack) -> None:
        for ary in expr.arrays:
            self.nusers[ary] += 1
            self.rec(ary)

    def map_concatenate(self, expr: Concatenate) -> None:
        for ary in expr.arrays:
            self.nusers[ary] += 1
            self.rec(ary)

    def map_loopy_call(self, expr: LoopyCall) -> None:
        for ary in expr.bindings.values():
            if isinstance(ary, Array):
                self.nusers[ary] += 1
                self.rec(ary)

    def map_einsum(self, expr: Einsum) -> None:
        for ary in expr.args:
            self.nusers[ary] += 1
            self.rec(ary)

        for dim in expr.shape:
            if isinstance(dim, Array):
                self.nusers[dim] += 1
                self.rec(dim)

    def map_named_array(self, expr: NamedArray) -> None:
        self.rec(expr._container)

    def map_dict_of_named_arrays(self, expr: DictOfNamedArrays) -> None:
        for child in expr._data.values():
            self.rec(child)

    def _map_index_base(self, expr: IndexBase) -> None:
        self.nusers[expr.array] += 1
        self.rec(expr.array)

        for idx in expr.indices:
            if isinstance(idx, Array):
                self.nusers[idx] += 1
                self.rec(idx)

    map_basic_index = _map_index_base
    map_contiguous_advanced_index = _map_index_base
    map_non_contiguous_advanced_index = _map_index_base

    def _map_index_remapping_base(self, expr: IndexRemappingBase) -> None:
        self.nusers[expr.array] += 1
        self.rec(expr.array)

    map_roll = _map_index_remapping_base
    map_axis_permutation = _map_index_remapping_base
    map_reshape = _map_index_remapping_base

    def _map_input_base(self, expr: InputArgumentBase) -> None:
        for dim in expr.shape:
            if isinstance(dim, Array):
                self.nusers[dim] += 1
                self.rec(dim)

    map_placeholder = _map_input_base
    map_data_wrapper = _map_input_base
    map_size_param = _map_input_base

    def map_distributed_send_ref_holder(self, expr: DistributedSendRefHolder
                                        ) -> None:
        # Note: We do not consider 'expr.send.data' as a predecessor of *expr*,
        # as there is no dataflow from *expr.send.data* to *expr*
        self.nusers[expr.passthrough_data] += 1
        self.rec(expr.passthrough_data)
        self.rec(expr.send.data)

    def map_distributed_recv(self, expr: DistributedRecv) -> None:
        for dim in expr.shape:
            if isinstance(dim, Array):
                self.nusers[dim] += 1
                self.rec(dim)

    def map_call(self, expr: Call) -> None:
        for ary in expr.bindings.values():
            if isinstance(ary, Array):
                self.nusers[ary] += 1
                self.rec(ary)

    def map_named_call_result(self, expr: NamedCallResult) -> None:
        self.rec(expr._container)

# }}}


def get_nusers(outputs: Array | DictOfNamedArrays) -> Mapping[Array, int]:
    """
    For the DAG *outputs*, returns the mapping from each node to the number of
    nodes using its value within the DAG given by *outputs*.
    """
    from pytato.codegen import normalize_outputs
    outputs = normalize_outputs(outputs)
    nuser_collector = NUserCollector()
    nuser_collector(outputs)
    return nuser_collector.nusers


# {{{ is_einsum_similar_to_subscript

def _get_indices_from_input_subscript(subscript: str,
                                      is_output: bool,
                                      ) -> tuple[str, ...]:
    from pytato.array import EINSUM_FIRST_INDEX

    acc = subscript.strip()
    normalized_indices = []

    while acc:
        # {{{ consume indices of in_subscript.

        match = EINSUM_FIRST_INDEX.match(acc)
        if match:
            if "alpha" in match.groupdict():
                normalized_indices.append(match.groupdict()["alpha"])
            else:
                assert "ellipsis" in match.groupdict()
                raise NotImplementedError("Checking against einsum specs"
                                            " with ellipses: not yet supported.")
            assert match.span()[0] == 0
            acc = acc[match.span()[-1]:]
        else:
            raise ValueError(f"Cannot parse '{acc}' in provided einsum"
                             f" '{subscript}'.")

        # }}}

    if is_output:
        if len(normalized_indices) != len(set(normalized_indices)):
            repeated_idx = next(idx
                                for idx in normalized_indices
                                if normalized_indices.count(idx) > 1)
            raise ValueError(f"Output subscript '{subscript}' contains "
                             f"'{repeated_idx}' multiple times.")

    return tuple(normalized_indices)


def is_einsum_similar_to_subscript(expr: Einsum, subscripts: str) -> bool:
    """
    Returns *True* if and only if an einsum with the subscript descriptor
    string *subscripts* operated on *expr*'s :attr:`pytato.array.Einsum.args`
    would compute the same result as *expr*.
    """

    from pytato.array import (
        EinsumAxisDescriptor,
        EinsumElementwiseAxis,
        EinsumReductionAxis,
    )

    if not isinstance(expr, Einsum):
        raise TypeError(f"{expr} expected to be Einsum, got {type(expr)}.")

    if "->" not in subscripts:
        raise NotImplementedError("Comparing against implicit mode einsums:"
                                  " not supported.")

    in_spec, out_spec = subscripts.split("->")

    # build up a mapping from index names to axis descriptors
    index_to_descrs: dict[str, EinsumAxisDescriptor] = {}

    for idim, idx in enumerate(_get_indices_from_input_subscript(out_spec,
                                                                 is_output=True)):
        index_to_descrs[idx] = EinsumElementwiseAxis(idim)

    if len(in_spec.split(",")) != len(expr.args):
        return False

    for in_subscript, access_descrs in zip(in_spec.split(","),
                                           expr.access_descriptors):
        indices = _get_indices_from_input_subscript(in_subscript,
                                                    is_output=False)
        if len(indices) != len(access_descrs):
            return False

        # {{{ add reduction dims to 'index_to_descr', check for any inconsistencies

        for idx, access_descr in zip(indices, access_descrs):

            try:
                if index_to_descrs[idx] != access_descr:
                    return False
            except KeyError:
                if not isinstance(access_descr, EinsumReductionAxis):
                    return False
                index_to_descrs[idx] = access_descr

        # }}}

    return True

# }}}


# {{{ DirectPredecessorsGetter

class DirectPredecessorsGetter(Mapper):
    """
    Mapper to get the
    `direct predecessors
    <https://en.wikipedia.org/wiki/Glossary_of_graph_theory#direct_predecessor>`__
    of a node.

    .. note::

        We only consider the predecessors of a nodes in a data-flow sense.
    """
    def _get_preds_from_shape(self, shape: ShapeType) -> frozenset[ArrayOrNames]:
        return frozenset({dim for dim in shape if isinstance(dim, Array)})

    def map_index_lambda(self, expr: IndexLambda) -> frozenset[ArrayOrNames]:
        return (frozenset(expr.bindings.values())
                | self._get_preds_from_shape(expr.shape))

    def map_stack(self, expr: Stack) -> frozenset[ArrayOrNames]:
        return (frozenset(expr.arrays)
                | self._get_preds_from_shape(expr.shape))

    def map_concatenate(self, expr: Concatenate) -> frozenset[ArrayOrNames]:
        return (frozenset(expr.arrays)
                | self._get_preds_from_shape(expr.shape))

    def map_einsum(self, expr: Einsum) -> frozenset[ArrayOrNames]:
        return (frozenset(expr.args)
                | self._get_preds_from_shape(expr.shape))

    def map_loopy_call_result(self, expr: NamedArray) -> frozenset[ArrayOrNames]:
        from pytato.loopy import LoopyCall, LoopyCallResult
        assert isinstance(expr, LoopyCallResult)
        assert isinstance(expr._container, LoopyCall)
        return (frozenset(ary
                          for ary in expr._container.bindings.values()
                          if isinstance(ary, Array))
                | self._get_preds_from_shape(expr.shape))

    def _map_index_base(self, expr: IndexBase) -> frozenset[ArrayOrNames]:
        return (frozenset([expr.array])
                | frozenset(idx for idx in expr.indices
                            if isinstance(idx, Array))
                | self._get_preds_from_shape(expr.shape))

    map_basic_index = _map_index_base
    map_contiguous_advanced_index = _map_index_base
    map_non_contiguous_advanced_index = _map_index_base

    def _map_index_remapping_base(self, expr: IndexRemappingBase
                                  ) -> frozenset[ArrayOrNames]:
        return frozenset([expr.array])

    map_roll = _map_index_remapping_base
    map_axis_permutation = _map_index_remapping_base
    map_reshape = _map_index_remapping_base

    def _map_input_base(self, expr: InputArgumentBase) -> frozenset[ArrayOrNames]:
        return self._get_preds_from_shape(expr.shape)

    map_placeholder = _map_input_base
    map_data_wrapper = _map_input_base
    map_size_param = _map_input_base

    def map_distributed_recv(self, expr: DistributedRecv) -> frozenset[ArrayOrNames]:
        return self._get_preds_from_shape(expr.shape)

    def map_distributed_send_ref_holder(self,
                                        expr: DistributedSendRefHolder
                                        ) -> frozenset[ArrayOrNames]:
        return frozenset([expr.passthrough_data])

    def map_call(self, expr: Call) -> frozenset[ArrayOrNames]:
        return frozenset(expr.bindings.values())

    def map_named_call_result(
            self, expr: NamedCallResult) -> frozenset[ArrayOrNames]:
        return frozenset([expr._container])


# }}}


# {{{ NodeCountMapper

@optimize_mapper(drop_args=True, drop_kwargs=True, inline_get_cache_key=True)
class NodeCountMapper(CachedWalkMapper):
    """
    Counts the number of nodes of a given type in a DAG.

    .. autoattribute:: expr_type_counts
    .. autoattribute:: count_duplicates

       Dictionary mapping node types to number of nodes of that type.
    """

    def __init__(self, count_duplicates: bool = False) -> None:
        from collections import defaultdict
        super().__init__()
        self.expr_type_counts: dict[type[Any], int] = defaultdict(int)
        self.count_duplicates = count_duplicates

    def get_cache_key(self, expr: ArrayOrNames) -> int | ArrayOrNames:
        # Returns unique nodes only if count_duplicates is False
        return id(expr) if self.count_duplicates else expr

    def post_visit(self, expr: Any) -> None:
        if not isinstance(expr, DictOfNamedArrays):
            self.expr_type_counts[type(expr)] += 1


def get_node_type_counts(
        outputs: Array | DictOfNamedArrays,
        count_duplicates: bool = False
        ) -> dict[type[Any], int]:
    """
    Returns a dictionary mapping node types to node count for that type
    in DAG *outputs*.

    Instances of `DictOfNamedArrays` are excluded from counting.
    """

    from pytato.codegen import normalize_outputs
    outputs = normalize_outputs(outputs)

    ncm = NodeCountMapper(count_duplicates)
    ncm(outputs)

    return ncm.expr_type_counts


def get_num_nodes(
        outputs: Array | DictOfNamedArrays,
        count_duplicates: bool | None = None
        ) -> int:
<<<<<<< HEAD
    """
    Returns the number of nodes in DAG *outputs*.
    Instances of `DictOfNamedArrays` are excluded from counting.
    """
=======
    """
    Returns the number of nodes in DAG *outputs*.
    Instances of `DictOfNamedArrays` are excluded from counting.
    """
>>>>>>> 26150131
    if count_duplicates is None:
        from warnings import warn
        warn(
            "The default value of 'count_duplicates' will change "
            "from True to False in 2025. "
            "For now, pass the desired value explicitly.",
            DeprecationWarning, stacklevel=2)
        count_duplicates = True

    from pytato.codegen import normalize_outputs
    outputs = normalize_outputs(outputs)

    ncm = NodeCountMapper(count_duplicates)
    ncm(outputs)

    return sum(ncm.expr_type_counts.values())

# }}}

<<<<<<< HEAD

# {{{ NodeMultiplicityMapper

=======

# {{{ NodeMultiplicityMapper

>>>>>>> 26150131

class NodeMultiplicityMapper(CachedWalkMapper):
    """
    Computes the multiplicity of each unique node in a DAG.

    The multiplicity of a node `x` is the number of nodes with distinct `id()`\\ s
    that equal `x`.

    .. autoattribute:: expr_multiplicity_counts
    """
    def __init__(self) -> None:
        from collections import defaultdict
        super().__init__()
        self.expr_multiplicity_counts: dict[Array, int] = defaultdict(int)

    def get_cache_key(self, expr: ArrayOrNames) -> int:
        # Returns each node, including nodes that are duplicates
        return id(expr)

    def post_visit(self, expr: Any) -> None:
        if not isinstance(expr, DictOfNamedArrays):
            self.expr_multiplicity_counts[expr] += 1
<<<<<<< HEAD


def get_node_multiplicities(
        outputs: Array | DictOfNamedArrays) -> dict[Array, int]:
    """
    Returns the multiplicity per `expr`.
    """
    from pytato.codegen import normalize_outputs
    outputs = normalize_outputs(outputs)

    nmm = NodeMultiplicityMapper()
    nmm(outputs)

    return nmm.expr_multiplicity_counts

# }}}


# {{{ EdgeCountMapper

@optimize_mapper(drop_args=True, drop_kwargs=True, inline_get_cache_key=True)
class EdgeCountMapper(CachedWalkMapper):
    """
    Counts the number of edges in a DAG.

    .. autoattribute:: edge_count
    """

    def __init__(self, count_duplicates: bool = False) -> None:
        super().__init__()
        self.edge_count: int = 0
        self.count_duplicates = count_duplicates

    def get_cache_key(self, expr: ArrayOrNames) -> int | ArrayOrNames:
        # Each node is uniquely identified by its id
        return id(expr) if self.count_duplicates else expr

    def post_visit(self, expr: Any) -> None:
        # Each dependency is connected by an edge
        self.edge_count += len(self.get_dependencies(expr))

    def get_dependencies(self, expr: Any) -> frozenset[Any]:
        # Retrieve dependencies based on the type of the expression
        if hasattr(expr, "bindings") or isinstance(expr, IndexLambda):
            return frozenset(expr.bindings.values())
        elif isinstance(expr, (BasicIndex, Reshape, AxisPermutation)):
            return frozenset([expr.array])
        elif isinstance(expr, Einsum):
            return frozenset(expr.args)
        return frozenset()


def get_num_edges(outputs: Array | DictOfNamedArrays,
                   count_duplicates: bool | None = None) -> int:
    """
    Returns the number of edges in DAG *outputs*.

    Instances of `DictOfNamedArrays` are excluded from counting.
    """
    if count_duplicates is None:
        from warnings import warn
        warn(
            "The default value of 'count_duplicates' will change "
            "from True to False in 2025. "
            "For now, pass the desired value explicitly.",
            DeprecationWarning, stacklevel=2)
        count_duplicates = True
    from pytato.codegen import normalize_outputs
    outputs = normalize_outputs(outputs)

    ecm = EdgeCountMapper(count_duplicates)
    ecm(outputs)

    return ecm.edge_count

# }}}


# {{{ EdgeMultiplicityMapper


class EdgeMultiplicityMapper(CachedWalkMapper):
    """
    Computes the multiplicity of each unique edge in a DAG.

    The multiplicity of an edge is the number of times it appears in the DAG.

    .. autoattribute:: edge_multiplicity_counts
    """
    def __init__(self) -> None:
        from collections import defaultdict
        super().__init__()
        self.edge_multiplicity_counts: dict[tuple[Any, Any], int] = defaultdict(int)

    def get_cache_key(self, expr: ArrayOrNames) -> int:
        # Each node is uniquely identified by its id
        return id(expr)

    def post_visit(self, expr: Any) -> None:
        dependencies = self.get_dependencies(expr)
        for dep in dependencies:
            self.edge_multiplicity_counts[(dep, expr)] += 1

    def get_dependencies(self, expr: Any) -> frozenset[Any]:
        # Retrieve dependencies based on the type of the expression
        if hasattr(expr, "bindings") or isinstance(expr, IndexLambda):
            return frozenset(expr.bindings.values())
        elif isinstance(expr, (BasicIndex, Reshape, AxisPermutation)):
            return frozenset([expr.array])
        elif isinstance(expr, Einsum):
            return frozenset(expr.args)
        return frozenset()


def get_edge_multiplicities(
        outputs: Array | DictOfNamedArrays) -> dict[tuple[Any, Any], int]:
    """
    Returns the multiplicity per edge.
    """
    from pytato.codegen import normalize_outputs
    outputs = normalize_outputs(outputs)

    emm = EdgeMultiplicityMapper()
    emm(outputs)

    return emm.edge_multiplicity_counts
=======


def get_node_multiplicities(
        outputs: Array | DictOfNamedArrays) -> dict[Array, int]:
    """
    Returns the multiplicity per `expr`.
    """
    from pytato.codegen import normalize_outputs
    outputs = normalize_outputs(outputs)

    nmm = NodeMultiplicityMapper()
    nmm(outputs)

    return nmm.expr_multiplicity_counts
>>>>>>> 26150131

# }}}


# {{{ CallSiteCountMapper

@optimize_mapper(drop_args=True, drop_kwargs=True, inline_get_cache_key=True)
class CallSiteCountMapper(CachedWalkMapper):
    """
    Counts the number of :class:`~pytato.Call` nodes in a DAG.

    .. attribute:: count

       The number of nodes.
    """

    def __init__(self) -> None:
        super().__init__()
        self.count = 0

    def get_cache_key(self, expr: ArrayOrNames) -> int:
        return id(expr)

    @memoize_method
    def map_function_definition(self, expr: FunctionDefinition) -> None:
        if not self.visit(expr):
            return

        new_mapper = self.clone_for_callee(expr)
        for subexpr in expr.returns.values():
            new_mapper(subexpr)
        self.count += new_mapper.count

        self.post_visit(expr)

    def post_visit(self, expr: Any) -> None:
        if isinstance(expr, Call):
            self.count += 1


def get_num_call_sites(outputs: Array | DictOfNamedArrays) -> int:
    """Returns the number of nodes in DAG *outputs*."""

    from pytato.codegen import normalize_outputs
    outputs = normalize_outputs(outputs)

    cscm = CallSiteCountMapper()
    cscm(outputs)

    return cscm.count

# }}}

# vim: fdm=marker<|MERGE_RESOLUTION|>--- conflicted
+++ resolved
@@ -465,17 +465,10 @@
         outputs: Array | DictOfNamedArrays,
         count_duplicates: bool | None = None
         ) -> int:
-<<<<<<< HEAD
     """
     Returns the number of nodes in DAG *outputs*.
     Instances of `DictOfNamedArrays` are excluded from counting.
     """
-=======
-    """
-    Returns the number of nodes in DAG *outputs*.
-    Instances of `DictOfNamedArrays` are excluded from counting.
-    """
->>>>>>> 26150131
     if count_duplicates is None:
         from warnings import warn
         warn(
@@ -495,15 +488,9 @@
 
 # }}}
 
-<<<<<<< HEAD
 
 # {{{ NodeMultiplicityMapper
 
-=======
-
-# {{{ NodeMultiplicityMapper
-
->>>>>>> 26150131
 
 class NodeMultiplicityMapper(CachedWalkMapper):
     """
@@ -526,7 +513,6 @@
     def post_visit(self, expr: Any) -> None:
         if not isinstance(expr, DictOfNamedArrays):
             self.expr_multiplicity_counts[expr] += 1
-<<<<<<< HEAD
 
 
 def get_node_multiplicities(
@@ -653,22 +639,6 @@
     emm(outputs)
 
     return emm.edge_multiplicity_counts
-=======
-
-
-def get_node_multiplicities(
-        outputs: Array | DictOfNamedArrays) -> dict[Array, int]:
-    """
-    Returns the multiplicity per `expr`.
-    """
-    from pytato.codegen import normalize_outputs
-    outputs = normalize_outputs(outputs)
-
-    nmm = NodeMultiplicityMapper()
-    nmm(outputs)
-
-    return nmm.expr_multiplicity_counts
->>>>>>> 26150131
 
 # }}}
 
