from __future__ import annotations


__copyright__ = """
Copyright (C) 2021 Kaushik Kulkarni
Copyright (C) 2022 University of Illinois Board of Trustees
"""

__license__ = """
Permission is hereby granted, free of charge, to any person obtaining a copy
of this software and associated documentation files (the "Software"), to deal
in the Software without restriction, including without limitation the rights
to use, copy, modify, merge, publish, distribute, sublicense, and/or sell
copies of the Software, and to permit persons to whom the Software is
furnished to do so, subject to the following conditions:

The above copyright notice and this permission notice shall be included in
all copies or substantial portions of the Software.

THE SOFTWARE IS PROVIDED "AS IS", WITHOUT WARRANTY OF ANY KIND, EXPRESS OR
IMPLIED, INCLUDING BUT NOT LIMITED TO THE WARRANTIES OF MERCHANTABILITY,
FITNESS FOR A PARTICULAR PURPOSE AND NONINFRINGEMENT. IN NO EVENT SHALL THE
AUTHORS OR COPYRIGHT HOLDERS BE LIABLE FOR ANY CLAIM, DAMAGES OR OTHER
LIABILITY, WHETHER IN AN ACTION OF CONTRACT, TORT OR OTHERWISE, ARISING FROM,
OUT OF OR IN CONNECTION WITH THE SOFTWARE OR THE USE OR OTHER DEALINGS IN
THE SOFTWARE.
"""

from typing import TYPE_CHECKING, Any, Mapping

from pymbolic.mapper.optimize import optimize_mapper
from pytools import memoize_method

from pytato.array import (
    Array,
    Concatenate,
    DictOfNamedArrays,
    Einsum,
    IndexBase,
    IndexLambda,
    IndexRemappingBase,
    InputArgumentBase,
    NamedArray,
    ShapeType,
    Stack,
)
from pytato.function import Call, FunctionDefinition, NamedCallResult
from pytato.loopy import LoopyCall
from pytato.transform import ArrayOrNames, CachedWalkMapper, Mapper


if TYPE_CHECKING:
    from pytato.distributed.nodes import DistributedRecv, DistributedSendRefHolder

__doc__ = """
.. currentmodule:: pytato.analysis

.. autofunction:: get_nusers

.. autofunction:: is_einsum_similar_to_subscript

.. autofunction:: get_num_nodes

.. autofunction:: get_node_type_counts

.. autofunction:: get_node_multiplicities

.. autofunction:: get_num_call_sites

.. autoclass:: DirectPredecessorsGetter
"""


# {{{ NUserCollector

class NUserCollector(Mapper):
    """
    A :class:`pytato.transform.CachedWalkMapper` that records the number of
    times an array expression is a direct dependency of other nodes.

    .. note::

        - We do not consider the :class:`pytato.DistributedSendRefHolder`
          a user of :attr:`pytato.DistributedSendRefHolder.send`. This is
          because in a data flow sense, the send-ref holder does not use the
          send's data.
    """
    def __init__(self) -> None:
        from collections import defaultdict
        super().__init__()
        self._visited_ids: set[int] = set()
        self.nusers: dict[Array, int] = defaultdict(lambda: 0)

    # type-ignore reason: NUserCollector.rec's type does not match
    # Mapper.rec's type
    def rec(self, expr: ArrayOrNames) -> None:  # type: ignore
        # See CachedWalkMapper.rec on why we chose id(x) as the cache key.

        if id(expr) in self._visited_ids:
            return

        super().rec(expr)
        self._visited_ids.add(id(expr))

    def map_index_lambda(self, expr: IndexLambda) -> None:
        for ary in expr.bindings.values():
            self.nusers[ary] += 1
            self.rec(ary)

        for dim in expr.shape:
            if isinstance(dim, Array):
                self.nusers[dim] += 1
                self.rec(dim)

    def map_stack(self, expr: Stack) -> None:
        for ary in expr.arrays:
            self.nusers[ary] += 1
            self.rec(ary)

    def map_concatenate(self, expr: Concatenate) -> None:
        for ary in expr.arrays:
            self.nusers[ary] += 1
            self.rec(ary)

    def map_loopy_call(self, expr: LoopyCall) -> None:
        for ary in expr.bindings.values():
            if isinstance(ary, Array):
                self.nusers[ary] += 1
                self.rec(ary)

    def map_einsum(self, expr: Einsum) -> None:
        for ary in expr.args:
            self.nusers[ary] += 1
            self.rec(ary)

        for dim in expr.shape:
            if isinstance(dim, Array):
                self.nusers[dim] += 1
                self.rec(dim)

    def map_named_array(self, expr: NamedArray) -> None:
        self.rec(expr._container)

    def map_dict_of_named_arrays(self, expr: DictOfNamedArrays) -> None:
        for child in expr._data.values():
            self.rec(child)

    def _map_index_base(self, expr: IndexBase) -> None:
        self.nusers[expr.array] += 1
        self.rec(expr.array)

        for idx in expr.indices:
            if isinstance(idx, Array):
                self.nusers[idx] += 1
                self.rec(idx)

    map_basic_index = _map_index_base
    map_contiguous_advanced_index = _map_index_base
    map_non_contiguous_advanced_index = _map_index_base

    def _map_index_remapping_base(self, expr: IndexRemappingBase) -> None:
        self.nusers[expr.array] += 1
        self.rec(expr.array)

    map_roll = _map_index_remapping_base
    map_axis_permutation = _map_index_remapping_base
    map_reshape = _map_index_remapping_base

    def _map_input_base(self, expr: InputArgumentBase) -> None:
        for dim in expr.shape:
            if isinstance(dim, Array):
                self.nusers[dim] += 1
                self.rec(dim)

    map_placeholder = _map_input_base
    map_data_wrapper = _map_input_base
    map_size_param = _map_input_base

    def map_distributed_send_ref_holder(self, expr: DistributedSendRefHolder
                                        ) -> None:
        # Note: We do not consider 'expr.send.data' as a predecessor of *expr*,
        # as there is no dataflow from *expr.send.data* to *expr*
        self.nusers[expr.passthrough_data] += 1
        self.rec(expr.passthrough_data)
        self.rec(expr.send.data)

    def map_distributed_recv(self, expr: DistributedRecv) -> None:
        for dim in expr.shape:
            if isinstance(dim, Array):
                self.nusers[dim] += 1
                self.rec(dim)

    def map_call(self, expr: Call) -> None:
        for ary in expr.bindings.values():
            if isinstance(ary, Array):
                self.nusers[ary] += 1
                self.rec(ary)

    def map_named_call_result(self, expr: NamedCallResult) -> None:
        self.rec(expr._container)

# }}}


def get_nusers(outputs: Array | DictOfNamedArrays) -> Mapping[Array, int]:
    """
    For the DAG *outputs*, returns the mapping from each node to the number of
    nodes using its value within the DAG given by *outputs*.
    """
    from pytato.codegen import normalize_outputs
    outputs = normalize_outputs(outputs)
    nuser_collector = NUserCollector()
    nuser_collector(outputs)
    return nuser_collector.nusers


# {{{ is_einsum_similar_to_subscript

def _get_indices_from_input_subscript(subscript: str,
                                      is_output: bool,
                                      ) -> tuple[str, ...]:
    from pytato.array import EINSUM_FIRST_INDEX

    acc = subscript.strip()
    normalized_indices = []

    while acc:
        # {{{ consume indices of in_subscript.

        match = EINSUM_FIRST_INDEX.match(acc)
        if match:
            if "alpha" in match.groupdict():
                normalized_indices.append(match.groupdict()["alpha"])
            else:
                assert "ellipsis" in match.groupdict()
                raise NotImplementedError("Checking against einsum specs"
                                            " with ellipses: not yet supported.")
            assert match.span()[0] == 0
            acc = acc[match.span()[-1]:]
        else:
            raise ValueError(f"Cannot parse '{acc}' in provided einsum"
                             f" '{subscript}'.")

        # }}}

    if is_output:
        if len(normalized_indices) != len(set(normalized_indices)):
            repeated_idx = next(idx
                                for idx in normalized_indices
                                if normalized_indices.count(idx) > 1)
            raise ValueError(f"Output subscript '{subscript}' contains "
                             f"'{repeated_idx}' multiple times.")

    return tuple(normalized_indices)


def is_einsum_similar_to_subscript(expr: Einsum, subscripts: str) -> bool:
    """
    Returns *True* if and only if an einsum with the subscript descriptor
    string *subscripts* operated on *expr*'s :attr:`pytato.array.Einsum.args`
    would compute the same result as *expr*.
    """

    from pytato.array import (
        EinsumAxisDescriptor,
        EinsumElementwiseAxis,
        EinsumReductionAxis,
    )

    if not isinstance(expr, Einsum):
        raise TypeError(f"{expr} expected to be Einsum, got {type(expr)}.")

    if "->" not in subscripts:
        raise NotImplementedError("Comparing against implicit mode einsums:"
                                  " not supported.")

    in_spec, out_spec = subscripts.split("->")

    # build up a mapping from index names to axis descriptors
    index_to_descrs: dict[str, EinsumAxisDescriptor] = {}

    for idim, idx in enumerate(_get_indices_from_input_subscript(out_spec,
                                                                 is_output=True)):
        index_to_descrs[idx] = EinsumElementwiseAxis(idim)

    if len(in_spec.split(",")) != len(expr.args):
        return False

    for in_subscript, access_descrs in zip(in_spec.split(","),
                                           expr.access_descriptors):
        indices = _get_indices_from_input_subscript(in_subscript,
                                                    is_output=False)
        if len(indices) != len(access_descrs):
            return False

        # {{{ add reduction dims to 'index_to_descr', check for any inconsistencies

        for idx, access_descr in zip(indices, access_descrs):

            try:
                if index_to_descrs[idx] != access_descr:
                    return False
            except KeyError:
                if not isinstance(access_descr, EinsumReductionAxis):
                    return False
                index_to_descrs[idx] = access_descr

        # }}}

    return True

# }}}


# {{{ DirectPredecessorsGetter

from collections.abc import Set as abc_Set

from orderedsets import FrozenOrderedSet


class DirectPredecessorsGetter(Mapper):
    """
    Mapper to get the
    `direct predecessors
    <https://en.wikipedia.org/wiki/Glossary_of_graph_theory#direct_predecessor>`__
    of a node.

    .. note::
        We only consider the predecessors of a nodes in a data-flow sense.
    """
<<<<<<< HEAD
    def _get_preds_from_shape(self, shape: ShapeType) -> abc_Set[Array]:
        return FrozenOrderedSet([dim for dim in shape if isinstance(dim, Array)])

    def map_index_lambda(self, expr: IndexLambda) -> abc_Set[Array]:
        return (FrozenOrderedSet(expr.bindings.values())
                | self._get_preds_from_shape(expr.shape))

    def map_stack(self, expr: Stack) -> abc_Set[Array]:
        return (FrozenOrderedSet(expr.arrays)
                | self._get_preds_from_shape(expr.shape))

    def map_concatenate(self, expr: Concatenate) -> abc_Set[Array]:
        return (FrozenOrderedSet(expr.arrays)
                | self._get_preds_from_shape(expr.shape))

    def map_einsum(self, expr: Einsum) -> abc_Set[Array]:
        return (FrozenOrderedSet(expr.args)
                | self._get_preds_from_shape(expr.shape))

    def map_loopy_call_result(self, expr: NamedArray) -> abc_Set[Array]:
=======
    def _get_preds_from_shape(self, shape: ShapeType) -> frozenset[ArrayOrNames]:
        return frozenset({dim for dim in shape if isinstance(dim, Array)})

    def map_index_lambda(self, expr: IndexLambda) -> frozenset[ArrayOrNames]:
        return (frozenset(expr.bindings.values())
                | self._get_preds_from_shape(expr.shape))

    def map_stack(self, expr: Stack) -> frozenset[ArrayOrNames]:
        return (frozenset(expr.arrays)
                | self._get_preds_from_shape(expr.shape))

    def map_concatenate(self, expr: Concatenate) -> frozenset[ArrayOrNames]:
        return (frozenset(expr.arrays)
                | self._get_preds_from_shape(expr.shape))

    def map_einsum(self, expr: Einsum) -> frozenset[ArrayOrNames]:
        return (frozenset(expr.args)
                | self._get_preds_from_shape(expr.shape))

    def map_loopy_call_result(self, expr: NamedArray) -> frozenset[ArrayOrNames]:
>>>>>>> e05197b0
        from pytato.loopy import LoopyCall, LoopyCallResult
        assert isinstance(expr, LoopyCallResult)
        assert isinstance(expr._container, LoopyCall)
        return (FrozenOrderedSet(ary
                          for ary in expr._container.bindings.values()
                          if isinstance(ary, Array))
                | self._get_preds_from_shape(expr.shape))

<<<<<<< HEAD
    def _map_index_base(self, expr: IndexBase) -> abc_Set[Array]:
        return (FrozenOrderedSet([expr.array])
                | FrozenOrderedSet(idx for idx in expr.indices
=======
    def _map_index_base(self, expr: IndexBase) -> frozenset[ArrayOrNames]:
        return (frozenset([expr.array])
                | frozenset(idx for idx in expr.indices
>>>>>>> e05197b0
                            if isinstance(idx, Array))
                | self._get_preds_from_shape(expr.shape))

    map_basic_index = _map_index_base
    map_contiguous_advanced_index = _map_index_base
    map_non_contiguous_advanced_index = _map_index_base

    def _map_index_remapping_base(self, expr: IndexRemappingBase
<<<<<<< HEAD
                                  ) -> abc_Set[Array]:
        return FrozenOrderedSet([expr.array])
=======
                                  ) -> frozenset[ArrayOrNames]:
        return frozenset([expr.array])
>>>>>>> e05197b0

    map_roll = _map_index_remapping_base
    map_axis_permutation = _map_index_remapping_base
    map_reshape = _map_index_remapping_base

<<<<<<< HEAD
    def _map_input_base(self, expr: InputArgumentBase) -> abc_Set[Array]:
=======
    def _map_input_base(self, expr: InputArgumentBase) -> frozenset[ArrayOrNames]:
>>>>>>> e05197b0
        return self._get_preds_from_shape(expr.shape)

    map_placeholder = _map_input_base
    map_data_wrapper = _map_input_base
    map_size_param = _map_input_base

<<<<<<< HEAD
    def map_distributed_recv(self, expr: DistributedRecv) -> abc_Set[Array]:
=======
    def map_distributed_recv(self, expr: DistributedRecv) -> frozenset[ArrayOrNames]:
>>>>>>> e05197b0
        return self._get_preds_from_shape(expr.shape)

    def map_distributed_send_ref_holder(self,
                                        expr: DistributedSendRefHolder
<<<<<<< HEAD
                                        ) -> abc_Set[Array]:
        return FrozenOrderedSet([expr.passthrough_data])

    def map_named_call_result(self, expr: NamedCallResult) -> abc_Set[Array]:
        raise NotImplementedError(
            "DirectPredecessorsGetter does not yet support expressions containing "
            "functions.")
=======
                                        ) -> frozenset[ArrayOrNames]:
        return frozenset([expr.passthrough_data])

    def map_call(self, expr: Call) -> frozenset[ArrayOrNames]:
        return frozenset(expr.bindings.values())

    def map_named_call_result(
            self, expr: NamedCallResult) -> frozenset[ArrayOrNames]:
        return frozenset([expr._container])
>>>>>>> e05197b0


# }}}


# {{{ NodeCountMapper

@optimize_mapper(drop_args=True, drop_kwargs=True, inline_get_cache_key=True)
class NodeCountMapper(CachedWalkMapper):
    """
    Counts the number of nodes of a given type in a DAG.

    .. autoattribute:: expr_type_counts
    .. autoattribute:: count_duplicates

       Dictionary mapping node types to number of nodes of that type.
    """

    def __init__(self, count_duplicates: bool = False) -> None:
        from collections import defaultdict
        super().__init__()
        self.expr_type_counts: dict[type[Any], int] = defaultdict(int)
        self.count_duplicates = count_duplicates

    def get_cache_key(self, expr: ArrayOrNames) -> int | ArrayOrNames:
        # Returns unique nodes only if count_duplicates is False
        return id(expr) if self.count_duplicates else expr

    def post_visit(self, expr: Any) -> None:
        if not isinstance(expr, DictOfNamedArrays):
            self.expr_type_counts[type(expr)] += 1


def get_node_type_counts(
        outputs: Array | DictOfNamedArrays,
        count_duplicates: bool = False
        ) -> dict[type[Any], int]:
    """
    Returns a dictionary mapping node types to node count for that type
    in DAG *outputs*.

    Instances of `DictOfNamedArrays` are excluded from counting.
    """

    from pytato.codegen import normalize_outputs
    outputs = normalize_outputs(outputs)

    ncm = NodeCountMapper(count_duplicates)
    ncm(outputs)

    return ncm.expr_type_counts


def get_num_nodes(
        outputs: Array | DictOfNamedArrays,
        count_duplicates: bool | None = None
        ) -> int:
    """
    Returns the number of nodes in DAG *outputs*.
    Instances of `DictOfNamedArrays` are excluded from counting.
    """
    if count_duplicates is None:
        from warnings import warn
        warn(
            "The default value of 'count_duplicates' will change "
            "from True to False in 2025. "
            "For now, pass the desired value explicitly.",
            DeprecationWarning, stacklevel=2)
        count_duplicates = True

    from pytato.codegen import normalize_outputs
    outputs = normalize_outputs(outputs)

    ncm = NodeCountMapper(count_duplicates)
    ncm(outputs)

    return sum(ncm.expr_type_counts.values())

# }}}


# {{{ NodeMultiplicityMapper


class NodeMultiplicityMapper(CachedWalkMapper):
    """
    Computes the multiplicity of each unique node in a DAG.

    The multiplicity of a node `x` is the number of nodes with distinct `id()`\\ s
    that equal `x`.

    .. autoattribute:: expr_multiplicity_counts
    """
    def __init__(self) -> None:
        from collections import defaultdict
        super().__init__()
        self.expr_multiplicity_counts: dict[Array, int] = defaultdict(int)

    def get_cache_key(self, expr: ArrayOrNames) -> int:
        # Returns each node, including nodes that are duplicates
        return id(expr)

    def post_visit(self, expr: Any) -> None:
        if not isinstance(expr, DictOfNamedArrays):
            self.expr_multiplicity_counts[expr] += 1


def get_node_multiplicities(
        outputs: Array | DictOfNamedArrays) -> dict[Array, int]:
    """
    Returns the multiplicity per `expr`.
    """
    from pytato.codegen import normalize_outputs
    outputs = normalize_outputs(outputs)

    nmm = NodeMultiplicityMapper()
    nmm(outputs)

    return nmm.expr_multiplicity_counts

# }}}


# {{{ CallSiteCountMapper

@optimize_mapper(drop_args=True, drop_kwargs=True, inline_get_cache_key=True)
class CallSiteCountMapper(CachedWalkMapper):
    """
    Counts the number of :class:`~pytato.Call` nodes in a DAG.

    .. attribute:: count

       The number of nodes.
    """

    def __init__(self) -> None:
        super().__init__()
        self.count = 0

    def get_cache_key(self, expr: ArrayOrNames) -> int:
        return id(expr)

    @memoize_method
    def map_function_definition(self, expr: FunctionDefinition) -> None:
        if not self.visit(expr):
            return

        new_mapper = self.clone_for_callee(expr)
        for subexpr in expr.returns.values():
            new_mapper(subexpr)
        self.count += new_mapper.count

        self.post_visit(expr)

    def post_visit(self, expr: Any) -> None:
        if isinstance(expr, Call):
            self.count += 1


def get_num_call_sites(outputs: Array | DictOfNamedArrays) -> int:
    """Returns the number of nodes in DAG *outputs*."""

    from pytato.codegen import normalize_outputs
    outputs = normalize_outputs(outputs)

    cscm = CallSiteCountMapper()
    cscm(outputs)

    return cscm.count

# }}}

# vim: fdm=marker<|MERGE_RESOLUTION|>--- conflicted
+++ resolved
@@ -329,49 +329,26 @@
     .. note::
         We only consider the predecessors of a nodes in a data-flow sense.
     """
-<<<<<<< HEAD
-    def _get_preds_from_shape(self, shape: ShapeType) -> abc_Set[Array]:
+    def _get_preds_from_shape(self, shape: ShapeType) -> abc_Set[ArrayOrNames]:
         return FrozenOrderedSet([dim for dim in shape if isinstance(dim, Array)])
 
-    def map_index_lambda(self, expr: IndexLambda) -> abc_Set[Array]:
+    def map_index_lambda(self, expr: IndexLambda) -> abc_Set[ArrayOrNames]:
         return (FrozenOrderedSet(expr.bindings.values())
                 | self._get_preds_from_shape(expr.shape))
 
-    def map_stack(self, expr: Stack) -> abc_Set[Array]:
+    def map_stack(self, expr: Stack) -> abc_Set[ArrayOrNames]:
         return (FrozenOrderedSet(expr.arrays)
                 | self._get_preds_from_shape(expr.shape))
 
-    def map_concatenate(self, expr: Concatenate) -> abc_Set[Array]:
+    def map_concatenate(self, expr: Concatenate) -> abc_Set[ArrayOrNames]:
         return (FrozenOrderedSet(expr.arrays)
                 | self._get_preds_from_shape(expr.shape))
 
-    def map_einsum(self, expr: Einsum) -> abc_Set[Array]:
+    def map_einsum(self, expr: Einsum) -> abc_Set[ArrayOrNames]:
         return (FrozenOrderedSet(expr.args)
                 | self._get_preds_from_shape(expr.shape))
 
     def map_loopy_call_result(self, expr: NamedArray) -> abc_Set[Array]:
-=======
-    def _get_preds_from_shape(self, shape: ShapeType) -> frozenset[ArrayOrNames]:
-        return frozenset({dim for dim in shape if isinstance(dim, Array)})
-
-    def map_index_lambda(self, expr: IndexLambda) -> frozenset[ArrayOrNames]:
-        return (frozenset(expr.bindings.values())
-                | self._get_preds_from_shape(expr.shape))
-
-    def map_stack(self, expr: Stack) -> frozenset[ArrayOrNames]:
-        return (frozenset(expr.arrays)
-                | self._get_preds_from_shape(expr.shape))
-
-    def map_concatenate(self, expr: Concatenate) -> frozenset[ArrayOrNames]:
-        return (frozenset(expr.arrays)
-                | self._get_preds_from_shape(expr.shape))
-
-    def map_einsum(self, expr: Einsum) -> frozenset[ArrayOrNames]:
-        return (frozenset(expr.args)
-                | self._get_preds_from_shape(expr.shape))
-
-    def map_loopy_call_result(self, expr: NamedArray) -> frozenset[ArrayOrNames]:
->>>>>>> e05197b0
         from pytato.loopy import LoopyCall, LoopyCallResult
         assert isinstance(expr, LoopyCallResult)
         assert isinstance(expr._container, LoopyCall)
@@ -380,15 +357,9 @@
                           if isinstance(ary, Array))
                 | self._get_preds_from_shape(expr.shape))
 
-<<<<<<< HEAD
-    def _map_index_base(self, expr: IndexBase) -> abc_Set[Array]:
+    def _map_index_base(self, expr: IndexBase) -> abc_Set[ArrayOrNames]:
         return (FrozenOrderedSet([expr.array])
                 | FrozenOrderedSet(idx for idx in expr.indices
-=======
-    def _map_index_base(self, expr: IndexBase) -> frozenset[ArrayOrNames]:
-        return (frozenset([expr.array])
-                | frozenset(idx for idx in expr.indices
->>>>>>> e05197b0
                             if isinstance(idx, Array))
                 | self._get_preds_from_shape(expr.shape))
 
@@ -397,58 +368,33 @@
     map_non_contiguous_advanced_index = _map_index_base
 
     def _map_index_remapping_base(self, expr: IndexRemappingBase
-<<<<<<< HEAD
-                                  ) -> abc_Set[Array]:
+                                  ) -> abc_Set[ArrayOrNames]:
         return FrozenOrderedSet([expr.array])
-=======
-                                  ) -> frozenset[ArrayOrNames]:
-        return frozenset([expr.array])
->>>>>>> e05197b0
 
     map_roll = _map_index_remapping_base
     map_axis_permutation = _map_index_remapping_base
     map_reshape = _map_index_remapping_base
 
-<<<<<<< HEAD
-    def _map_input_base(self, expr: InputArgumentBase) -> abc_Set[Array]:
-=======
-    def _map_input_base(self, expr: InputArgumentBase) -> frozenset[ArrayOrNames]:
->>>>>>> e05197b0
+    def _map_input_base(self, expr: InputArgumentBase) -> abc_Set[ArrayOrNames]:
         return self._get_preds_from_shape(expr.shape)
 
     map_placeholder = _map_input_base
     map_data_wrapper = _map_input_base
     map_size_param = _map_input_base
 
-<<<<<<< HEAD
-    def map_distributed_recv(self, expr: DistributedRecv) -> abc_Set[Array]:
-=======
-    def map_distributed_recv(self, expr: DistributedRecv) -> frozenset[ArrayOrNames]:
->>>>>>> e05197b0
+    def map_distributed_recv(self, expr: DistributedRecv) -> abc_Set[ArrayOrNames]:
         return self._get_preds_from_shape(expr.shape)
 
     def map_distributed_send_ref_holder(self,
                                         expr: DistributedSendRefHolder
-<<<<<<< HEAD
-                                        ) -> abc_Set[Array]:
+                                        ) -> abc_Set[ArrayOrNames]:
         return FrozenOrderedSet([expr.passthrough_data])
 
-    def map_named_call_result(self, expr: NamedCallResult) -> abc_Set[Array]:
-        raise NotImplementedError(
-            "DirectPredecessorsGetter does not yet support expressions containing "
-            "functions.")
-=======
-                                        ) -> frozenset[ArrayOrNames]:
-        return frozenset([expr.passthrough_data])
-
-    def map_call(self, expr: Call) -> frozenset[ArrayOrNames]:
-        return frozenset(expr.bindings.values())
-
-    def map_named_call_result(
-            self, expr: NamedCallResult) -> frozenset[ArrayOrNames]:
-        return frozenset([expr._container])
->>>>>>> e05197b0
-
+    def map_call(self, expr: Call) -> abc_Set[ArrayOrNames]:
+        return FrozenOrderedSet(expr.bindings.values())
+
+    def map_named_call_result(self, expr: NamedCallResult) -> abc_Set[ArrayOrNames]:
+        return FrozenOrderedSet([expr._container])
 
 # }}}
 
