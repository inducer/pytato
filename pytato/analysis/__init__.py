--- conflicted
+++ resolved
@@ -404,14 +404,9 @@
         return id(expr) if self.count_duplicates else expr
 
     def post_visit(self, expr: Any) -> None:
-<<<<<<< HEAD
-        if type(expr) is not DictOfNamedArrays:
+        if not isinstance(expr, DictOfNamedArrays):
             self.expr_type_counts[type(expr)] += 1
             self.expr_call_counts[expr] += 1
-=======
-        if not isinstance(expr, DictOfNamedArrays):
-            self.counts[type(expr)] += 1
->>>>>>> 0dca4d7c
 
 
 def get_node_type_counts(
@@ -460,7 +455,6 @@
     """
     Returns the count of calls per `expr`.
     """
-    
     from pytato.codegen import normalize_outputs
     outputs = normalize_outputs(outputs)
 
