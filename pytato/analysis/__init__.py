from __future__ import annotations


__copyright__ = """
Copyright (C) 2021 Kaushik Kulkarni
Copyright (C) 2022 University of Illinois Board of Trustees
"""

__license__ = """
Permission is hereby granted, free of charge, to any person obtaining a copy
of this software and associated documentation files (the "Software"), to deal
in the Software without restriction, including without limitation the rights
to use, copy, modify, merge, publish, distribute, sublicense, and/or sell
copies of the Software, and to permit persons to whom the Software is
furnished to do so, subject to the following conditions:

The above copyright notice and this permission notice shall be included in
all copies or substantial portions of the Software.

THE SOFTWARE IS PROVIDED "AS IS", WITHOUT WARRANTY OF ANY KIND, EXPRESS OR
IMPLIED, INCLUDING BUT NOT LIMITED TO THE WARRANTIES OF MERCHANTABILITY,
FITNESS FOR A PARTICULAR PURPOSE AND NONINFRINGEMENT. IN NO EVENT SHALL THE
AUTHORS OR COPYRIGHT HOLDERS BE LIABLE FOR ANY CLAIM, DAMAGES OR OTHER
LIABILITY, WHETHER IN AN ACTION OF CONTRACT, TORT OR OTHERWISE, ARISING FROM,
OUT OF OR IN CONNECTION WITH THE SOFTWARE OR THE USE OR OTHER DEALINGS IN
THE SOFTWARE.
"""

from typing import (Mapping, Dict, Union, Set, Tuple, Any, FrozenSet,
                    Type, TYPE_CHECKING)
from pytato.array import (Array, IndexLambda, Stack, Concatenate, Einsum,
                          DictOfNamedArrays, NamedArray,
                          IndexBase, IndexRemappingBase, InputArgumentBase,
                          ShapeType)
from pytato.function import FunctionDefinition, Call, NamedCallResult
from pytato.transform import Mapper, ArrayOrNames, CachedWalkMapper
from pytato.loopy import LoopyCall
from pymbolic.mapper.optimize import optimize_mapper
from pytools import memoize_method

from pytato.array import (
    Array,
    Concatenate,
    DictOfNamedArrays,
    Einsum,
    IndexBase,
    IndexLambda,
    IndexRemappingBase,
    InputArgumentBase,
    NamedArray,
    ShapeType,
    Stack,
)
from pytato.function import Call, FunctionDefinition, NamedCallResult
from pytato.loopy import LoopyCall
from pytato.transform import ArrayOrNames, CachedWalkMapper, Mapper


if TYPE_CHECKING:
    from pytato.distributed.nodes import DistributedRecv, DistributedSendRefHolder

__doc__ = """
.. currentmodule:: pytato.analysis

.. autofunction:: get_nusers

.. autofunction:: is_einsum_similar_to_subscript

.. autofunction:: get_num_nodes

.. autofunction:: get_node_type_counts

.. autofunction:: get_node_multiplicities

.. autofunction:: get_num_call_sites

.. autoclass:: DirectPredecessorsGetter
"""


# {{{ NUserCollector

class NUserCollector(Mapper):
    """
    A :class:`pytato.transform.CachedWalkMapper` that records the number of
    times an array expression is a direct dependency of other nodes.

    .. note::

        - We do not consider the :class:`pytato.DistributedSendRefHolder`
          a user of :attr:`pytato.DistributedSendRefHolder.send`. This is
          because in a data flow sense, the send-ref holder does not use the
          send's data.
    """
    def __init__(self) -> None:
        from collections import defaultdict
        super().__init__()
        self._visited_ids: set[int] = set()
        self.nusers: dict[Array, int] = defaultdict(lambda: 0)

    # type-ignore reason: NUserCollector.rec's type does not match
    # Mapper.rec's type
    def rec(self, expr: ArrayOrNames) -> None:  # type: ignore
        # See CachedWalkMapper.rec on why we chose id(x) as the cache key.

        if id(expr) in self._visited_ids:
            return

        super().rec(expr)
        self._visited_ids.add(id(expr))

    def map_index_lambda(self, expr: IndexLambda) -> None:
        for ary in expr.bindings.values():
            self.nusers[ary] += 1
            self.rec(ary)

        for dim in expr.shape:
            if isinstance(dim, Array):
                self.nusers[dim] += 1
                self.rec(dim)

    def map_stack(self, expr: Stack) -> None:
        for ary in expr.arrays:
            self.nusers[ary] += 1
            self.rec(ary)

    def map_concatenate(self, expr: Concatenate) -> None:
        for ary in expr.arrays:
            self.nusers[ary] += 1
            self.rec(ary)

    def map_loopy_call(self, expr: LoopyCall) -> None:
        for ary in expr.bindings.values():
            if isinstance(ary, Array):
                self.nusers[ary] += 1
                self.rec(ary)

    def map_einsum(self, expr: Einsum) -> None:
        for ary in expr.args:
            self.nusers[ary] += 1
            self.rec(ary)

        for dim in expr.shape:
            if isinstance(dim, Array):
                self.nusers[dim] += 1
                self.rec(dim)

    def map_named_array(self, expr: NamedArray) -> None:
        self.rec(expr._container)

    def map_dict_of_named_arrays(self, expr: DictOfNamedArrays) -> None:
        for child in expr._data.values():
            self.rec(child)

    def _map_index_base(self, expr: IndexBase) -> None:
        self.nusers[expr.array] += 1
        self.rec(expr.array)

        for idx in expr.indices:
            if isinstance(idx, Array):
                self.nusers[idx] += 1
                self.rec(idx)

    map_basic_index = _map_index_base
    map_contiguous_advanced_index = _map_index_base
    map_non_contiguous_advanced_index = _map_index_base

    def _map_index_remapping_base(self, expr: IndexRemappingBase) -> None:
        self.nusers[expr.array] += 1
        self.rec(expr.array)

    map_roll = _map_index_remapping_base
    map_axis_permutation = _map_index_remapping_base
    map_reshape = _map_index_remapping_base

    def _map_input_base(self, expr: InputArgumentBase) -> None:
        for dim in expr.shape:
            if isinstance(dim, Array):
                self.nusers[dim] += 1
                self.rec(dim)

    map_placeholder = _map_input_base
    map_data_wrapper = _map_input_base
    map_size_param = _map_input_base

    def map_distributed_send_ref_holder(self, expr: DistributedSendRefHolder
                                        ) -> None:
        # Note: We do not consider 'expr.send.data' as a predecessor of *expr*,
        # as there is no dataflow from *expr.send.data* to *expr*
        self.nusers[expr.passthrough_data] += 1
        self.rec(expr.passthrough_data)
        self.rec(expr.send.data)

    def map_distributed_recv(self, expr: DistributedRecv) -> None:
        for dim in expr.shape:
            if isinstance(dim, Array):
                self.nusers[dim] += 1
                self.rec(dim)

    def map_call(self, expr: Call) -> None:
        for ary in expr.bindings.values():
            if isinstance(ary, Array):
                self.nusers[ary] += 1
                self.rec(ary)

    def map_named_call_result(self, expr: NamedCallResult) -> None:
        self.rec(expr._container)

# }}}


def get_nusers(outputs: Array | DictOfNamedArrays) -> Mapping[Array, int]:
    """
    For the DAG *outputs*, returns the mapping from each node to the number of
    nodes using its value within the DAG given by *outputs*.
    """
    from pytato.codegen import normalize_outputs
    outputs = normalize_outputs(outputs)
    nuser_collector = NUserCollector()
    nuser_collector(outputs)
    return nuser_collector.nusers


# {{{ is_einsum_similar_to_subscript

def _get_indices_from_input_subscript(subscript: str,
                                      is_output: bool,
                                      ) -> tuple[str, ...]:
    from pytato.array import EINSUM_FIRST_INDEX

    acc = subscript.strip()
    normalized_indices = []

    while acc:
        # {{{ consume indices of in_subscript.

        match = EINSUM_FIRST_INDEX.match(acc)
        if match:
            if "alpha" in match.groupdict():
                normalized_indices.append(match.groupdict()["alpha"])
            else:
                assert "ellipsis" in match.groupdict()
                raise NotImplementedError("Checking against einsum specs"
                                            " with ellipses: not yet supported.")
            assert match.span()[0] == 0
            acc = acc[match.span()[-1]:]
        else:
            raise ValueError(f"Cannot parse '{acc}' in provided einsum"
                             f" '{subscript}'.")

        # }}}

    if is_output:
        if len(normalized_indices) != len(set(normalized_indices)):
            repeated_idx = next(idx
                                for idx in normalized_indices
                                if normalized_indices.count(idx) > 1)
            raise ValueError(f"Output subscript '{subscript}' contains "
                             f"'{repeated_idx}' multiple times.")

    return tuple(normalized_indices)


def is_einsum_similar_to_subscript(expr: Einsum, subscripts: str) -> bool:
    """
    Returns *True* if and only if an einsum with the subscript descriptor
    string *subscripts* operated on *expr*'s :attr:`pytato.array.Einsum.args`
    would compute the same result as *expr*.
    """

    from pytato.array import (
        EinsumAxisDescriptor,
        EinsumElementwiseAxis,
        EinsumReductionAxis,
    )

    if not isinstance(expr, Einsum):
        raise TypeError(f"{expr} expected to be Einsum, got {type(expr)}.")

    if "->" not in subscripts:
        raise NotImplementedError("Comparing against implicit mode einsums:"
                                  " not supported.")

    in_spec, out_spec = subscripts.split("->")

    # build up a mapping from index names to axis descriptors
    index_to_descrs: dict[str, EinsumAxisDescriptor] = {}

    for idim, idx in enumerate(_get_indices_from_input_subscript(out_spec,
                                                                 is_output=True)):
        index_to_descrs[idx] = EinsumElementwiseAxis(idim)

    if len(in_spec.split(",")) != len(expr.args):
        return False

    for in_subscript, access_descrs in zip(in_spec.split(","),
                                           expr.access_descriptors):
        indices = _get_indices_from_input_subscript(in_subscript,
                                                    is_output=False)
        if len(indices) != len(access_descrs):
            return False

        # {{{ add reduction dims to 'index_to_descr', check for any inconsistencies

        for idx, access_descr in zip(indices, access_descrs):

            try:
                if index_to_descrs[idx] != access_descr:
                    return False
            except KeyError:
                if not isinstance(access_descr, EinsumReductionAxis):
                    return False
                index_to_descrs[idx] = access_descr

        # }}}

    return True

# }}}


# {{{ DirectPredecessorsGetter

class DirectPredecessorsGetter(Mapper):
    """
    Mapper to get the
    `direct predecessors
    <https://en.wikipedia.org/wiki/Glossary_of_graph_theory#direct_predecessor>`__
    of a node.

    .. note::

        We only consider the predecessors of a nodes in a data-flow sense.
    """
    def _get_preds_from_shape(self, shape: ShapeType) -> frozenset[ArrayOrNames]:
        return frozenset({dim for dim in shape if isinstance(dim, Array)})

    def map_index_lambda(self, expr: IndexLambda) -> frozenset[ArrayOrNames]:
        return (frozenset(expr.bindings.values())
                | self._get_preds_from_shape(expr.shape))

    def map_stack(self, expr: Stack) -> frozenset[ArrayOrNames]:
        return (frozenset(expr.arrays)
                | self._get_preds_from_shape(expr.shape))

    def map_concatenate(self, expr: Concatenate) -> frozenset[ArrayOrNames]:
        return (frozenset(expr.arrays)
                | self._get_preds_from_shape(expr.shape))

    def map_einsum(self, expr: Einsum) -> frozenset[ArrayOrNames]:
        return (frozenset(expr.args)
                | self._get_preds_from_shape(expr.shape))

    def map_loopy_call_result(self, expr: NamedArray) -> frozenset[ArrayOrNames]:
        from pytato.loopy import LoopyCall, LoopyCallResult
        assert isinstance(expr, LoopyCallResult)
        assert isinstance(expr._container, LoopyCall)
        return (frozenset(ary
                          for ary in expr._container.bindings.values()
                          if isinstance(ary, Array))
                | self._get_preds_from_shape(expr.shape))

    def _map_index_base(self, expr: IndexBase) -> frozenset[ArrayOrNames]:
        return (frozenset([expr.array])
                | frozenset(idx for idx in expr.indices
                            if isinstance(idx, Array))
                | self._get_preds_from_shape(expr.shape))

    map_basic_index = _map_index_base
    map_contiguous_advanced_index = _map_index_base
    map_non_contiguous_advanced_index = _map_index_base

    def _map_index_remapping_base(self, expr: IndexRemappingBase
                                  ) -> frozenset[ArrayOrNames]:
        return frozenset([expr.array])

    map_roll = _map_index_remapping_base
    map_axis_permutation = _map_index_remapping_base
    map_reshape = _map_index_remapping_base

    def _map_input_base(self, expr: InputArgumentBase) -> frozenset[ArrayOrNames]:
        return self._get_preds_from_shape(expr.shape)

    map_placeholder = _map_input_base
    map_data_wrapper = _map_input_base
    map_size_param = _map_input_base

    def map_distributed_recv(self, expr: DistributedRecv) -> frozenset[ArrayOrNames]:
        return self._get_preds_from_shape(expr.shape)

    def map_distributed_send_ref_holder(self,
                                        expr: DistributedSendRefHolder
                                        ) -> frozenset[ArrayOrNames]:
        return frozenset([expr.passthrough_data])

    def map_call(self, expr: Call) -> frozenset[ArrayOrNames]:
        return frozenset(expr.bindings.values())

    def map_named_call_result(
            self, expr: NamedCallResult) -> frozenset[ArrayOrNames]:
        return frozenset([expr._container])


# }}}


# {{{ NodeCountMapper

@optimize_mapper(drop_args=True, drop_kwargs=True, inline_get_cache_key=True)
class NodeCountMapper(CachedWalkMapper):
    """
    Counts the number of nodes of a given type in a DAG.

<<<<<<< HEAD
    .. attribute:: expr_type_counts
    .. attribute:: count_duplicates

       Dictionary mapping node types to number of nodes of that type.
=======
    .. autoattribute:: expr_type_counts
    .. autoattribute:: count_duplicates

       Dictionary mapping node types to number of nodes of that type.
    """

    def __init__(self, count_duplicates: bool = False) -> None:
        from collections import defaultdict
        super().__init__()
        self.expr_type_counts: dict[type[Any], int] = defaultdict(int)
        self.count_duplicates = count_duplicates

    def get_cache_key(self, expr: ArrayOrNames) -> int | ArrayOrNames:
        # Returns unique nodes only if count_duplicates is False
        return id(expr) if self.count_duplicates else expr

    def post_visit(self, expr: Any) -> None:
        if not isinstance(expr, DictOfNamedArrays):
            self.expr_type_counts[type(expr)] += 1


def get_node_type_counts(
        outputs: Array | DictOfNamedArrays,
        count_duplicates: bool = False
        ) -> dict[type[Any], int]:
    """
    Returns a dictionary mapping node types to node count for that type
    in DAG *outputs*.

    Instances of `DictOfNamedArrays` are excluded from counting.
    """

    from pytato.codegen import normalize_outputs
    outputs = normalize_outputs(outputs)

    ncm = NodeCountMapper(count_duplicates)
    ncm(outputs)

    return ncm.expr_type_counts


def get_num_nodes(
        outputs: Array | DictOfNamedArrays,
        count_duplicates: bool | None = None
        ) -> int:
    """
    Returns the number of nodes in DAG *outputs*.
    Instances of `DictOfNamedArrays` are excluded from counting.
    """
    if count_duplicates is None:
        from warnings import warn
        warn(
            "The default value of 'count_duplicates' will change "
            "from True to False in 2025. "
            "For now, pass the desired value explicitly.",
            DeprecationWarning, stacklevel=2)
        count_duplicates = True

    from pytato.codegen import normalize_outputs
    outputs = normalize_outputs(outputs)

    ncm = NodeCountMapper(count_duplicates)
    ncm(outputs)

    return sum(ncm.expr_type_counts.values())

# }}}


# {{{ NodeMultiplicityMapper


class NodeMultiplicityMapper(CachedWalkMapper):
>>>>>>> 26150131
    """
    Computes the multiplicity of each unique node in a DAG.

<<<<<<< HEAD
    def __init__(self, count_duplicates: bool = False) -> None:
        from collections import defaultdict
        super().__init__()
        self.expr_type_counts = defaultdict(int)  # type: Dict[Type[Any], int]
        self.count_duplicates = count_duplicates

    def get_cache_key(self, expr: ArrayOrNames) -> Union[int, ArrayOrNames]:
        # Returns unique nodes only if count_duplicates is True
        return id(expr) if self.count_duplicates else expr

    def post_visit(self, expr: Any) -> None:
        if not isinstance(expr, DictOfNamedArrays):
            self.expr_type_counts[type(expr)] += 1


def get_node_type_counts(
        outputs: Union[Array, DictOfNamedArrays],
        count_duplicates: bool = False
        ) -> Dict[Type[Any], int]:
    """
    Returns a dictionary mapping node types to node count for that type
    in DAG *outputs*.

    Instances of `DictOfNamedArrays` are excluded from counting.
    """

    from pytato.codegen import normalize_outputs
    outputs = normalize_outputs(outputs)

    ncm = NodeCountMapper(count_duplicates)
    ncm(outputs)

    return ncm.expr_type_counts


def get_num_nodes(
        outputs: Union[Array, DictOfNamedArrays],
        count_duplicates: bool = False
        ) -> int:
    """
    Returns the number of nodes in DAG *outputs*.

    Instances of `DictOfNamedArrays` are excluded from counting.
    """
=======
    The multiplicity of a node `x` is the number of nodes with distinct `id()`\\ s
    that equal `x`.

    .. autoattribute:: expr_multiplicity_counts
    """
    def __init__(self) -> None:
        from collections import defaultdict
        super().__init__()
        self.expr_multiplicity_counts: dict[Array, int] = defaultdict(int)

    def get_cache_key(self, expr: ArrayOrNames) -> int:
        # Returns each node, including nodes that are duplicates
        return id(expr)

    def post_visit(self, expr: Any) -> None:
        if not isinstance(expr, DictOfNamedArrays):
            self.expr_multiplicity_counts[expr] += 1

>>>>>>> 26150131

def get_node_multiplicities(
        outputs: Array | DictOfNamedArrays) -> dict[Array, int]:
    """
    Returns the multiplicity per `expr`.
    """
    from pytato.codegen import normalize_outputs
    outputs = normalize_outputs(outputs)

<<<<<<< HEAD
    ncm = NodeCountMapper(count_duplicates)
    ncm(outputs)

    return sum(ncm.expr_type_counts.values())

# }}}


# {{{ NodeMultiplicityMapper


class NodeMultiplicityMapper(CachedWalkMapper):
    """
    Counts the number of unique nodes by ID in a DAG.

    .. attribute:: expr_multiplicity_counts
    """
    def __init__(self) -> None:
        from collections import defaultdict
        super().__init__()
        self.expr_multiplicity_counts = defaultdict(int)  # type: Dict[Any, int]

    def get_cache_key(self, expr: ArrayOrNames) -> Union[int, ArrayOrNames]:
        # Returns unique nodes
        return id(expr)

    def post_visit(self, expr: Any) -> None:
        if not isinstance(expr, DictOfNamedArrays):
            self.expr_multiplicity_counts[expr] += 1


def get_node_multiplicities(
        outputs: Union[Array, DictOfNamedArrays]) -> Dict[Type[Any], int]:
    """
    Returns the multiplicity per `expr`.
    """
    from pytato.codegen import normalize_outputs
    outputs = normalize_outputs(outputs)

    nmm = NodeMultiplicityMapper()
    nmm(outputs)

=======
    nmm = NodeMultiplicityMapper()
    nmm(outputs)

>>>>>>> 26150131
    return nmm.expr_multiplicity_counts

# }}}


# {{{ CallSiteCountMapper

@optimize_mapper(drop_args=True, drop_kwargs=True, inline_get_cache_key=True)
class CallSiteCountMapper(CachedWalkMapper):
    """
    Counts the number of :class:`~pytato.Call` nodes in a DAG.

    .. attribute:: count

       The number of nodes.
    """

    def __init__(self) -> None:
        super().__init__()
        self.count = 0

    def get_cache_key(self, expr: ArrayOrNames) -> int:
        return id(expr)

    @memoize_method
    def map_function_definition(self, expr: FunctionDefinition) -> None:
        if not self.visit(expr):
            return

        new_mapper = self.clone_for_callee(expr)
        for subexpr in expr.returns.values():
            new_mapper(subexpr)
        self.count += new_mapper.count

        self.post_visit(expr)

    def post_visit(self, expr: Any) -> None:
        if isinstance(expr, Call):
            self.count += 1


def get_num_call_sites(outputs: Array | DictOfNamedArrays) -> int:
    """Returns the number of nodes in DAG *outputs*."""

    from pytato.codegen import normalize_outputs
    outputs = normalize_outputs(outputs)

    cscm = CallSiteCountMapper()
    cscm(outputs)

    return cscm.count

# }}}

# vim: fdm=marker<|MERGE_RESOLUTION|>--- conflicted
+++ resolved
@@ -411,12 +411,6 @@
     """
     Counts the number of nodes of a given type in a DAG.
 
-<<<<<<< HEAD
-    .. attribute:: expr_type_counts
-    .. attribute:: count_duplicates
-
-       Dictionary mapping node types to number of nodes of that type.
-=======
     .. autoattribute:: expr_type_counts
     .. autoattribute:: count_duplicates
 
@@ -490,56 +484,9 @@
 
 
 class NodeMultiplicityMapper(CachedWalkMapper):
->>>>>>> 26150131
     """
     Computes the multiplicity of each unique node in a DAG.
 
-<<<<<<< HEAD
-    def __init__(self, count_duplicates: bool = False) -> None:
-        from collections import defaultdict
-        super().__init__()
-        self.expr_type_counts = defaultdict(int)  # type: Dict[Type[Any], int]
-        self.count_duplicates = count_duplicates
-
-    def get_cache_key(self, expr: ArrayOrNames) -> Union[int, ArrayOrNames]:
-        # Returns unique nodes only if count_duplicates is True
-        return id(expr) if self.count_duplicates else expr
-
-    def post_visit(self, expr: Any) -> None:
-        if not isinstance(expr, DictOfNamedArrays):
-            self.expr_type_counts[type(expr)] += 1
-
-
-def get_node_type_counts(
-        outputs: Union[Array, DictOfNamedArrays],
-        count_duplicates: bool = False
-        ) -> Dict[Type[Any], int]:
-    """
-    Returns a dictionary mapping node types to node count for that type
-    in DAG *outputs*.
-
-    Instances of `DictOfNamedArrays` are excluded from counting.
-    """
-
-    from pytato.codegen import normalize_outputs
-    outputs = normalize_outputs(outputs)
-
-    ncm = NodeCountMapper(count_duplicates)
-    ncm(outputs)
-
-    return ncm.expr_type_counts
-
-
-def get_num_nodes(
-        outputs: Union[Array, DictOfNamedArrays],
-        count_duplicates: bool = False
-        ) -> int:
-    """
-    Returns the number of nodes in DAG *outputs*.
-
-    Instances of `DictOfNamedArrays` are excluded from counting.
-    """
-=======
     The multiplicity of a node `x` is the number of nodes with distinct `id()`\\ s
     that equal `x`.
 
@@ -558,7 +505,6 @@
         if not isinstance(expr, DictOfNamedArrays):
             self.expr_multiplicity_counts[expr] += 1
 
->>>>>>> 26150131
 
 def get_node_multiplicities(
         outputs: Array | DictOfNamedArrays) -> dict[Array, int]:
@@ -568,54 +514,9 @@
     from pytato.codegen import normalize_outputs
     outputs = normalize_outputs(outputs)
 
-<<<<<<< HEAD
-    ncm = NodeCountMapper(count_duplicates)
-    ncm(outputs)
-
-    return sum(ncm.expr_type_counts.values())
-
-# }}}
-
-
-# {{{ NodeMultiplicityMapper
-
-
-class NodeMultiplicityMapper(CachedWalkMapper):
-    """
-    Counts the number of unique nodes by ID in a DAG.
-
-    .. attribute:: expr_multiplicity_counts
-    """
-    def __init__(self) -> None:
-        from collections import defaultdict
-        super().__init__()
-        self.expr_multiplicity_counts = defaultdict(int)  # type: Dict[Any, int]
-
-    def get_cache_key(self, expr: ArrayOrNames) -> Union[int, ArrayOrNames]:
-        # Returns unique nodes
-        return id(expr)
-
-    def post_visit(self, expr: Any) -> None:
-        if not isinstance(expr, DictOfNamedArrays):
-            self.expr_multiplicity_counts[expr] += 1
-
-
-def get_node_multiplicities(
-        outputs: Union[Array, DictOfNamedArrays]) -> Dict[Type[Any], int]:
-    """
-    Returns the multiplicity per `expr`.
-    """
-    from pytato.codegen import normalize_outputs
-    outputs = normalize_outputs(outputs)
-
     nmm = NodeMultiplicityMapper()
     nmm(outputs)
 
-=======
-    nmm = NodeMultiplicityMapper()
-    nmm(outputs)
-
->>>>>>> 26150131
     return nmm.expr_multiplicity_counts
 
 # }}}
