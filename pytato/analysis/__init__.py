from __future__ import annotations


__copyright__ = """
Copyright (C) 2021 Kaushik Kulkarni
Copyright (C) 2022 University of Illinois Board of Trustees
"""

__license__ = """
Permission is hereby granted, free of charge, to any person obtaining a copy
of this software and associated documentation files (the "Software"), to deal
in the Software without restriction, including without limitation the rights
to use, copy, modify, merge, publish, distribute, sublicense, and/or sell
copies of the Software, and to permit persons to whom the Software is
furnished to do so, subject to the following conditions:

The above copyright notice and this permission notice shall be included in
all copies or substantial portions of the Software.

THE SOFTWARE IS PROVIDED "AS IS", WITHOUT WARRANTY OF ANY KIND, EXPRESS OR
IMPLIED, INCLUDING BUT NOT LIMITED TO THE WARRANTIES OF MERCHANTABILITY,
FITNESS FOR A PARTICULAR PURPOSE AND NONINFRINGEMENT. IN NO EVENT SHALL THE
AUTHORS OR COPYRIGHT HOLDERS BE LIABLE FOR ANY CLAIM, DAMAGES OR OTHER
LIABILITY, WHETHER IN AN ACTION OF CONTRACT, TORT OR OTHERWISE, ARISING FROM,
OUT OF OR IN CONNECTION WITH THE SOFTWARE OR THE USE OR OTHER DEALINGS IN
THE SOFTWARE.
"""

<<<<<<< HEAD
from collections.abc import Mapping
from typing import TYPE_CHECKING, Any, TypeAlias, TypeVar

from immutabledict import immutabledict
=======
from typing import TYPE_CHECKING, Any
>>>>>>> 48e8d614

from loopy.tools import LoopyKeyBuilder
from pymbolic.mapper.optimize import optimize_mapper
from pytools import memoize_method

from pytato.array import (
    Array,
    Concatenate,
    DictOfNamedArrays,
    Einsum,
    IndexBase,
    IndexLambda,
    IndexRemappingBase,
    InputArgumentBase,
    NamedArray,
    ShapeType,
    Stack,
)
from pytato.function import Call, FunctionDefinition, NamedCallResult
from pytato.transform import ArrayOrNames, CachedWalkMapper, Mapper


if TYPE_CHECKING:
    from collections.abc import Mapping

    from pytato.distributed.nodes import DistributedRecv, DistributedSendRefHolder
    from pytato.loopy import LoopyCall

__doc__ = """
.. currentmodule:: pytato.analysis

.. autofunction:: get_nusers

.. autofunction:: is_einsum_similar_to_subscript

.. autofunction:: get_num_nodes

.. autofunction:: get_node_type_counts

.. autofunction:: get_node_multiplicities

.. autofunction:: get_num_call_sites

.. autoclass:: DirectPredecessorsGetter
"""


T = TypeVar("T")

FakeOrderedFrozenSet: TypeAlias = immutabledict[T, None]
FakeOrderedSet: TypeAlias = dict[T, None]

# {{{ NUserCollector


class NUserCollector(Mapper[None, []]):
    """
    A :class:`pytato.transform.CachedWalkMapper` that records the number of
    times an array expression is a direct dependency of other nodes.

    .. note::

        - We do not consider the :class:`pytato.DistributedSendRefHolder`
          a user of :attr:`pytato.DistributedSendRefHolder.send`. This is
          because in a data flow sense, the send-ref holder does not use the
          send's data.
    """
    def __init__(self) -> None:
        from collections import defaultdict
        super().__init__()
        self._visited_ids: set[int] = set()
        self.nusers: dict[Array, int] = defaultdict(lambda: 0)

    # type-ignore reason: NUserCollector.rec's type does not match
    # Mapper.rec's type
    def rec(self, expr: ArrayOrNames) -> None:  # type: ignore
        # See CachedWalkMapper.rec on why we chose id(x) as the cache key.

        if id(expr) in self._visited_ids:
            return

        super().rec(expr)
        self._visited_ids.add(id(expr))

    def map_index_lambda(self, expr: IndexLambda) -> None:
        for ary in expr.bindings.values():
            self.nusers[ary] += 1
            self.rec(ary)

        for dim in expr.shape:
            if isinstance(dim, Array):
                self.nusers[dim] += 1
                self.rec(dim)

    def map_stack(self, expr: Stack) -> None:
        for ary in expr.arrays:
            self.nusers[ary] += 1
            self.rec(ary)

    def map_concatenate(self, expr: Concatenate) -> None:
        for ary in expr.arrays:
            self.nusers[ary] += 1
            self.rec(ary)

    def map_loopy_call(self, expr: LoopyCall) -> None:
        for ary in expr.bindings.values():
            if isinstance(ary, Array):
                self.nusers[ary] += 1
                self.rec(ary)

    def map_einsum(self, expr: Einsum) -> None:
        for ary in expr.args:
            self.nusers[ary] += 1
            self.rec(ary)

        for dim in expr.shape:
            if isinstance(dim, Array):
                self.nusers[dim] += 1
                self.rec(dim)

    def map_named_array(self, expr: NamedArray) -> None:
        self.rec(expr._container)

    def map_dict_of_named_arrays(self, expr: DictOfNamedArrays) -> None:
        for child in expr._data.values():
            self.rec(child)

    def _map_index_base(self, expr: IndexBase) -> None:
        self.nusers[expr.array] += 1
        self.rec(expr.array)

        for idx in expr.indices:
            if isinstance(idx, Array):
                self.nusers[idx] += 1
                self.rec(idx)

    map_basic_index = _map_index_base
    map_contiguous_advanced_index = _map_index_base
    map_non_contiguous_advanced_index = _map_index_base

    def _map_index_remapping_base(self, expr: IndexRemappingBase) -> None:
        self.nusers[expr.array] += 1
        self.rec(expr.array)

    map_roll = _map_index_remapping_base
    map_axis_permutation = _map_index_remapping_base
    map_reshape = _map_index_remapping_base

    def _map_input_base(self, expr: InputArgumentBase) -> None:
        for dim in expr.shape:
            if isinstance(dim, Array):
                self.nusers[dim] += 1
                self.rec(dim)

    map_placeholder = _map_input_base
    map_data_wrapper = _map_input_base
    map_size_param = _map_input_base

    def map_distributed_send_ref_holder(self, expr: DistributedSendRefHolder
                                        ) -> None:
        # Note: We do not consider 'expr.send.data' as a predecessor of *expr*,
        # as there is no dataflow from *expr.send.data* to *expr*
        self.nusers[expr.passthrough_data] += 1
        self.rec(expr.passthrough_data)
        self.rec(expr.send.data)

    def map_distributed_recv(self, expr: DistributedRecv) -> None:
        for dim in expr.shape:
            if isinstance(dim, Array):
                self.nusers[dim] += 1
                self.rec(dim)

    def map_call(self, expr: Call) -> None:
        for ary in expr.bindings.values():
            if isinstance(ary, Array):
                self.nusers[ary] += 1
                self.rec(ary)

    def map_named_call_result(self, expr: NamedCallResult) -> None:
        self.rec(expr._container)

# }}}


def get_nusers(outputs: Array | DictOfNamedArrays) -> Mapping[Array, int]:
    """
    For the DAG *outputs*, returns the mapping from each node to the number of
    nodes using its value within the DAG given by *outputs*.
    """
    from pytato.codegen import normalize_outputs
    outputs = normalize_outputs(outputs)
    nuser_collector = NUserCollector()
    nuser_collector(outputs)
    return nuser_collector.nusers


# {{{ is_einsum_similar_to_subscript

def _get_indices_from_input_subscript(subscript: str,
                                      is_output: bool,
                                      ) -> tuple[str, ...]:
    from pytato.array import EINSUM_FIRST_INDEX

    acc = subscript.strip()
    normalized_indices = []

    while acc:
        # {{{ consume indices of in_subscript.

        match = EINSUM_FIRST_INDEX.match(acc)
        if match:
            if "alpha" in match.groupdict():
                normalized_indices.append(match.groupdict()["alpha"])
            else:
                assert "ellipsis" in match.groupdict()
                raise NotImplementedError("Checking against einsum specs"
                                            " with ellipses: not yet supported.")
            assert match.span()[0] == 0
            acc = acc[match.span()[-1]:]
        else:
            raise ValueError(f"Cannot parse '{acc}' in provided einsum"
                             f" '{subscript}'.")

        # }}}

    if is_output:
        if len(normalized_indices) != len(set(normalized_indices)):
            repeated_idx = next(idx
                                for idx in normalized_indices
                                if normalized_indices.count(idx) > 1)
            raise ValueError(f"Output subscript '{subscript}' contains "
                             f"'{repeated_idx}' multiple times.")

    return tuple(normalized_indices)


def is_einsum_similar_to_subscript(expr: Einsum, subscripts: str) -> bool:
    """
    Returns *True* if and only if an einsum with the subscript descriptor
    string *subscripts* operated on *expr*'s :attr:`pytato.array.Einsum.args`
    would compute the same result as *expr*.
    """

    from pytato.array import (
        EinsumAxisDescriptor,
        EinsumElementwiseAxis,
        EinsumReductionAxis,
    )

    if not isinstance(expr, Einsum):
        raise TypeError(f"{expr} expected to be Einsum, got {type(expr)}.")

    if "->" not in subscripts:
        raise NotImplementedError("Comparing against implicit mode einsums:"
                                  " not supported.")

    in_spec, out_spec = subscripts.split("->")

    # build up a mapping from index names to axis descriptors
    index_to_descrs: dict[str, EinsumAxisDescriptor] = {}

    for idim, idx in enumerate(_get_indices_from_input_subscript(out_spec,
                                                                 is_output=True)):
        index_to_descrs[idx] = EinsumElementwiseAxis(idim)

    if len(in_spec.split(",")) != len(expr.args):
        return False

    for in_subscript, access_descrs in zip(in_spec.split(","),
                                           expr.access_descriptors, strict=True):
        indices = _get_indices_from_input_subscript(in_subscript,
                                                    is_output=False)
        if len(indices) != len(access_descrs):
            return False

        # {{{ add reduction dims to 'index_to_descr', check for any inconsistencies

        for idx, access_descr in zip(indices, access_descrs, strict=True):

            try:
                if index_to_descrs[idx] != access_descr:
                    return False
            except KeyError:
                if not isinstance(access_descr, EinsumReductionAxis):
                    return False
                index_to_descrs[idx] = access_descr

        # }}}

    return True

# }}}


# {{{ DirectPredecessorsGetter

class DirectPredecessorsGetter(Mapper[frozenset[ArrayOrNames], []]):
    """
    Mapper to get the
    `direct predecessors
    <https://en.wikipedia.org/wiki/Glossary_of_graph_theory#direct_predecessor>`__
    of a node.

    .. note::

        We only consider the predecessors of a nodes in a data-flow sense.
    """
    def _get_preds_from_shape(self, shape: ShapeType) -> FakeOrderedFrozenSet[Array]:
        return immutabledict.fromkeys(dim for dim in shape if isinstance(dim, Array))

    def map_index_lambda(self, expr: IndexLambda) -> FakeOrderedFrozenSet[Array]:
        return (immutabledict.fromkeys(expr.bindings.values())
                | self._get_preds_from_shape(expr.shape))

    def map_stack(self, expr: Stack) ->  FakeOrderedFrozenSet[Array]:
        return (immutabledict.fromkeys(expr.arrays)
                | self._get_preds_from_shape(expr.shape))

    def map_concatenate(self, expr: Concatenate) -> FakeOrderedFrozenSet[Array]:
        return (immutabledict.fromkeys(expr.arrays)
                | self._get_preds_from_shape(expr.shape))

    def map_einsum(self, expr: Einsum) ->  FakeOrderedFrozenSet[Array]:
        return (immutabledict.fromkeys(expr.args)
                | self._get_preds_from_shape(expr.shape))

    def map_loopy_call_result(self, expr: NamedArray) -> FakeOrderedFrozenSet[Array]:
        from pytato.loopy import LoopyCall, LoopyCallResult
        assert isinstance(expr, LoopyCallResult)
        assert isinstance(expr._container, LoopyCall)
        return (immutabledict.fromkeys(ary
                          for ary in expr._container.bindings.values()
                          if isinstance(ary, Array))
                | self._get_preds_from_shape(expr.shape))

    def _map_index_base(self, expr: IndexBase) -> FakeOrderedFrozenSet[Array]:
        return (immutabledict.fromkeys([expr.array])
                | immutabledict.fromkeys(idx for idx in expr.indices
                            if isinstance(idx, Array))
                | self._get_preds_from_shape(expr.shape))

    map_basic_index = _map_index_base
    map_contiguous_advanced_index = _map_index_base
    map_non_contiguous_advanced_index = _map_index_base

    def _map_index_remapping_base(self, expr: IndexRemappingBase
                                  ) -> FakeOrderedFrozenSet[ArrayOrNames]:
        return immutabledict.fromkeys([expr.array])

    map_roll = _map_index_remapping_base
    map_axis_permutation = _map_index_remapping_base
    map_reshape = _map_index_remapping_base

    def _map_input_base(self, expr: InputArgumentBase) -> FakeOrderedFrozenSet[Array]:
        return self._get_preds_from_shape(expr.shape)

    map_placeholder = _map_input_base
    map_data_wrapper = _map_input_base
    map_size_param = _map_input_base

    def map_distributed_recv(self,
                             expr: DistributedRecv) -> FakeOrderedFrozenSet[Array]:
        return self._get_preds_from_shape(expr.shape)

    def map_distributed_send_ref_holder(self,
                                        expr: DistributedSendRefHolder
                                        ) -> FakeOrderedFrozenSet[ArrayOrNames]:
        return immutabledict.fromkeys([expr.passthrough_data])

    def map_call(self, expr: Call) -> FakeOrderedFrozenSet[ArrayOrNames]:
        return immutabledict.fromkeys(expr.bindings.values())

    def map_named_call_result(
            self, expr: NamedCallResult) -> FakeOrderedFrozenSet[ArrayOrNames]:
        return immutabledict.fromkeys([expr._container])


# }}}


# {{{ NodeCountMapper

@optimize_mapper(drop_args=True, drop_kwargs=True, inline_get_cache_key=True)
class NodeCountMapper(CachedWalkMapper[[]]):
    """
    Counts the number of nodes of a given type in a DAG.

    .. autoattribute:: expr_type_counts
    .. autoattribute:: count_duplicates

       Dictionary mapping node types to number of nodes of that type.
    """

    def __init__(self, count_duplicates: bool = False) -> None:
        from collections import defaultdict
        super().__init__()
        self.expr_type_counts: dict[type[Any], int] = defaultdict(int)
        self.count_duplicates = count_duplicates

    def get_cache_key(self, expr: ArrayOrNames) -> int | ArrayOrNames:
        # Returns unique nodes only if count_duplicates is False
        return id(expr) if self.count_duplicates else expr

    def post_visit(self, expr: Any) -> None:
        if not isinstance(expr, DictOfNamedArrays):
            self.expr_type_counts[type(expr)] += 1


def get_node_type_counts(
        outputs: Array | DictOfNamedArrays,
        count_duplicates: bool = False
        ) -> dict[type[Any], int]:
    """
    Returns a dictionary mapping node types to node count for that type
    in DAG *outputs*.

    Instances of `DictOfNamedArrays` are excluded from counting.
    """

    from pytato.codegen import normalize_outputs
    outputs = normalize_outputs(outputs)

    ncm = NodeCountMapper(count_duplicates)
    ncm(outputs)

    return ncm.expr_type_counts


def get_num_nodes(
        outputs: Array | DictOfNamedArrays,
        count_duplicates: bool | None = None
        ) -> int:
    """
    Returns the number of nodes in DAG *outputs*.
    Instances of `DictOfNamedArrays` are excluded from counting.
    """
    if count_duplicates is None:
        from warnings import warn
        warn(
            "The default value of 'count_duplicates' will change "
            "from True to False in 2025. "
            "For now, pass the desired value explicitly.",
            DeprecationWarning, stacklevel=2)
        count_duplicates = True

    from pytato.codegen import normalize_outputs
    outputs = normalize_outputs(outputs)

    ncm = NodeCountMapper(count_duplicates)
    ncm(outputs)

    return sum(ncm.expr_type_counts.values())

# }}}


# {{{ NodeMultiplicityMapper


class NodeMultiplicityMapper(CachedWalkMapper[[]]):
    """
    Computes the multiplicity of each unique node in a DAG.

    The multiplicity of a node `x` is the number of nodes with distinct `id()`\\ s
    that equal `x`.

    .. autoattribute:: expr_multiplicity_counts
    """
    def __init__(self) -> None:
        from collections import defaultdict
        super().__init__()
        self.expr_multiplicity_counts: dict[Array, int] = defaultdict(int)

    def get_cache_key(self, expr: ArrayOrNames) -> int:
        # Returns each node, including nodes that are duplicates
        return id(expr)

    def post_visit(self, expr: Any) -> None:
        if not isinstance(expr, DictOfNamedArrays):
            self.expr_multiplicity_counts[expr] += 1


def get_node_multiplicities(
        outputs: Array | DictOfNamedArrays) -> dict[Array, int]:
    """
    Returns the multiplicity per `expr`.
    """
    from pytato.codegen import normalize_outputs
    outputs = normalize_outputs(outputs)

    nmm = NodeMultiplicityMapper()
    nmm(outputs)

    return nmm.expr_multiplicity_counts

# }}}


# {{{ CallSiteCountMapper

@optimize_mapper(drop_args=True, drop_kwargs=True, inline_get_cache_key=True)
class CallSiteCountMapper(CachedWalkMapper[[]]):
    """
    Counts the number of :class:`~pytato.Call` nodes in a DAG.

    .. attribute:: count

       The number of nodes.
    """

    def __init__(self) -> None:
        super().__init__()
        self.count = 0

    def get_cache_key(self, expr: ArrayOrNames) -> int:
        return id(expr)

    @memoize_method
    def map_function_definition(self, expr: FunctionDefinition) -> None:
        if not self.visit(expr):
            return

        new_mapper = self.clone_for_callee(expr)
        for subexpr in expr.returns.values():
            new_mapper(subexpr)
        self.count += new_mapper.count

        self.post_visit(expr)

    def post_visit(self, expr: Any) -> None:
        if isinstance(expr, Call):
            self.count += 1


def get_num_call_sites(outputs: Array | DictOfNamedArrays) -> int:
    """Returns the number of nodes in DAG *outputs*."""

    from pytato.codegen import normalize_outputs
    outputs = normalize_outputs(outputs)

    cscm = CallSiteCountMapper()
    cscm(outputs)

    return cscm.count

# }}}


# {{{ PytatoKeyBuilder

class PytatoKeyBuilder(LoopyKeyBuilder):
    """A custom :class:`pytools.persistent_dict.KeyBuilder` subclass
    for objects within :mod:`pytato`.
    """
    # The types below aren't immutable in general, but in the context of
    # pytato, they are used as such.

    def update_for_ndarray(self, key_hash: Any, key: Any) -> None:
        import numpy as np
        assert isinstance(key, np.ndarray)
        self.rec(key_hash, key.data.tobytes())

    def update_for_TaggableCLArray(self, key_hash: Any, key: Any) -> None:
        from arraycontext.impl.pyopencl.taggable_cl_array import TaggableCLArray
        assert isinstance(key, TaggableCLArray)
        self.rec(key_hash, key.get())

    def update_for_Array(self, key_hash: Any, key: Any) -> None:
        from pyopencl.array import Array
        assert isinstance(key, Array)
        self.rec(key_hash, key.get())

# }}}

# vim: fdm=marker<|MERGE_RESOLUTION|>--- conflicted
+++ resolved
@@ -26,14 +26,10 @@
 THE SOFTWARE.
 """
 
-<<<<<<< HEAD
 from collections.abc import Mapping
 from typing import TYPE_CHECKING, Any, TypeAlias, TypeVar
 
 from immutabledict import immutabledict
-=======
-from typing import TYPE_CHECKING, Any
->>>>>>> 48e8d614
 
 from loopy.tools import LoopyKeyBuilder
 from pymbolic.mapper.optimize import optimize_mapper
