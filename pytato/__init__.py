__copyright__ = """
Copyright (C) 2020 Andreas Kloeckner
Copyright (C) 2020 Matt Wala
Copyright (C) 2020 Xiaoyu Wei
"""

__license__ = """
Permission is hereby granted, free of charge, to any person obtaining a copy
of this software and associated documentation files (the "Software"), to deal
in the Software without restriction, including without limitation the rights
to use, copy, modify, merge, publish, distribute, sublicense, and/or sell
copies of the Software, and to permit persons to whom the Software is
furnished to do so, subject to the following conditions:

The above copyright notice and this permission notice shall be included in
all copies or substantial portions of the Software.

THE SOFTWARE IS PROVIDED "AS IS", WITHOUT WARRANTY OF ANY KIND, EXPRESS OR
IMPLIED, INCLUDING BUT NOT LIMITED TO THE WARRANTIES OF MERCHANTABILITY,
FITNESS FOR A PARTICULAR PURPOSE AND NONINFRINGEMENT. IN NO EVENT SHALL THE
AUTHORS OR COPYRIGHT HOLDERS BE LIABLE FOR ANY CLAIM, DAMAGES OR OTHER
LIABILITY, WHETHER IN AN ACTION OF CONTRACT, TORT OR OTHERWISE, ARISING FROM,
OUT OF OR IN CONNECTION WITH THE SOFTWARE OR THE USE OR OTHER DEALINGS IN
THE SOFTWARE.
"""

from pytato.array import (
        Array, AbstractResultWithNamedArrays, DictOfNamedArrays, Placeholder,
        IndexLambda, NamedArray, DataWrapper, InputArgumentBase, Reshape,
<<<<<<< HEAD
        Einsum,
=======
        Einsum, Stack, Concatenate, AxisPermutation,
        IndexBase, Roll, IndexRemappingBase, BasicIndex,
        AdvancedIndexInContiguousAxes, AdvancedIndexInNoncontiguousAxes,
        SizeParam, Axis,

>>>>>>> edf74cf5

        make_dict_of_named_arrays,
        make_placeholder, make_size_param, make_data_wrapper,
        einsum,

        matmul, roll, transpose, stack, reshape, concatenate,

        maximum, minimum, where,

        full, zeros, ones,

        eye,

        equal, not_equal, less, less_equal, greater, greater_equal,

        logical_or, logical_and, logical_not,

        dot, vdot, squeeze,

        broadcast_to,

        )
from pytato.reductions import sum, amax, amin, prod, any, all
from pytato.cmath import (abs, sin, cos, tan, arcsin, arccos, arctan, sinh,
                          cosh, tanh, exp, log, log10, isnan, sqrt, conj,
                          arctan2, real, imag)


from pytato.loopy import LoopyCall
from pytato.target.loopy.codegen import generate_loopy
from pytato.target import Target
from pytato.target.loopy import LoopyPyOpenCLTarget
from pytato.visualization import (get_dot_graph, show_dot_graph,
                                  get_ascii_graph, show_ascii_graph,
                                  get_dot_graph_from_partition)
import pytato.analysis as analysis
import pytato.tags as tags
import pytato.transform as transform

__all__ = (
        "Array", "AbstractResultWithNamedArrays", "DictOfNamedArrays",
        "Placeholder", "IndexLambda", "NamedArray", "LoopyCall",
        "DataWrapper", "InputArgumentBase", "Reshape", "Einsum",
<<<<<<< HEAD
=======
        "Stack", "Concatenate", "AxisPermutation",
        "IndexBase", "Roll", "IndexRemappingBase",
        "AdvancedIndexInContiguousAxes", "AdvancedIndexInNoncontiguousAxes",
        "BasicIndex", "SizeParam", "Axis",
>>>>>>> edf74cf5

        "make_dict_of_named_arrays", "make_placeholder", "make_size_param",
        "make_data_wrapper", "einsum",

        "matmul", "roll", "transpose", "stack", "reshape", "concatenate",

        "generate_loopy",

        "Target", "LoopyPyOpenCLTarget",

        "get_dot_graph", "show_dot_graph", "get_ascii_graph",
        "show_ascii_graph", "get_dot_graph_from_partition",

        "abs", "sin", "cos", "tan", "arcsin", "arccos", "arctan", "sinh", "cosh",
        "tanh", "exp", "log", "log10", "isnan", "sqrt", "conj", "arctan2",

        "maximum", "minimum", "where",

        "full", "zeros", "ones", "eye",

        "equal", "not_equal", "less", "less_equal", "greater", "greater_equal",

        "logical_or", "logical_and", "logical_not",

        "sum", "amax", "amin", "prod", "all", "any",

        "real", "imag",

        "dot", "vdot", "squeeze",

        "broadcast_to",

        # sub-modules
        "analysis", "tags", "transform",

)<|MERGE_RESOLUTION|>--- conflicted
+++ resolved
@@ -27,15 +27,11 @@
 from pytato.array import (
         Array, AbstractResultWithNamedArrays, DictOfNamedArrays, Placeholder,
         IndexLambda, NamedArray, DataWrapper, InputArgumentBase, Reshape,
-<<<<<<< HEAD
-        Einsum,
-=======
         Einsum, Stack, Concatenate, AxisPermutation,
         IndexBase, Roll, IndexRemappingBase, BasicIndex,
         AdvancedIndexInContiguousAxes, AdvancedIndexInNoncontiguousAxes,
         SizeParam, Axis,
 
->>>>>>> edf74cf5
 
         make_dict_of_named_arrays,
         make_placeholder, make_size_param, make_data_wrapper,
@@ -79,13 +75,10 @@
         "Array", "AbstractResultWithNamedArrays", "DictOfNamedArrays",
         "Placeholder", "IndexLambda", "NamedArray", "LoopyCall",
         "DataWrapper", "InputArgumentBase", "Reshape", "Einsum",
-<<<<<<< HEAD
-=======
         "Stack", "Concatenate", "AxisPermutation",
         "IndexBase", "Roll", "IndexRemappingBase",
         "AdvancedIndexInContiguousAxes", "AdvancedIndexInNoncontiguousAxes",
         "BasicIndex", "SizeParam", "Axis",
->>>>>>> edf74cf5
 
         "make_dict_of_named_arrays", "make_placeholder", "make_size_param",
         "make_data_wrapper", "einsum",
