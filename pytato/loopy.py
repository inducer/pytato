--- conflicted
+++ resolved
@@ -26,10 +26,7 @@
 """
 
 
-<<<<<<< HEAD
-import numpy as np
 import dataclasses
-=======
 from numbers import Number
 from typing import (
     Any,
@@ -40,12 +37,10 @@
     Sequence,
 )
 
-import attrs
 import islpy as isl
 import numpy as np
 from immutabledict import immutabledict
 
->>>>>>> 08ca5d90
 import loopy as lp
 import pymbolic.primitives as prim
 from pytools import memoize_method
@@ -103,14 +98,8 @@
     An array expression node representing a call to an entrypoint in a
     :mod:`loopy` translation unit.
     """
-<<<<<<< HEAD
-    translation_unit: "lp.TranslationUnit"
+    translation_unit: lp.TranslationUnit
     bindings: Mapping[str, ArrayOrScalar]
-=======
-    translation_unit: lp.TranslationUnit
-    bindings: Mapping[str, ArrayOrScalar] = \
-        attrs.field(validator=attrs.validators.instance_of(immutabledict))
->>>>>>> 08ca5d90
     entrypoint: str
 
     _mapper_method: ClassVar[str] = "map_loopy_call"
