--- conflicted
+++ resolved
@@ -149,13 +149,8 @@
                                axes=axes,
                                tags=tags)
 
-<<<<<<< HEAD
-    # type-ignore-reason: incompatible with superclass
-    def expr(self) -> Array:  # type: ignore[override]
-=======
     @property
     def expr(self) -> Array:
->>>>>>> 8947983e
         raise ValueError("Expressions for results of loopy functions aren't defined")
 
     @property
