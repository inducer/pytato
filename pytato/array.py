from __future__ import annotations

__copyright__ = """
Copyright (C) 2020 Andreas Kloeckner
Copyright (C) 2020 Matt Wala
Copyright (C) 2020 Xiaoyu Wei
"""

__license__ = """
Permission is hereby granted, free of charge, to any person obtaining a copy
of this software and associated documentation files (the "Software"), to deal
in the Software without restriction, including without limitation the rights
to use, copy, modify, merge, publish, distribute, sublicense, and/or sell
copies of the Software, and to permit persons to whom the Software is
furnished to do so, subject to the following conditions:

The above copyright notice and this permission notice shall be included in
all copies or substantial portions of the Software.

THE SOFTWARE IS PROVIDED "AS IS", WITHOUT WARRANTY OF ANY KIND, EXPRESS OR
IMPLIED, INCLUDING BUT NOT LIMITED TO THE WARRANTIES OF MERCHANTABILITY,
FITNESS FOR A PARTICULAR PURPOSE AND NONINFRINGEMENT. IN NO EVENT SHALL THE
AUTHORS OR COPYRIGHT HOLDERS BE LIABLE FOR ANY CLAIM, DAMAGES OR OTHER
LIABILITY, WHETHER IN AN ACTION OF CONTRACT, TORT OR OTHERWISE, ARISING FROM,
OUT OF OR IN CONNECTION WITH THE SOFTWARE OR THE USE OR OTHER DEALINGS IN
THE SOFTWARE.
"""

# {{{ docs

__doc__ = """
.. currentmodule:: pytato

.. note::
    Expression trees based on this package are picklable
    as long as no non-picklable data
    (e.g. :class:`pyopencl.array.Array`)
    is referenced from :class:`~pytato.array.DataWrapper`.

Array Interface
---------------

.. autoclass:: Array
.. autoclass:: NamedArray
.. autoclass:: DictOfNamedArrays
.. autoclass:: AbstractResultWithNamedArrays

NumPy-Like Interface
--------------------

These functions generally follow the interface of the corresponding functions in
:mod:`numpy`, but not all NumPy features may be supported.

.. autofunction:: matmul
.. autofunction:: roll
.. autofunction:: transpose
.. autofunction:: stack
.. autofunction:: concatenate
.. autofunction:: zeros
.. autofunction:: ones
.. autofunction:: full
.. autofunction:: eye
.. autofunction:: equal
.. autofunction:: not_equal
.. autofunction:: less
.. autofunction:: less_equal
.. autofunction:: greater
.. autofunction:: greater_equal
.. autofunction:: logical_or
.. autofunction:: logical_and
.. autofunction:: logical_not
.. autofunction:: where
.. autofunction:: maximum
.. autofunction:: minimum
.. autofunction:: einsum
.. autofunction:: dot
.. autofunction:: vdot
.. autofunction:: broadcast_to
.. autofunction:: squeeze
.. automodule:: pytato.cmath
.. automodule:: pytato.reductions

.. currentmodule:: pytato.array

Concrete Array Data
-------------------

.. autoclass:: DataInterface

Built-in Expression Nodes
-------------------------

.. autoclass:: IndexLambda
.. autoclass:: Einsum
.. autoclass:: MatrixProduct
.. autoclass:: Stack
.. autoclass:: Concatenate

Index Remapping
^^^^^^^^^^^^^^^

.. autoclass:: IndexRemappingBase
.. autoclass:: Roll
.. autoclass:: AxisPermutation
.. autoclass:: Reshape
.. autoclass:: IndexBase
.. autoclass:: BasicIndex
.. autoclass:: AdvancedIndexInContiguousAxes
.. autoclass:: AdvancedIndexInNoncontiguousAxes

Input Arguments
^^^^^^^^^^^^^^^

.. autoclass:: InputArgumentBase
.. autoclass:: DataWrapper
.. autoclass:: Placeholder
.. autoclass:: SizeParam

User-Facing Node Creation
-------------------------

Node constructors such as :class:`Placeholder.__init__` and
:class:`~pytato.DictOfNamedArrays.__init__` offer limited input validation
(in favor of faster execution). Node creation from outside
:mod:`pytato` should use the following interfaces:

.. class:: ShapeComponent
.. class:: ConvertibleToShape

.. autofunction:: make_dict_of_named_arrays
.. autofunction:: make_placeholder
.. autofunction:: make_size_param
.. autofunction:: make_data_wrapper

Internal API
------------

.. autoclass:: EinsumAxisDescriptor
.. autoclass:: ElementwiseAxis
.. autoclass:: ReductionAxis

Internal stuff that is only here because the documentation tool wants it
^^^^^^^^^^^^^^^^^^^^^^^^^^^^^^^^^^^^^^^^^^^^^^^^^^^^^^^^^^^^^^^^^^^^^^^^

.. class:: T_co

    A covariant type variable used in, e.g. :meth:`pytools.tag.Taggable.copy`.
"""

# }}}

from abc import ABC, abstractmethod, abstractproperty
from functools import partialmethod
import operator
from dataclasses import dataclass
from typing import (
        Optional, Callable, ClassVar, Dict, Any, Mapping, Tuple, Union,
        Protocol, Sequence, cast, TYPE_CHECKING, List, Iterator, TypeVar)

import numpy as np
import pymbolic.primitives as prim
from pymbolic import var
from pytools import memoize_method
from pytools.tag import Taggable, TagsType

from pytato.scalar_expr import (ScalarType, SCALAR_CLASSES,
                                ScalarExpression)
import re
from pyrsistent import pmap, PMap

# {{{ get a type variable that represents the type of '...'

# https://github.com/python/typing/issues/684#issuecomment-548203158
if TYPE_CHECKING:
    from enum import Enum

    class EllipsisType(Enum):
        Ellipsis = "..."

    Ellipsis = EllipsisType.Ellipsis
else:
    EllipsisType = type(Ellipsis)

# }}}


if TYPE_CHECKING:
    _dtype_any = np.dtype[Any]
else:
    _dtype_any = np.dtype

ArrayT = TypeVar("ArrayT", bound="Array")


# {{{ shape

ShapeComponent = Union[int, "Array"]
ShapeType = Tuple[ShapeComponent, ...]
ConvertibleToShape = Union[
    ShapeComponent,
    Sequence[ShapeComponent]]


def _check_identifier(s: Optional[str], optional: bool) -> bool:
    if s is None:
        if optional:
            return True
        else:
            raise ValueError(f"'{s}' is not a valid identifier")

    if not s.isidentifier():
        raise ValueError(f"'{s}' is not a valid identifier")

    return True


def normalize_shape(
        shape: ConvertibleToShape,
        ) -> ShapeType:
    def normalize_shape_component(
            s: ShapeComponent) -> ShapeComponent:
        if isinstance(s, Array):
            from pytato.transform import InputGatherer

            if s.shape != ():
                raise ValueError("array valued shapes must be scalars")

            for d in InputGatherer()(s):
                if not isinstance(d, SizeParam):
                    raise NotImplementedError("shape expressions can (for now) only "
                                              "be in terms of SizeParams. Depends on"
                                              f" '{d.name}', a non-SizeParam array.")
            # TODO: Check affine-ness of the array expression.
        else:
            if not isinstance(s, int):
                raise TypeError("array dimension can be an int or pytato.Array. "
                                f"Got {type(s)}.")
            assert isinstance(s, int)
            if s < 0:
                raise ValueError(f"size parameter must be nonnegative (got '{s}')")

        return s

    from numbers import Number
    if isinstance(shape, (Array, Number)):
        shape = shape,

    # https://github.com/python/mypy/issues/3186
    return tuple(normalize_shape_component(s) for s in shape)  # type: ignore

# }}}


# {{{ array inteface

ConvertibleToIndexExpr = Union[int, slice, "Array", None, EllipsisType]
IndexExpr = Union[int, "NormalizedSlice", "Array", None, EllipsisType]
DtypeOrScalar = Union[_dtype_any, ScalarType]
ArrayOrScalar = Union["Array", ScalarType]


# https://github.com/numpy/numpy/issues/19302
def _np_result_type(
        # actual dtype:
        #*arrays_and_dtypes: Union[np.typing.ArrayLike, np.typing.DTypeLike],
        # our dtype:
        *arrays_and_dtypes: DtypeOrScalar,
        ) -> np.dtype[Any]:
    return np.result_type(*arrays_and_dtypes)  # type: ignore


def _truediv_result_type(arg1: DtypeOrScalar, arg2: DtypeOrScalar) -> np.dtype[Any]:
    dtype = _np_result_type(arg1, arg2)
    # See: test_true_divide in numpy/core/tests/test_ufunc.py
    if dtype.kind in "iu":
        return np.dtype(np.float64)
    else:
        return dtype


@dataclass(frozen=True, eq=True)
class NormalizedSlice:
    """
    A normalized version of :class:`slice`. "Normalized" is explained in
    :attr:`start` and :attr:`stop`.

    .. attribute:: start

        An instance of :class:`ShapeComponent`. Normalized to satisfy the
        relation ``-1 <= start <= axis_len``, where ``axis_len`` is the length of the
        axis being sliced.

    .. attribute:: stop

        An instance of :class:`ShapeComponent`. Normalized to satisfy the
        relation ``-1 <= stop <= axis_len``, where ``axis_len`` is the length of
        the axis being sliced.

    .. attribute:: step
    """
    start: ShapeComponent
    stop: ShapeComponent
    step: int


class Array(Taggable):
    r"""
    A base class (abstract interface + supplemental functionality) for lazily
    evaluating array expressions. The interface seeks to maximize :mod:`numpy`
    compatibility, though not at all costs.

    Objects of this type are hashable and support structural equality
    comparison (and are therefore immutable).

    .. note::

        Hashability and equality testing *does* break :mod:`numpy`
        compatibility, purposefully so.

    FIXME: Point out our equivalent for :mod:`numpy`'s ``==``.

    .. attribute:: shape

        A tuple of integers or scalar-shaped :class:`~pytato.array.Array`\ s.
        Array-valued shape components may be (at most affinely) symbolic in terms of
        :class:`~pytato.array.SizeParam`\ s.

        .. note::

            Affine-ness is mainly required by code generation for
            :class:`~pytato.array.IndexLambda`, but
            :class:`~pytato.array.IndexLambda` is used to produce
            references to named arrays. Since any array that needs to be
            referenced in this way needs to obey this restriction anyway,
            a decision was made to requir the same of *all* array expressions.

    .. attribute:: dtype

        An instance of :class:`numpy.dtype`.

    .. attribute:: tags

        A :class:`tuple` of :class:`pytools.tag.Tag` instances.

        Motivation: `RDF
        <https://en.wikipedia.org/wiki/Resource_Description_Framework>`__
        triples (subject: implicitly the array being tagged,
        predicate: the tag, object: the arg).

        Inherits from :class:`pytools.tag.Taggable`.

    .. automethod:: tagged
    .. automethod:: without_tags

    Array interface:

    .. automethod:: __getitem__
    .. attribute:: T

    .. method:: __mul__
    .. method:: __rmul__
    .. method:: __add__
    .. method:: __radd__
    .. method:: __sub__
    .. method:: __rsub__
    .. method:: __truediv__
    .. method:: __rtruediv__
    .. method:: __neg__
    .. method:: __pos__
    .. method:: __and__
    .. method:: __rand__
    .. method:: __or__
    .. method:: __ror__
    .. method:: __xor__
    .. method:: __rxor__
    .. method:: __abs__
    .. method:: conj
    .. automethod:: all
    .. automethod:: any

    .. autoattribute:: real
    .. autoattribute:: imag

    Derived attributes:

    .. attribute:: ndim

    """
    _mapper_method: ClassVar[str]
    # A tuple of field names. Fields must be equality comparable and
    # hashable. Dicts of hashable keys and values are also permitted.
    _fields: ClassVar[Tuple[str, ...]] = ("tags",)

    __array_priority__ = 1  # disallow numpy arithmetic to take precedence

    def copy(self: ArrayT, **kwargs: Any) -> ArrayT:
        for field in self._fields:
            if field not in kwargs:
                kwargs[field] = getattr(self, field)
        return type(self)(**kwargs)

    @property
    def shape(self) -> ShapeType:
        raise NotImplementedError

    @property
    def size(self) -> ShapeComponent:
        from pytools import product
        return product(self.shape)  # type: ignore

    @property
    def dtype(self) -> np.dtype[Any]:
        raise NotImplementedError

    def __len__(self) -> ShapeComponent:
        if self.ndim == 0:
            raise TypeError("len() of unsized object")

        return self.shape[0]

    def __getitem__(self,
                    slice_spec: Union[ConvertibleToIndexExpr,
                                      Tuple[ConvertibleToIndexExpr, ...]]
                    ) -> Array:
        """
        .. warning::

            Out-of-bounds accesses via :class:`Array` indices are undefined
            behavior and may pass silently.
        """
        if not isinstance(slice_spec, tuple):
            slice_spec = (slice_spec,)

        from pytato.utils import _index_into
        return _index_into(self, slice_spec)

    @property
    def ndim(self) -> int:
        return len(self.shape)

    @property
    def T(self) -> Array:
        return AxisPermutation(self, tuple(range(self.ndim)[::-1]))

    @memoize_method
    def __hash__(self) -> int:
        attrs = []
        for field in self._fields:
            attr = getattr(self, field)
            if isinstance(attr, dict):
                attr = frozenset(attr.items())
            attrs.append(attr)
        return hash(tuple(attrs))

    def __eq__(self, other: Any) -> bool:
        if self is other:
            return True

        from pytato.equality import EqualityComparer
        return EqualityComparer()(self, other)

    def __ne__(self, other: Any) -> bool:
        return not self.__eq__(other)

    def __matmul__(self, other: Array, reverse: bool = False) -> Array:
        first = self
        second = other
        if reverse:
            first, second = second, first
        return matmul(first, second)

    __rmatmul__ = partialmethod(__matmul__, reverse=True)

    def _binary_op(self,
            op: Any,
            other: ArrayOrScalar,
            get_result_type: Callable[[DtypeOrScalar, DtypeOrScalar], np.dtype[Any]] = _np_result_type,  # noqa
            reverse: bool = False) -> Array:

        # {{{ sanity checks

        if not isinstance(other, (Array,) + SCALAR_CLASSES):
            return NotImplemented

        # }}}

        import pytato.utils as utils
        if reverse:
            return utils.broadcast_binary_op(other, self, op,
                                             get_result_type)  # type: ignore
        else:
            return utils.broadcast_binary_op(self, other, op,
                                             get_result_type)  # type: ignore

    def _unary_op(self, op: Any) -> Array:
        if self.ndim == 0:
            expr = op(var("_in0"))
        else:
            indices = tuple(var(f"_{i}") for i in range(self.ndim))
            expr = op(var("_in0")[indices])

        bindings = dict(_in0=self)
        return IndexLambda(
                expr,
                shape=self.shape,
                dtype=self.dtype,
                bindings=bindings)

    __mul__ = partialmethod(_binary_op, operator.mul)
    __rmul__ = partialmethod(_binary_op, operator.mul, reverse=True)

    __add__ = partialmethod(_binary_op, operator.add)
    __radd__ = partialmethod(_binary_op, operator.add, reverse=True)

    __sub__ = partialmethod(_binary_op, operator.sub)
    __rsub__ = partialmethod(_binary_op, operator.sub, reverse=True)

    __floordiv__ = partialmethod(_binary_op, operator.floordiv)
    __rfloordiv__ = partialmethod(_binary_op, operator.floordiv, reverse=True)

    __truediv__ = partialmethod(_binary_op, operator.truediv,
            get_result_type=_truediv_result_type)
    __rtruediv__ = partialmethod(_binary_op, operator.truediv,
            get_result_type=_truediv_result_type, reverse=True)

    __pow__ = partialmethod(_binary_op, operator.pow)
    __rpow__ = partialmethod(_binary_op, operator.pow, reverse=True)

    __neg__ = partialmethod(_unary_op, operator.neg)

    __and__ = partialmethod(_binary_op, operator.and_)
    __rand__ = partialmethod(_binary_op, operator.and_, reverse=True)
    __or__ = partialmethod(_binary_op, operator.or_)
    __ror__ = partialmethod(_binary_op, operator.or_, reverse=True)
    __xor__ = partialmethod(_binary_op, operator.xor)
    __rxor__ = partialmethod(_binary_op, operator.xor, reverse=True)

    def conj(self) -> ArrayOrScalar:
        import pytato as pt
        return pt.conj(self)

    def __abs__(self) -> Array:
        import pytato as pt
        return cast(Array, pt.abs(self))

    def __pos__(self) -> Array:
        return self

    def __bool__(self) -> None:
        raise ValueError("The truth value of an array expression is undefined.")

    @property
    def real(self) -> ArrayOrScalar:
        import pytato as pt
        return pt.real(self)

    @property
    def imag(self) -> ArrayOrScalar:
        import pytato as pt
        return pt.imag(self)

    def reshape(self, *shape: Union[int, Sequence[int]], order: str = "C") -> Array:
        import pytato as pt
        if len(shape) == 0:
            raise TypeError("reshape takes at least one argument (0 given)")
        if len(shape) == 1:
            # handle shape as single argument tuple
            return pt.reshape(self, shape[0], order=order)

        # type-ignore reason: passed: "Tuple[Union[int, Sequence[int]], ...]";
        # expected "Union[int, Sequence[int]]"
        return pt.reshape(self, shape, order=order)  # type: ignore

    def all(self, axis: int = 0) -> ArrayOrScalar:
        """
        Equivalent to :func:`pytato.all`.
        """
        import pytato as pt
        return pt.all(self, axis)

    def any(self, axis: int = 0) -> ArrayOrScalar:
        """
        Equivalent to :func:`pytato.any`.
        """
        import pytato as pt
        return pt.any(self, axis)

# }}}


# {{{ mixins

class _SuppliedShapeAndDtypeMixin(object):
    """A mixin class for when an array must store its own *shape* and *dtype*,
    rather than when it can derive them easily from inputs.
    """

    def __init__(self,
            shape: ShapeType,
            dtype: np.dtype[Any],
            **kwargs: Any):
        # https://github.com/python/mypy/issues/5887
        super().__init__(**kwargs)  # type: ignore
        self._shape = shape
        self._dtype = dtype

    @property
    def shape(self) -> ShapeType:
        return self._shape

    @property
    def dtype(self) -> np.dtype[Any]:
        return self._dtype

# }}}


# {{{ dict of named arrays

class NamedArray(Array):
    """An entry in a :class:`AbstractResultWithNamedArrays`. Holds a reference
    back to the containing instance as well as the name by which *self* is
    known there.

    .. automethod:: __init__
    """
    _fields = Array._fields + ("_container", "name")
    _mapper_method = "map_named_array"

    def __init__(self,
            container: AbstractResultWithNamedArrays,
            name: str,
            tags: TagsType = frozenset()) -> None:
        super().__init__(tags=tags)
        self._container = container
        self.name = name

    # type-ignore reason: `copy` signature incompatible with super-class
    def copy(self, *,  # type: ignore[override]
             container: Optional[AbstractResultWithNamedArrays] = None,
             name: Optional[str] = None,
             tags: Optional[TagsType] = None) -> NamedArray:
        container = self._container if container is None else container
        name = self.name if name is None else name
        tags = self.tags if tags is None else tags
        return type(self)(container=container,
                          name=name,
                          tags=tags)

    @property
    def expr(self) -> Array:
        if isinstance(self._container, DictOfNamedArrays):
            return self._container._data[self.name]
        else:
            raise TypeError("only permitted when container is a DictOfNamedArrays")

    @property
    def shape(self) -> ShapeType:
        return self.expr.shape

    @property
    def dtype(self) -> np.dtype[Any]:
        return self.expr.dtype


class AbstractResultWithNamedArrays(Mapping[str, NamedArray], ABC):
    r"""An abstract array computation that results in multiple :class:`Array`\ s,
    each named. The way in which the values of these arrays are computed
    is determined by concrete subclasses of this class, e.g.
    :class:`pytato.loopy.LoopyCall` or :class:`DictOfNamedArrays`.

    .. automethod:: __init__
    .. automethod:: __contains__
    .. automethod:: __getitem__
    .. automethod:: __len__

    .. note::

        This container deliberately does not implement arithmetic.
    """

    _mapper_method: ClassVar[str]

    @abstractmethod
    def __contains__(self, name: object) -> bool:
        pass

    @abstractmethod
    def __getitem__(self, name: str) -> NamedArray:
        pass

    @abstractmethod
    def __len__(self) -> int:
        pass


class DictOfNamedArrays(AbstractResultWithNamedArrays):
    """A container of named results, each of which can be computed as an
    array expression provided to the constructor.

    Implements :class:`AbstractResultWithNamedArrays`.

    .. automethod:: __init__
    """

    _mapper_method = "map_dict_of_named_arrays"

    def __init__(self, data: Mapping[str, Array]):
        super().__init__()
        self._data = data

    def __hash__(self) -> int:
        return hash(frozenset(self._data.items()))

    def __contains__(self, name: object) -> bool:
        return name in self._data

    @memoize_method
    def __getitem__(self, name: str) -> NamedArray:
        if name not in self._data:
            raise KeyError(name)
        return NamedArray(self, name)

    def __len__(self) -> int:
        return len(self._data)

    def __iter__(self) -> Iterator[str]:
        return iter(self._data)

    def __eq__(self, other: Any) -> bool:
        if self is other:
            return True

        from pytato.equality import EqualityComparer
        return EqualityComparer()(self, other)

    def __repr__(self) -> str:
        return "DictOfNamedArrays(" + str(self._data) + ")"

    def __str__(self) -> str:
        return self.__repr__()

# }}}


# {{{ index lambda

class IndexLambda(_SuppliedShapeAndDtypeMixin, Array):
    r"""Represents an array that can be computed by evaluating
    :attr:`expr` for every value of the input indices. The
    input indices are represented by
    :class:`~pymbolic.primitives.Variable`\ s with names ``_1``,
    ``_2``, and so on.

    .. attribute:: expr

        A scalar-valued :mod:`pymbolic` expression such as
        ``a[_1] + b[_2, _1]``.

        Identifiers in the expression are resolved, in
        order, by lookups in :attr:`bindings`.

        Scalar functions in this expression must
        be identified by a dotted name representing
        a Python object (e.g. ``pytato.c99.sin``).

    .. attribute:: bindings

        A :class:`dict` mapping strings that are valid
        Python identifiers to objects implementing
        the :class:`Array` interface, making array
        expressions available for use in
        :attr:`expr`.

    """

    _fields = Array._fields + ("expr", "shape", "dtype", "bindings")
    _mapper_method = "map_index_lambda"

    def __init__(self,
            expr: prim.Expression,
            shape: ShapeType,
            dtype: np.dtype[Any],
            bindings: Optional[Dict[str, Array]] = None,
            tags: TagsType = frozenset()):

        if bindings is None:
            bindings = {}

        super().__init__(shape=shape, dtype=dtype, tags=tags)

        self.expr = expr
        self.bindings = bindings

# }}}


# {{{ einsum

class EinsumAxisDescriptor:
    """
    Records the access pattern of iterating over an array's axis in a
    :class:`Einsum`.
    """
    pass


@dataclass(eq=True, frozen=True)
class ElementwiseAxis(EinsumAxisDescriptor):
    """
    Describes an elementwise access pattern of an array's axis.  In terms of the
    nomenclature used by :class:`IndexLambda`, ``ElementwiseAxis(dim=1)`` would
    correspond to indexing the array's axis as ``_1`` in the expression.
    """
    dim: int


@dataclass(eq=True, frozen=True)
class ReductionAxis(EinsumAxisDescriptor):
    """
    Describes a reduction access pattern of an array's axis.  In terms of the
    nomenclature used by :class:`IndexLambda`, ``ReductionAxis(dim=0)`` would
    correspond to indexing the array's axis as ``_r0`` in the expression.
    """
    dim: int


class Einsum(Array):
    """
    An array expression using the `Einstein summation convention
    <https://en.wikipedia.org/wiki/Einstein_notation>`__. See
    :func:`numpy.einsum` for a similar construct.

    .. note::

        Use :func:`pytato.einsum` to create this type of expression node in
        user code.

    .. attribute:: access_descriptors

        A :class:`tuple` of *access_descriptor* for each *arg* in
        :attr:`Einsum.args`. An *access_descriptor* is a tuple of
        :class:`EinsumAxisDescriptor` denoting how each axis of the
        argument will be operated in the einstein summation.

    .. attribute:: args

       A :class:`tuple` of array over which the Einstein summation is being
       performed.
    """
    _fields = Array._fields + ("access_descriptors", "args")
    _mapper_method = "map_einsum"

    def __init__(self,
                 access_descriptors: Tuple[Tuple[EinsumAxisDescriptor, ...], ...],
                 args: Tuple[Array, ...],
                 tags: TagsType = frozenset()):
        super().__init__(tags)
        self.access_descriptors = access_descriptors
        self.args = args

    @memoize_method
    def _access_descr_to_axis_len(self
                                  ) -> PMap[EinsumAxisDescriptor, ShapeComponent]:
        from pytato.utils import are_shape_components_equal
        descr_to_axis_len: Dict[EinsumAxisDescriptor, ShapeComponent] = {}

        for access_descrs, arg in zip(self.access_descriptors,
                                      self.args):
            assert arg.ndim == len(access_descrs)
            for arg_axis_len, descr in zip(arg.shape, access_descrs):
                if descr in descr_to_axis_len:
                    seen_axis_len = descr_to_axis_len[descr]

                    if not are_shape_components_equal(seen_axis_len,
                                                      arg_axis_len):
                        if are_shape_components_equal(arg_axis_len, 1):
                            # this axis would be broadcasted
                            pass
                        else:
                            assert are_shape_components_equal(seen_axis_len, 1)
                            descr_to_axis_len[descr] = arg_axis_len
                else:
                    descr_to_axis_len[descr] = arg_axis_len

        return pmap(descr_to_axis_len)

    # type-ignore reason: github.com/python/mypy/issues/1362
    @property  # type: ignore
    @memoize_method
    def shape(self) -> ShapeType:
        iaxis_to_len: Dict[int, ShapeComponent] = {}

        for descr, axis_len in self._access_descr_to_axis_len().items():
            if isinstance(descr, ElementwiseAxis):
                iaxis_to_len[descr.dim] = axis_len
            elif isinstance(descr, ReductionAxis):
                # reduction axes do not count towards einsum's shape
                pass
            else:
                raise AssertionError

        assert all(i in iaxis_to_len for i in range(len(iaxis_to_len)))
        return tuple(iaxis_to_len[i] for i in range(len(iaxis_to_len)))

    # type-ignore reason: github.com/python/mypy/issues/1362
    @property  # type: ignore
    @memoize_method
    def dtype(self) -> np.dtype[Any]:
        return np.find_common_type(array_types=[arg.dtype for arg in self.args],
                                    scalar_types=[])


EINSUM_FIRST_INDEX = re.compile(r"^\s*((?P<alpha>[a-zA-Z])|(?P<ellipsis>\.\.\.))\s*")


def _normalize_einsum_out_subscript(subscript: str) -> PMap[str,
                                                            EinsumAxisDescriptor]:
    """
    Normalizes the output subscript of an einsum (provided in the explicit
    mode). Returns a mapping from index name to an instance of
    :class:`ElementwiseAxis`.

    .. testsetup::

        >>> from pytato.array import _normalize_einsum_out_subscript

    .. doctest::

        >>> result = _normalize_einsum_out_subscript("kij")
        >>> sorted(result.keys())
        ['i', 'j', 'k']
        >>> result["i"], result["j"], result["k"]
        (ElementwiseAxis(dim=1), ElementwiseAxis(dim=2), ElementwiseAxis(dim=0))
    """

    normalized_indices: List[str] = []
    acc = subscript.strip()
    while acc:
        match = EINSUM_FIRST_INDEX.match(acc)
        if match:
            if "alpha" in match.groupdict():
                normalized_indices.append(match.groupdict()["alpha"])
            else:
                assert "ellipsis" in match.groupdict()
                raise NotImplementedError("Broadcasting in einsums not supported")
            assert match.span()[0] == 0
            acc = acc[match.span()[-1]:]
        else:
            raise ValueError(f"Cannot parse '{acc}' in provided einsum"
                             f" '{subscript}'.")

    if len(set(normalized_indices)) != len(normalized_indices):
        raise ValueError("Used an input more than once to refer to the"
                         f" output axis in '{subscript}")

    return pmap({idx: ElementwiseAxis(i)
                 for i, idx in enumerate(normalized_indices)})


def _normalize_einsum_in_subscript(subscript: str,
                                   in_operand: Array,
                                   index_to_descr: PMap[str,
                                                        EinsumAxisDescriptor],
                                   index_to_axis_length: PMap[str,
                                                               ShapeComponent],
                                   ) -> Tuple[Tuple[EinsumAxisDescriptor, ...],
                                              PMap[str, EinsumAxisDescriptor],
                                              PMap[str, ShapeComponent]]:
    """
    Normalizes the subscript for an input operand in an einsum. Returns
    ``(access_descrs, updated_index_to_descr, updated_to_index_to_axis_length)``,
    where, *access_descrs* is a :class:`tuple` of
    :class`EinsumAxisDescriptor` corresponding to *subscript*,
    *updated_index_to_descr* is the updated version of *index_to_descr* while
    inferring *subscript*. Similarly, *updated_index_to_axis_length* is the updated
    version of *index_to_axis_length*.


    :arg index_to_descr: A mapping from index names to instance of
        :class:`EinsumAxisDescriptor`. These constraints would most likely
        recorded during normalizing other parts of an einsum's subscripts.

    :arg index_to_axis_length: A mapping from index names to instance of
        :class:`ShapeComponent` denoting the iteration extent of the index.
        These constraints would most likely recorded during normalizing other
        parts of an einsum's subscripts.
    """
    from pytato.utils import are_shape_components_equal

    normalized_indices: List[str] = []
    acc = subscript.strip()
    while acc:
        match = EINSUM_FIRST_INDEX.match(acc)
        if match:
            if "alpha" in match.groupdict():
                normalized_indices.append(match.groupdict()["alpha"])
            else:
                assert "ellipsis" in match.groupdict()
                raise NotImplementedError("Broadcasting in einsums not supported")
            assert match.span()[0] == 0
            acc = acc[match.span()[-1]:]
        else:
            raise ValueError(f"Cannot parse '{acc}' in provided einsum"
                             f" '{subscript}'.")

    if len(normalized_indices) != in_operand.ndim:
        raise ValueError(f"Subscript '{subscript}' doesn't match the dimensionality "
                         f"of corresponding operand ({in_operand.ndim}).")

    in_operand_axis_descrs = []

    for iaxis, index_char in enumerate(normalized_indices):
        in_axis_len = in_operand.shape[iaxis]
        if index_char in index_to_descr:
            if index_char in index_to_axis_length:
                seen_axis_len = index_to_axis_length[index_char]
                if not are_shape_components_equal(in_axis_len,
                                                  seen_axis_len):
                    if are_shape_components_equal(in_axis_len, 1):
                        # Broadcast the current axis
                        pass
                    elif are_shape_components_equal(seen_axis_len, 1):
                        # Broadcast to the length of the current axis
                        index_to_axis_length = (index_to_axis_length
                                                .set(index_char, in_axis_len))
                    else:
                        raise ValueError("Got conflicting lengths for"
                                         f" '{index_char}' -- {in_axis_len},"
                                         f" {seen_axis_len}.")
            else:
                index_to_axis_length = index_to_axis_length.set(index_char,
                                                                in_axis_len)
        else:
            redn_sr_no = len([descr for descr in index_to_descr.values()
                              if isinstance(descr, ReductionAxis)])
            redn_axis_descr = ReductionAxis(redn_sr_no)
            index_to_descr = index_to_descr.set(index_char, redn_axis_descr)
            index_to_axis_length = index_to_axis_length.set(index_char,
                                                             in_axis_len)

        in_operand_axis_descrs.append(index_to_descr[index_char])

    return (tuple(in_operand_axis_descrs),
            index_to_descr, index_to_axis_length)


def einsum(subscripts: str, *operands: Array) -> Einsum:
    """
    Einstein summation *subscripts* on *operands*.
    """
    if len(operands) == 0:
        raise ValueError("must specify at least one operand")

    if "->" not in subscripts:
        # implicit-mode: output spec matched by alphabetical ordering of
        # indices (ewwwww)
        raise NotImplementedError("Implicit mode not supported. 'subscripts'"
                                  " must contain '->', followed by the output's"
                                  " indices.")
    in_spec, out_spec = subscripts.split("->")

    in_specs = in_spec.split(",")

    if len(operands) != len(in_specs):
        raise ValueError(
            f"Number of operands should match the number "
            f"of arg specs: '{in_specs}'. Length of operands is {len(operands)}; "
            f"expecting {len(in_specs)} operands."
        )

    index_to_descr = _normalize_einsum_out_subscript(out_spec)
    index_to_axis_length: PMap[str, ShapeComponent] = pmap()
    access_descriptors = []

    for in_spec, in_operand in zip(in_specs, operands):
        access_descriptor, index_to_descr, index_to_axis_length = (
            _normalize_einsum_in_subscript(in_spec,
                                           in_operand,
                                           index_to_descr,
                                           index_to_axis_length))
        access_descriptors.append(access_descriptor)

    return Einsum(tuple(access_descriptors), operands)

# }}}


# {{{ matrix product

class MatrixProduct(Array):
    """A product of two matrices, or a matrix and a vector.

    The semantics of this operation follow PEP 465 [pep465]_, i.e., the Python
    matmul (@) operator.

    .. attribute:: x1
    .. attribute:: x2

    .. [pep465] https://www.python.org/dev/peps/pep-0465/

    """
    _fields = Array._fields + ("x1", "x2")

    _mapper_method = "map_matrix_product"

    def __init__(self,
            x1: Array,
            x2: Array,
            tags: TagsType = frozenset()):
        super().__init__(tags)
        self.x1 = x1
        self.x2 = x2

    @property
    def shape(self) -> ShapeType:
        # FIXME: Broadcasting currently unsupported.
        assert 0 < self.x1.ndim <= 2
        assert 0 < self.x2.ndim <= 2

        if self.x1.ndim == 1 and self.x2.ndim == 1:
            return ()
        elif self.x1.ndim == 1 and self.x2.ndim == 2:
            return (self.x2.shape[1],)
        elif self.x1.ndim == 2 and self.x2.ndim == 1:
            return (self.x1.shape[0],)
        elif self.x1.ndim == 2 and self.x2.ndim == 2:
            return (self.x1.shape[0], self.x2.shape[1])

        raise AssertionError()

    @property
    def dtype(self) -> np.dtype[Any]:
        return _np_result_type(self.x1.dtype, self.x2.dtype)

# }}}


# {{{ stack

class Stack(Array):
    """Join a sequence of arrays along a new axis.

    .. attribute:: arrays

        The sequence of arrays to join

    .. attribute:: axis

        The output axis

    """

    _fields = Array._fields + ("arrays", "axis")
    _mapper_method = "map_stack"

    def __init__(self,
            arrays: Tuple[Array, ...],
            axis: int,
            tags: TagsType = frozenset()):
        super().__init__(tags)
        self.arrays = arrays
        self.axis = axis

    @property
    def dtype(self) -> np.dtype[Any]:
        return _np_result_type(*(arr.dtype for arr in self.arrays))

    @property
    def shape(self) -> ShapeType:
        result = list(self.arrays[0].shape)
        result.insert(self.axis, len(self.arrays))
        return tuple(result)

# }}}


# {{{ concatenate

class Concatenate(Array):
    """Join a sequence of arrays along an existing axis.

    .. attribute:: arrays

        An instance of :class:`tuple` of the arrays to join. The arrays must
        have same shape except for the dimension corresponding to *axis*.

    .. attribute:: axis

        The axis along which the *arrays* are to be concatenated.
    """

    _fields = Array._fields + ("arrays", "axis")
    _mapper_method = "map_concatenate"

    def __init__(self,
            arrays: Tuple[Array, ...],
            axis: int,
            tags: TagsType = frozenset()):
        super().__init__(tags)
        self.arrays = arrays
        self.axis = axis

    @property
    def dtype(self) -> np.dtype[Any]:
        return _np_result_type(*(arr.dtype for arr in self.arrays))

    @property
    def shape(self) -> ShapeType:
        common_axis_len = sum(ary.shape[self.axis] for ary in self.arrays)

        return (self.arrays[0].shape[:self.axis]
                + (common_axis_len,)
                + self.arrays[0].shape[self.axis+1:])

# }}}


# {{{ index remapping

class IndexRemappingBase(Array):
    """Base class for operations that remap the indices of an array.

    Note that index remappings can also be expressed via
    :class:`~pytato.array.IndexLambda`.

    .. attribute:: array

        The input :class:`~pytato.Array`

    """
    _fields = Array._fields + ("array",)

    def __init__(self,
            array: Array,
            tags: TagsType = frozenset()):
        super().__init__(tags)
        self.array = array

    @property
    def dtype(self) -> np.dtype[Any]:
        return self.array.dtype

# }}}


# {{{ roll

class Roll(IndexRemappingBase):
    """Roll an array along an axis.

    .. attribute:: shift

        Shift amount.

    .. attribute:: axis

        Shift axis.
    """
    _fields = IndexRemappingBase._fields + ("shift", "axis")
    _mapper_method = "map_roll"

    def __init__(self,
            array: Array,
            shift: int,
            axis: int,
            tags: TagsType = frozenset()):
        super().__init__(array, tags)
        self.shift = shift
        self.axis = axis

    @property
    def shape(self) -> ShapeType:
        return self.array.shape

# }}}


# {{{ axis permutation

class AxisPermutation(IndexRemappingBase):
    r"""Permute the axes of an array.

    .. attribute:: array

    .. attribute:: axes

        A permutation of the input axes.
    """
    _fields = IndexRemappingBase._fields + ("axes",)
    _mapper_method = "map_axis_permutation"

    def __init__(self,
            array: Array,
            axes: Tuple[int, ...],
            tags: TagsType = frozenset()):
        super().__init__(array, tags)
        self.array = array
        self.axes = axes

    @property
    def shape(self) -> ShapeType:
        result = []
        base_shape = self.array.shape
        for index in self.axes:
            result.append(base_shape[index])
        return tuple(result)

# }}}


# {{{ reshape

class Reshape(IndexRemappingBase):
    """
    Reshape an array.

    .. attribute:: array

        The array to be reshaped

    .. attribute:: newshape

        The output shape

    .. attribute:: order

        Output layout order, either ``C`` or ``F``.
    """

    _fields = IndexRemappingBase._fields + ("newshape", "order")
    _mapper_method = "map_reshape"

    def __init__(self,
            array: Array,
            newshape: Tuple[int, ...],
            order: str,
            tags: TagsType = frozenset()):
        # FIXME: Get rid of this restriction
        assert order == "C"

        super().__init__(array, tags)
        self.newshape = newshape
        self.order = order

    @property
    def shape(self) -> Tuple[int, ...]:
        return self.newshape

# }}}


# {{{ indexing

class IndexBase(IndexRemappingBase, ABC):
    """
    Abstract class for all index expressions on an array.

    .. attribute:: indices
    """
    _fields = IndexRemappingBase._fields + ("indices",)

    def __init__(self,
                 array: Array,
                 indices: Tuple[IndexExpr, ...],
                 tags: TagsType = frozenset()):
        super().__init__(array, tags)
        self.indices = indices

    @abstractproperty
    def shape(self) -> ShapeType:
        pass


class BasicIndex(IndexBase):
    """
    An indexing expression with all indices being either an :class:`int` or
    :class:`slice`.
    """
    _mapper_method = "map_basic_index"

    @property
    def shape(self) -> ShapeType:
        assert len(self.indices) == self.array.ndim
        assert all(isinstance(idx, (NormalizedSlice, int)) for idx in self.indices)

        from pytato.utils import _normalized_slice_len
        return tuple(_normalized_slice_len(idx)
                     for idx, axis_len in zip(self.indices, self.array.shape)
                     if isinstance(idx, NormalizedSlice))


class AdvancedIndexInContiguousAxes(IndexBase):
    """
    An indexing expression with at least one :class:`Array` index and all the
    advanced indices (i.e. scalars/array) appearing contiguously in
    :attr:`IndexBase.indices`.

    The reason for the existence of this class and
    :class:`AdvancedIndexInNoncontiguousAxes` is that :mod:`numpy` treats those
    two cases differently, and we're bound to follow its precedent.
    """
    _mapper_method = "map_contiguous_advanced_index"

    @property
    def shape(self) -> ShapeType:
        assert len(self.indices) == self.array.ndim
        assert any(isinstance(idx, Array) for idx in self.indices)
        from pytato.utils import (get_shape_after_broadcasting,
                                  _normalized_slice_len, partition)

        i_adv_indices, i_basic_indices = partition(lambda idx: isinstance(
                                                                self.indices[idx],
                                                                NormalizedSlice),
                                                   range(len(self.indices)))

        assert not any(i_adv_indices[0] < i_basic_idx < i_adv_indices[-1]
                       for i_basic_idx in i_basic_indices)

        adv_idx_shape = get_shape_after_broadcasting([self.indices[i_idx]
                                                      for i_idx in i_adv_indices])

        # type-ignored because mypy cannot figure out basic-indices only refer
        # to slices
        pre_basic_idx_shape = tuple(_normalized_slice_len(self.indices[i_idx])  # type: ignore[arg-type]  # noqa: E501
                                    for i_idx in i_basic_indices
                                    if i_idx < i_adv_indices[0])

        # type-ignored because mypy cannot figure out basic-indices only refer
        # to slices
        post_basic_idx_shape = tuple(_normalized_slice_len(self.indices[i_idx])  # type: ignore[arg-type]  # noqa: E501
                                     for i_idx in i_basic_indices
                                     if i_idx > i_adv_indices[-1])

        return pre_basic_idx_shape + adv_idx_shape + post_basic_idx_shape


class AdvancedIndexInNoncontiguousAxes(IndexBase):
    """
    An indexing expression with advanced indices (i.e. scalars/arrays)
    appearing non-contiguously in :attr:`IndexBase.indices`.

    The reason for the existence of this class and
    :class:`AdvancedIndexInContiguousAxes` is that :mod:`numpy` treats those
    two cases differently, and we're bound to follow its precedent.
    """
    _mapper_method = "map_non_contiguous_advanced_index"

    @property
    def shape(self) -> ShapeType:
        assert len(self.indices) == self.array.ndim
        from pytato.utils import (get_shape_after_broadcasting,
                                  _normalized_slice_len, partition)

        i_adv_indices, i_basic_indices = partition(lambda idx: isinstance(
                                                                self.indices[idx],
                                                                NormalizedSlice),
                                                   range(len(self.indices)))

        assert len(i_adv_indices) >= 2
        assert any(i_adv_indices[0] < i_basic_idx < i_adv_indices[-1]
                   for i_basic_idx in i_basic_indices)

        adv_idx_shape = get_shape_after_broadcasting([self.indices[i_idx]
                                                      for i_idx in i_adv_indices])

        # type-ignored because mypy cannot figure out basic-indices only refer slices
        basic_idx_shape = tuple(_normalized_slice_len(self.indices[i_idx])  # type: ignore[arg-type]  # noqa: E501
                                for i_idx in i_basic_indices)

        return adv_idx_shape + basic_idx_shape

# }}}


# {{{ base class for arguments

class InputArgumentBase(Array):
    r"""Base class for input arguments.

    .. attribute:: name

        The name by which a value is supplied for the argument once computation
        begins. If None, a unique name will be assigned during code-generation.

    .. note::

        Creating multiple instances of any input argument with the
        same name in an expression is not allowed.
    """

    # The name uniquely identifies this object in the namespace. Therefore,
    # subclasses don't have to update *_fields*.
    _fields = Array._fields + ("name",)

    def __init__(self,
            name: Optional[str],
            tags: TagsType = frozenset()):
        super().__init__(tags=tags)
        self.name = name

# }}}


# {{{ data wrapper

class DataInterface(Protocol):
    """A protocol specifying the minimal interface requirements for concrete
    array data supported by :class:`DataWrapper`.

    See :class:`typing.Protocol` for more information about protocols.

    Code generation targets may impose additional restrictions on the kinds of
    concrete array data they support.

    .. attribute:: shape
    .. attribute:: dtype
    """

    shape: ShapeType
    dtype: np.dtype[Any]


class DataWrapper(InputArgumentBase):
    """Takes concrete array data and packages it to be compatible with the
    :class:`Array` interface.

    .. attribute:: data

        A concrete array (containing data), given as, for example,
        a :class:`numpy.ndarray`, or a :class:`pyopencl.array.Array`.
        This must offer ``shape`` and ``dtype`` attributes but is
        otherwise considered opaque. At evaluation time, its
        type must be understood by the appropriate execution backend.

        Starting with the construction of the :class:`DataWrapper`,
        this array may not be updated in-place.

    .. attribute:: shape

        The shape of the array is represented separately from array
        to allow symbolic shapes to be used, and to ease :mod:`pytato`'s
        job in recognizing shapes of arrays as equal. For example,
        if the shape of :attr:`data` is ``(3, 4)``, and :attr:`shape` is
        ``(nrows, ncolumns)``, then this represents a (global) constraint that
        that ``nrows == 3`` and ``ncolumns == 4``. Arithmetic and other
        operations in :mod:`pytato` do not currently resolve these constraints
        to assess whether shapes match, and thus it is important that a canonical
        (symbolic) form of the shape tuple is used.

    .. note::

        Since we cannot compare instances of :class:`DataInterface` being
        wrapped, a :class:`DataWrapper` instances compare equal to themselves
        (i.e. the very same instance).
    """

    _fields = InputArgumentBase._fields + ("data", "shape")
    _mapper_method = "map_data_wrapper"

    def __init__(self,
            name: Optional[str],
            data: DataInterface,
            shape: ShapeType,
            tags: TagsType = frozenset()):
        super().__init__(name, tags=tags)

        self.data = data
        self._shape = shape

    def __hash__(self) -> int:
        return id(self)

    def __eq__(self, other: Any) -> bool:
        return self is other

    @property
    def shape(self) -> ShapeType:
        return self._shape

    @property
    def dtype(self) -> np.dtype[Any]:
        return self.data.dtype

# }}}


# {{{ placeholder

class Placeholder(_SuppliedShapeAndDtypeMixin, InputArgumentBase):
    r"""A named placeholder for an array whose concrete value is supplied by the
    user during evaluation.

    .. attribute:: name
    .. automethod:: __init__
    """

    _fields = InputArgumentBase._fields + ("shape", "dtype")
    _mapper_method = "map_placeholder"

    def __init__(self,
            name: str,
            shape: ShapeType,
            dtype: np.dtype[Any],
            tags: TagsType = frozenset()):
        """Should not be called directly. Use :func:`make_placeholder`
        instead.
        """
        super().__init__(shape=shape,
                dtype=dtype,
                name=name,
                tags=tags)

# }}}


# {{{ size parameter

class SizeParam(InputArgumentBase):
    r"""A named placeholder for a scalar that may be used as a variable in symbolic
    expressions for array sizes.
    """

    _mapper_method = "map_size_param"

    def __init__(self,
                 name: str,
                 tags: TagsType = frozenset()):
        super().__init__(name=name, tags=tags)

    @property
    def shape(self) -> ShapeType:
        return ()

    @property
    def dtype(self) -> np.dtype[Any]:
        return np.dtype(np.intp)

# }}}


# {{{ end-user facing

def matmul(x1: Array, x2: Array) -> Array:
    """Matrix multiplication.

    :param x1: first argument
    :param x2: second argument
    """
    from pytato.utils import are_shape_components_equal
    if (
            isinstance(x1, SCALAR_CLASSES)
            or x1.shape == ()
            or isinstance(x2, SCALAR_CLASSES)
            or x2.shape == ()):
        raise ValueError("scalars not allowed as arguments to matmul")

    if len(x1.shape) > 2 or len(x2.shape) > 2:
        raise NotImplementedError("broadcasting not supported")

    if not are_shape_components_equal(x1.shape[-1], x2.shape[0]):
        raise ValueError("dimension mismatch")

    return MatrixProduct(x1, x2)


def roll(a: Array, shift: int, axis: Optional[int] = None) -> Array:
    """Roll array elements along a given axis.

    :param a: input array
    :param shift: the number of places by which elements are shifted
    :param axis: axis along which the array is shifted
    """
    if a.ndim == 0:
        return a

    if axis is None:
        if a.ndim > 1:
            raise NotImplementedError(
                    "shifing along more than one dimension is unsupported")
        else:
            axis = 0

    if not (0 <= axis < a.ndim):
        raise ValueError("invalid axis")

    if shift == 0:
        return a

    return Roll(a, shift, axis)


def transpose(a: Array, axes: Optional[Sequence[int]] = None) -> Array:
    """Reverse or permute the axes of an array.

    :param a: input array
    :param axes: if specified, a permutation of ``[0, 1, ..., a.ndim-1]``. Defaults
        to ``range(a.ndim)[::-1]``. The returned axis at index *i* corresponds to
        the input axis *axes[i]*.
    """
    if axes is None:
        axes = range(a.ndim)[::-1]

    if len(axes) != a.ndim:
        raise ValueError("axes have incorrect length")

    if set(axes) != set(range(a.ndim)):
        raise ValueError("repeated or out-of-bounds axes detected")

    return AxisPermutation(a, tuple(axes))


def stack(arrays: Sequence[Array], axis: int = 0) -> Array:
    """Join a sequence of arrays along a new axis.

    The *axis* parameter specifies the position of the new axis in the result.

    Example::

       >>> import pytato as pt
       >>> arrays = [pt.zeros(3)] * 4
       >>> pt.stack(arrays, axis=0).shape
       (4, 3)

    :param arrays: a finite sequence, each of whose elements is an
        :class:`Array` of the same shape
    :param axis: the position of the new axis, which will have length
        *len(arrays)*
    """
    from pytato.utils import are_shapes_equal

    if not arrays:
        raise ValueError("need at least one array to stack")

    for array in arrays[1:]:
        if not are_shapes_equal(array.shape, arrays[0].shape):
            raise ValueError("arrays must have the same shape")

    if not (0 <= axis <= arrays[0].ndim):
        raise ValueError("invalid axis")

    return Stack(tuple(arrays), axis)


def concatenate(arrays: Sequence[Array], axis: int = 0) -> Array:
    """Join a sequence of arrays along an existing axis.

    Example::

       >>> import pytato as pt
       >>> arrays = [pt.zeros(3)] * 4
       >>> pt.concatenate(arrays, axis=0).shape
       (12,)

    :param arrays: a finite sequence, each of whose elements is an
        :class:`Array` . The arrays are of the same shape except along the
        *axis* dimension.
    :param axis: The axis along which the arrays will be concatenated.
    """

    if not arrays:
        raise ValueError("need at least one array to stack")

    def shape_except_axis(ary: Array) -> ShapeType:
        return ary.shape[:axis] + ary.shape[axis+1:]

    for array in arrays[1:]:
        if shape_except_axis(array) != shape_except_axis(arrays[0]):
            raise ValueError("arrays must have the same shape expect along"
                    f" dimension #{axis}.")

    if not (0 <= axis <= arrays[0].ndim):
        raise ValueError("invalid axis")

    return Concatenate(tuple(arrays), axis)


def reshape(array: Array, newshape: Union[int, Sequence[int]],
            order: str = "C") -> Array:
    """
    :param array: array to be reshaped
    :param newshape: shape of the resulting array
    :param order: ``"C"`` or ``"F"``. Layout order of the result array. Only
        ``"C"`` allowed for now.

    .. note::

        reshapes of arrays with symbolic shapes not yet implemented.
    """
    from pytools import product

    if isinstance(newshape, int):
        newshape = newshape,

    if newshape.count(-1) > 1:
        raise ValueError("can only specify one unknown dimension")

    if newshape.count(-1) == 1 and newshape.count(0) > 0:
        raise ValueError(f"cannot reshape {array.shape} into {newshape}")

    if not all(isinstance(axis_len, int) for axis_len in array.shape):
        raise ValueError("reshape of arrays with symbolic lengths not allowed")

    if order != "C":
        raise NotImplementedError("Reshapes to a 'F'-ordered arrays")

    newshape_explicit = []

    for new_axislen in newshape:
        if not isinstance(new_axislen, int):
            raise ValueError("Symbolic reshapes not allowed.")

        if new_axislen < -1:
            raise ValueError("newshape should be either a sequence of non-negative"
                             " ints or -1")

        # {{{ infer the axis length corresponding to axis marked "-1"

        if new_axislen == -1:
            size_of_rest_of_newaxes = -1 * product(newshape)

            if array.size % size_of_rest_of_newaxes != 0:
                raise ValueError(f"cannot reshape array of size {array.size}"
                        f" into ({size_of_rest_of_newaxes})")

            new_axislen = array.size // size_of_rest_of_newaxes

        # }}}

        newshape_explicit.append(new_axislen)

    if product(newshape_explicit) != array.size:
        raise ValueError(f"cannot reshape array of size {array.size}"
                f" into {newshape}")

    return Reshape(array, tuple(newshape_explicit), order)


# {{{ make_dict_of_named_arrays

def make_dict_of_named_arrays(data: Dict[str, Array]) -> DictOfNamedArrays:
    """Make a :class:`DictOfNamedArrays` object.

    :param data: member keys and arrays
    """
    return DictOfNamedArrays(data)

# }}}


def make_placeholder(name: str,
                     shape: ConvertibleToShape,
                     dtype: Any,
                     tags: TagsType = frozenset()) -> Placeholder:
    """Make a :class:`Placeholder` object.

    :param name:       name of the placeholder array, generated automatically
                       if not given
    :param shape:      shape of the placeholder array
    :param dtype:      dtype of the placeholder array
                       (must be convertible to :class:`numpy.dtype`)
    :param tags:       implementation tags
    """
    _check_identifier(name, optional=False)
    shape = normalize_shape(shape)
    dtype = np.dtype(dtype)

    return Placeholder(name, shape, dtype, tags)


def make_size_param(name: str,
                    tags: TagsType = frozenset()) -> SizeParam:
    """Make a :class:`SizeParam`.

    Size parameters may be used as variables in symbolic expressions for array
    sizes.

    :param name:       name
    :param tags:       implementation tags
    """
    _check_identifier(name, optional=False)
    return SizeParam(name, tags=tags)


def make_data_wrapper(data: DataInterface,
        name: Optional[str] = None,
        shape: Optional[ConvertibleToShape] = None,
        tags: TagsType = frozenset()) -> DataWrapper:
    """Make a :class:`DataWrapper`.

    :param data:       an instance obeying the :class:`DataInterface`
    :param name:       an optional name, generated automatically if not given
    :param shape:      optional shape of the array, inferred from *data* if not given
    :param tags:       implementation tags
    """
    _check_identifier(name, optional=True)
    if shape is None:
        shape = data.shape

    shape = normalize_shape(shape)

    return DataWrapper(name, data, shape, tags)

# }}}


# {{{ full

def full(shape: ConvertibleToShape, fill_value: ScalarType,
         dtype: Any, order: str = "C") -> Array:
    """
    Returns an array of shape *shape* with all entries equal to *fill_value*.
    """
    if order != "C":
        raise ValueError("Only C-ordered arrays supported for now.")

    shape = normalize_shape(shape)
    dtype = np.dtype(dtype)
    return IndexLambda(dtype.type(fill_value), shape, dtype, {})


def zeros(shape: ConvertibleToShape, dtype: Any = float,
        order: str = "C") -> Array:
    """
    Returns an array of shape *shape* with all entries equal to 0.
    """
    return full(shape, 0, dtype)


def ones(shape: ConvertibleToShape, dtype: Any = float,
        order: str = "C") -> Array:
    """
    Returns an array of shape *shape* with all entries equal to 1.
    """
    return full(shape, 1, dtype)

# }}}


def eye(N: int, M: Optional[int] = None, k: int = 0,  # noqa: N803
        dtype: Any = np.float64) -> Array:
    """
    Returns a 2D-array with ones on the *k*-th diagonal

    :arg N: Number of rows in the output matrix
    :arg M: Number of columns in the output matrix. Equal to *N* if *None*.
    """
    from pymbolic import parse

    if M is None:
        M = N  # noqa: N806

    if M < 0 or N < 0:
        raise ValueError("Negative dimension lengths not allowed.")

    if not isinstance(k, int):
        raise ValueError(f"k must be int, got {type(k)}.")

    return IndexLambda(parse(f"1 if ((_1 - _0) == {k}) else 0"),
                       shape=(N, M), dtype=dtype, bindings={})


# {{{ comparison operator

def _compare(x1: ArrayOrScalar, x2: ArrayOrScalar, which: str) -> Union[Array, bool]:
    # https://github.com/python/mypy/issues/3186
    import pytato.utils as utils
    return utils.broadcast_binary_op(x1, x2,
                                     lambda x, y: prim.Comparison(x, which, y),
                                     lambda x, y: np.bool8)  # type: ignore


def equal(x1: ArrayOrScalar, x2: ArrayOrScalar) -> Union[Array, bool]:
    """
    Returns (x1 == x2) element-wise.
    """
    return _compare(x1, x2, "==")


def not_equal(x1: ArrayOrScalar, x2: ArrayOrScalar) -> Union[Array, bool]:
    """
    Returns (x1 != x2) element-wise.
    """
    return _compare(x1, x2, "!=")


def less(x1: ArrayOrScalar, x2: ArrayOrScalar) -> Union[Array, bool]:
    """
    Returns (x1 < x2) element-wise.
    """
    return _compare(x1, x2, "<")


def less_equal(x1: ArrayOrScalar, x2: ArrayOrScalar) -> Union[Array, bool]:
    """
    Returns (x1 <= x2) element-wise.
    """
    return _compare(x1, x2, "<=")


def greater(x1: ArrayOrScalar, x2: ArrayOrScalar) -> Union[Array, bool]:
    """
    Returns (x1 > x2) element-wise.
    """
    return _compare(x1, x2, ">")


def greater_equal(x1: ArrayOrScalar, x2: ArrayOrScalar) -> Union[Array, bool]:
    """
    Returns (x1 >= x2) element-wise.
    """
    return _compare(x1, x2, ">=")

# }}}


# {{{ logical operations

def logical_or(x1: ArrayOrScalar, x2: ArrayOrScalar) -> Union[Array, bool]:
    """
    Returns the element-wise logical OR of *x1* and *x2*.
    """
    # https://github.com/python/mypy/issues/3186
    import pytato.utils as utils
    return utils.broadcast_binary_op(x1, x2,
                                     lambda x, y: prim.LogicalOr((x, y)),
                                     lambda x, y: np.bool8)  # type: ignore


def logical_and(x1: ArrayOrScalar, x2: ArrayOrScalar) -> Union[Array, bool]:
    """
    Returns the element-wise logical AND of *x1* and *x2*.
    """
    # https://github.com/python/mypy/issues/3186
    import pytato.utils as utils
    return utils.broadcast_binary_op(x1, x2,
                                     lambda x, y: prim.LogicalAnd((x, y)),
                                     lambda x, y: np.bool8)  # type: ignore


def logical_not(x: ArrayOrScalar) -> Union[Array, bool]:
    """
    Returns the element-wise logical NOT of *x*.
    """
    if isinstance(x, SCALAR_CLASSES):
        # https://github.com/python/mypy/issues/3186
        return np.logical_not(x)  # type: ignore

    assert isinstance(x, Array)

    from pytato.utils import with_indices_for_broadcasted_shape
    return IndexLambda(with_indices_for_broadcasted_shape(prim.Variable("_in0"),
                                                          x.shape,
                                                          x.shape),
                       shape=x.shape,
                       dtype=np.dtype(np.bool8),
                       bindings={"_in0": x})

# }}}


# {{{ where

def where(condition: ArrayOrScalar,
          x: Optional[ArrayOrScalar] = None,
          y: Optional[ArrayOrScalar] = None) -> ArrayOrScalar:
    """
    Elementwise selector between *x* and *y* depending on *condition*.
    """
    import pytato.utils as utils

    # {{{ raise if single-argument form of pt.where is invoked

    if x is None and y is None:
        raise ValueError("Pytato does not support data-dependent array shapes.")

    if (x is None) or (y is None):
        raise ValueError("x and y must be pytato arrays")

    # }}}

    if (isinstance(condition, SCALAR_CLASSES) and isinstance(x, SCALAR_CLASSES)
            and isinstance(y, SCALAR_CLASSES)):
        return x if condition else y  # type: ignore

    # {{{ find dtype

    x_dtype = x.dtype if isinstance(x, Array) else np.dtype(type(x))
    y_dtype = y.dtype if isinstance(y, Array) else np.dtype(type(y))
    dtype = np.find_common_type([x_dtype, y_dtype], [])

    # }}}

    result_shape = utils.get_shape_after_broadcasting([condition, x, y])

    bindings: Dict[str, Array] = {}

    expr1 = utils.update_bindings_and_get_broadcasted_expr(condition, "_in0",
                                                           bindings, result_shape)
    expr2 = utils.update_bindings_and_get_broadcasted_expr(x, "_in1", bindings,
                                                           result_shape)
    expr3 = utils.update_bindings_and_get_broadcasted_expr(y, "_in2", bindings,
                                                           result_shape)

    return IndexLambda(prim.If(expr1, expr2, expr3),
            shape=result_shape,
            dtype=dtype,
            bindings=bindings)

# }}}


# {{{ (max|min)inimum

def maximum(x1: ArrayOrScalar, x2: ArrayOrScalar) -> ArrayOrScalar:
    """
    Returns the elementwise maximum of *x1*, *x2*. *x1*, *x2* being
    array-like objects that could be broadcasted together. NaNs are propagated.
    """
    # https://github.com/python/mypy/issues/3186
    from pytato.cmath import isnan
    return where(logical_or(isnan(x1), isnan(x2)), np.NaN,  # type: ignore
                 where(greater(x1, x2), x1, x2))


def minimum(x1: ArrayOrScalar, x2: ArrayOrScalar) -> ArrayOrScalar:
    """
    Returns the elementwise minimum of *x1*, *x2*. *x1*, *x2* being
    array-like objects that could be broadcasted together. NaNs are propagated.
    """
    # https://github.com/python/mypy/issues/3186
    from pytato.cmath import isnan
    return where(logical_or(isnan(x1), isnan(x2)), np.NaN,  # type: ignore
                 where(less(x1, x2), x1, x2))

# }}}


# {{{ make_index_lambda

def make_index_lambda(
        expression: Union[str, ScalarExpression],
        bindings: Dict[str, Array],
        shape: ShapeType,
        dtype: Any) -> IndexLambda:
    if isinstance(expression, str):
        raise NotImplementedError

    # {{{ sanity checks

    from pytato.scalar_expr import get_dependencies
    unknown_dep = (get_dependencies(expression, include_idx_lambda_indices=False)
            - set(bindings))

    for dep in unknown_dep:
        raise ValueError(f"Unknown variable '{dep}' in the expression.")

    # }}}

    return IndexLambda(expr=expression,
                       bindings=bindings,
                       shape=shape,
                       dtype=dtype)

# }}}


def dot(a: ArrayOrScalar, b: ArrayOrScalar) -> ArrayOrScalar:
    """
    For 1-dimensional arrays *a* and *b* computes their inner product.  See
    :func:`numpy.dot` for behavior in the case when *a* and *b* aren't
    single-dimensional arrays.
    """
    import pytato as pt

    if isinstance(a, SCALAR_CLASSES) or isinstance(b, SCALAR_CLASSES):
        # type-ignored because Number * bool is undefined
        return a * b  # type: ignore

    assert isinstance(a, Array)
    assert isinstance(b, Array)

    if a.ndim == b.ndim == 1:
        return pt.sum(a*b)
    elif a.ndim == b.ndim == 2:
        return a @ b
    elif a.ndim == 0 or b.ndim == 0:
        return a * b
    elif b.ndim == 1:
        return pt.sum(a * b, axis=(a.ndim - 1))
    else:
        idx_stream = (chr(i) for i in range(ord("i"), ord("z")))
        idx_gen: Callable[[], str] = lambda: next(idx_stream)  # noqa: E731
        a_indices = "".join(idx_gen() for _ in range(a.ndim))
        b_indices = "".join(idx_gen() for _ in range(b.ndim))
        # reduce over second-to-last axis of *b* and last axis of *a*
        b_indices = b_indices[:-2] + a_indices[-1] + b_indices[-1]
        result_indices = a_indices[:-1] + b_indices[:-2] + b_indices[-1]
        return pt.einsum(f"{a_indices}, {b_indices} -> {result_indices}", a, b)


def vdot(a: Array, b: Array) -> ArrayOrScalar:
    """
    Returns the dot-product of conjugate of *a* with *b*. If the input
    arguments are multi-dimensional arrays, they are ravel-ed first and then
    their *vdot* is computed.
    """
    import pytato as pt

    if isinstance(a, Array) and a.ndim > 1:
        a = a.reshape(-1)
    if isinstance(b, Array) and b.ndim > 1:
        b = b.reshape(-1)

    return pt.dot(pt.conj(a), b)


def broadcast_to(array: Array, shape: ShapeType) -> Array:
    """
    Returns *array* broadcasted to *shape*.
    """
    from pytato.utils import (get_indexing_expression,
                              are_shape_components_equal)

    if len(shape) < array.ndim:
        raise ValueError(f"Cannot broadcast '{array.shape}' into '{shape}'")

    for in_dim, brdcst_dim in zip(array.shape,
                                  shape[-array.ndim:]):
        if (not are_shape_components_equal(in_dim, brdcst_dim)
                and not are_shape_components_equal(in_dim, 1)):
            raise ValueError(f"Cannot broadcast '{array.shape}' into '{shape}'")

    return IndexLambda(expr=prim.Subscript(prim.Variable("in"),
                                           get_indexing_expression(array.shape,
                                                                   shape)),
                       shape=shape,
                       dtype=array.dtype,
                       bindings={"in": array})


def squeeze(array: Array) -> Array:
    """Remove single-dimensional entries from the shape of an array."""
<<<<<<< HEAD

    return array[tuple(
            0 if s_i == 1 else slice()
=======
    from pytato.utils import are_shape_components_equal

    return array[tuple(
            0 if are_shape_components_equal(s_i, 1) else slice(s_i)
>>>>>>> e89a8143
            for i, s_i in enumerate(array.shape))]


# vim: foldmethod=marker<|MERGE_RESOLUTION|>--- conflicted
+++ resolved
@@ -2241,16 +2241,11 @@
 
 def squeeze(array: Array) -> Array:
     """Remove single-dimensional entries from the shape of an array."""
-<<<<<<< HEAD
-
-    return array[tuple(
-            0 if s_i == 1 else slice()
-=======
+
     from pytato.utils import are_shape_components_equal
 
     return array[tuple(
             0 if are_shape_components_equal(s_i, 1) else slice(s_i)
->>>>>>> e89a8143
             for i, s_i in enumerate(array.shape))]
 
 
