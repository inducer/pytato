from __future__ import annotations

__copyright__ = """
Copyright (C) 2020 Andreas Kloeckner
Copyright (C) 2020 Matt Wala
Copyright (C) 2020 Xiaoyu Wei
"""

__license__ = """
Permission is hereby granted, free of charge, to any person obtaining a copy
of this software and associated documentation files (the "Software"), to deal
in the Software without restriction, including without limitation the rights
to use, copy, modify, merge, publish, distribute, sublicense, and/or sell
copies of the Software, and to permit persons to whom the Software is
furnished to do so, subject to the following conditions:

The above copyright notice and this permission notice shall be included in
all copies or substantial portions of the Software.

THE SOFTWARE IS PROVIDED "AS IS", WITHOUT WARRANTY OF ANY KIND, EXPRESS OR
IMPLIED, INCLUDING BUT NOT LIMITED TO THE WARRANTIES OF MERCHANTABILITY,
FITNESS FOR A PARTICULAR PURPOSE AND NONINFRINGEMENT. IN NO EVENT SHALL THE
AUTHORS OR COPYRIGHT HOLDERS BE LIABLE FOR ANY CLAIM, DAMAGES OR OTHER
LIABILITY, WHETHER IN AN ACTION OF CONTRACT, TORT OR OTHERWISE, ARISING FROM,
OUT OF OR IN CONNECTION WITH THE SOFTWARE OR THE USE OR OTHER DEALINGS IN
THE SOFTWARE.
"""

# {{{ docs

__doc__ = """
.. currentmodule:: pytato

.. note::
    Expression trees based on this package are picklable
    as long as no non-picklable data
    (e.g. :class:`pyopencl.array.Array`)
    is referenced from :class:`~pytato.array.DataWrapper`.

Array Interface
---------------

.. autoclass:: Array
.. autoclass:: DictOfNamedArrays

NumPy-Like Interface
--------------------

These functions generally follow the interface of the corresponding functions in
:mod:`numpy`, but not all NumPy features may be supported.

.. autofunction:: matmul
.. autofunction:: roll
.. autofunction:: transpose
.. autofunction:: stack
.. autofunction:: concatenate
.. autofunction:: abs
.. autofunction:: sin
.. autofunction:: cos
.. autofunction:: tan
.. autofunction:: arcsin
.. autofunction:: arccos
.. autofunction:: arctan
.. autofunction:: sinh
.. autofunction:: cosh
.. autofunction:: tanh
.. autofunction:: exp
.. autofunction:: log
.. autofunction:: log10
.. autofunction:: isnan
.. autofunction:: zeros
.. autofunction:: ones
.. autofunction:: full
.. autofunction:: equal
.. autofunction:: not_equal
.. autofunction:: less
.. autofunction:: less_equal
.. autofunction:: greater
.. autofunction:: greater_equal
.. autofunction:: logical_or
.. autofunction:: logical_and
.. autofunction:: logical_not
.. autofunction:: where
.. autofunction:: maximum
.. autofunction:: minimum

Supporting Functionality
------------------------

.. currentmodule:: pytato.array

Concrete Array Data
-------------------

.. autoclass:: DataInterface

Pre-Defined Tags
----------------

.. autoclass:: ImplementAs
.. autoclass:: ImplementationStrategy
.. autoclass:: CountNamed
.. autoclass:: ImplStored
.. autoclass:: ImplInlined
.. autoclass:: ImplDefault

Built-in Expression Nodes
-------------------------

.. autoclass:: IndexLambda
.. autoclass:: Einsum
.. autoclass:: MatrixProduct
.. autoclass:: LoopyFunction
.. autoclass:: Stack
.. autoclass:: Concatenate
.. autoclass:: AttributeLookup

Index Remapping
^^^^^^^^^^^^^^^

.. autoclass:: IndexRemappingBase
.. autoclass:: Roll
.. autoclass:: AxisPermutation
.. autoclass:: Reshape
.. autoclass:: Slice

Input Arguments
^^^^^^^^^^^^^^^

.. autoclass:: InputArgumentBase
.. autoclass:: DataWrapper
.. autoclass:: Placeholder
.. autoclass:: SizeParam

User-Facing Node Creation
-------------------------

Node constructors such as :class:`Placeholder.__init__` and
:class:`~pytato.DictOfNamedArrays.__init__` offer limited input validation
(in favor of faster execution). Node creation from outside
:mod:`pytato` should use the following interfaces:

.. class:: ShapeComponent
.. class:: ConvertibleToShape

.. autofunction:: make_dict_of_named_arrays
.. autofunction:: make_placeholder
.. autofunction:: make_size_param
.. autofunction:: make_data_wrapper

Aliases
-------

(This section exists because Sphinx, our documentation tool, can't (yet)
canonicalize type references. Once Sphinx 4.0 is released, we should use the
``:canonical:`` option here.)

.. class:: Array

    Should be referenced as :class:`pytato.Array`.

.. class:: DictOfNamedArrays

    Should be referenced as :class:`pytato.DictOfNamedArrays`.
"""

# }}}

from functools import partialmethod
import operator
from typing import (
        Optional, Callable, ClassVar, Dict, Any, Mapping, Iterator, Tuple, Union,
        Protocol, Sequence, cast, TYPE_CHECKING)

import numpy as np
import pymbolic.primitives as prim
from pymbolic import var
from pytools import memoize_method
from pytools.tag import (Tag, Taggable, UniqueTag, TagOrIterableType,
    TagsType, tag_dataclass)

<<<<<<< HEAD
=======
import pytato.scalar_expr as scalar_expr
from pytato.scalar_expr import (ScalarType, ScalarExpression,
                                IntegralScalarExpression, SCALAR_CLASSES)

>>>>>>> b9c2b3e9

# {{{ get a type variable that represents the type of '...'

# https://github.com/python/typing/issues/684#issuecomment-548203158
if TYPE_CHECKING:
    from enum import Enum

    class EllipsisType(Enum):
        Ellipsis = "..."

    Ellipsis = EllipsisType.Ellipsis
else:
    EllipsisType = type(Ellipsis)

# }}}

if TYPE_CHECKING:
    _dtype_any = np.dtype[Any]
else:
    _dtype_any = np.dtype


# {{{ shape

ShapeComponent = Union[int, "Array"]
ShapeType = Tuple[ShapeComponent, ...]
ConvertibleToShape = Union[
    ShapeComponent,
    Sequence[ShapeComponent]]


def _check_identifier(s: Optional[str]) -> bool:
    if s is None:
        return True

    if not s.isidentifier():
        raise ValueError(f"'{s}' is not a valid identifier")

    return True


def normalize_shape(
        shape: ConvertibleToShape,
        ) -> ShapeType:
    def normalize_shape_component(
            s: ShapeComponent) -> ShapeComponent:
        if isinstance(s, Array):
            from pytato.transform import DependencyMapper

            if s.shape != ():
                raise ValueError("array valued shapes must be scalars")

            for d in (k for k in DependencyMapper()(s)
                      if isinstance(k, InputArgumentBase)):
                if not isinstance(d, SizeParam):
                    raise NotImplementedError("shape expressions can (for now) only "
                                              "be in terms of SizeParams. Depends on"
                                              f" '{d.name}', a non-SizeParam array.")
            # TODO: Check affine-ness of the array expression.
        else:
            if not isinstance(s, int):
                raise TypeError("array dimension can be an int or pytato.Array. "
                                f"Got {type(s)}.")
            assert isinstance(s, int)
            if s < 0:
                raise ValueError(f"size parameter must be nonnegative (got '{s}')")

        return s

    if isinstance(shape, (Array, Number)):
        shape = shape,

    # https://github.com/python/mypy/issues/3186
    return tuple(normalize_shape_component(s) for s in shape)  # type: ignore

# }}}


# {{{ array inteface

SliceItem = Union[int, slice, None, EllipsisType]
DtypeOrScalar = Union[_dtype_any, ScalarType]
ArrayOrScalar = Union["Array", ScalarType]


def _truediv_result_type(arg1: DtypeOrScalar, arg2: DtypeOrScalar) -> np.dtype[Any]:
    dtype = np.result_type(arg1, arg2)
    # See: test_true_divide in numpy/core/tests/test_ufunc.py
    if dtype.kind in "iu":
        return np.dtype(np.float64)
    else:
        return cast(_dtype_any, dtype)


class Array(Taggable):
    """
    A base class (abstract interface + supplemental functionality) for lazily
    evaluating array expressions. The interface seeks to maximize :mod:`numpy`
    compatibility, though not at all costs.

    Objects of this type are hashable and support structural equality
    comparison (and are therefore immutable).

    .. note::

        Hashability and equality testing *does* break :mod:`numpy`
        compatibility, purposefully so.

    FIXME: Point out our equivalent for :mod:`numpy`'s ``==``.

    .. attribute:: shape

        A tuple of integers or scalar-shaped :class:`~pytato.array.Array`s.
        Array-valued shape components may be (at most affinely) symbolic in terms of
        :class:`~pytato.array.SizeParam`s.

        .. note::

            Affine-ness is mainly required by code generation for
            :class:`~pytato.array.IndexLambda`, but
            :class:`~pytato.array.IndexLambda` is used to produce
            references to named arrays. Since any array that needs to be
            referenced in this way needs to obey this restriction anyway,
            a decision was made to requir the same of *all* array expressions.

    .. attribute:: dtype

        An instance of :class:`numpy.dtype`.

    .. attribute:: tags

        A :class:`tuple` of :class:`pytools.tag.Tag` instances.

        Motivation: `RDF
        <https://en.wikipedia.org/wiki/Resource_Description_Framework>`__
        triples (subject: implicitly the array being tagged,
        predicate: the tag, object: the arg).

        Inherits from :class:`pytools.Taggable`.

    .. automethod:: tagged
    .. automethod:: without_tag

    Array interface:

    .. automethod:: __getitem__
    .. attribute:: T

    .. method:: __mul__
    .. method:: __rmul__
    .. method:: __add__
    .. method:: __radd__
    .. method:: __sub__
    .. method:: __rsub__
    .. method:: __truediv__
    .. method:: __rtruediv__
    .. method:: __neg__
    .. method:: __pos__

    Derived attributes:

    .. attribute:: ndim

    """
    _mapper_method: ClassVar[str]
    # A tuple of field names. Fields must be equality comparable and
    # hashable. Dicts of hashable keys and values are also permitted.
    _fields: ClassVar[Tuple[str, ...]] = ("shape", "dtype", "tags")

    @property
    def shape(self) -> ShapeType:
        raise NotImplementedError

    @property
    def size(self) -> ShapeComponent:
        from pytools import product
        return product(self.shape)  # type: ignore

    @property
    def dtype(self) -> np.dtype[Any]:
        raise NotImplementedError

    def __getitem__(self,
            slice_spec: Union[SliceItem, Tuple[SliceItem, ...]]) -> Array:
        if not isinstance(slice_spec, tuple):
            slice_spec = (slice_spec,)

        # FIXME: This doesn't support all NumPy basic indexing constructs,
        # including:
        #
        # - newaxis
        # - Ellipsis
        # - slices with nontrivial strides
        # - slices with bounds that exceed array dimensions
        # - slices with negative indices
        # - slices that yield an array with a zero dimension (lacks codegen support)
        #
        # Symbolic expression support is also limited.

        starts = []
        stops = []
        kept_dims = []

        slice_spec_expanded = []

        for elem in slice_spec:
            if elem is Ellipsis:
                raise NotImplementedError("'...' is unsupported")
            elif elem is None:
                raise NotImplementedError("newaxis is unsupported")
            else:
                assert isinstance(elem, (int, slice))
                slice_spec_expanded.append(elem)

        slice_spec_expanded.extend(
                [slice(None, None, None)] * (self.ndim - len(slice_spec)))

        if len(slice_spec_expanded) > self.ndim:
            raise ValueError("too many dimensions in index")

        for i, elem in enumerate(slice_spec_expanded):
            if isinstance(elem, slice):
                start = elem.start
                if start is None:
                    start = 0
                stop = elem.stop
                if stop is None:
                    stop = self.shape[i]
                stride = elem.step
                if stride is not None and stride != 1:
                    raise ValueError("non-trivial strides unsupported")
                starts.append(start)
                stops.append(stop)
                kept_dims.append(i)

            elif isinstance(elem, int):
                starts.append(elem)
                stops.append(elem+1)

            else:
                raise ValueError("unknown index along dimension")

        slice_ = _make_slice(self, starts, stops)

        if len(kept_dims) != self.ndim:
            # Return an IndexLambda that elides the indexed-into dimensions
            # (as opposed to the ones that were sliced).
            indices = [0] * self.ndim
            shape = []
            for i, dim in enumerate(kept_dims):
                indices[dim] = var(f"_{i}")
                shape.append(slice_.shape[dim])
            expr = var("_in0")
            if indices:
                expr = expr[tuple(indices)]

            # FIXME: Flatten into a single IndexLambda
            return IndexLambda(expr,
                    shape=tuple(shape),
                    dtype=self.dtype,
                    bindings=dict(_in0=slice_))
        else:
            return slice_

    @property
    def ndim(self) -> int:
        return len(self.shape)

    @property
    def T(self) -> Array:
        return AxisPermutation(self, tuple(range(self.ndim)[::-1]))

    @memoize_method
    def __hash__(self) -> int:
        attrs = []
        for field in self._fields:
            attr = getattr(self, field)
            if isinstance(attr, dict):
                attr = frozenset(attr.items())
            attrs.append(attr)
        return hash(tuple(attrs))

    def __eq__(self, other: Any) -> bool:
        if self is other:
            return True
        return (
                isinstance(other, type(self))
                and all(
                    getattr(self, field) == getattr(other, field)
                    for field in self._fields))

    def __ne__(self, other: Any) -> bool:
        return not self.__eq__(other)

    def __matmul__(self, other: Array, reverse: bool = False) -> Array:
        first = self
        second = other
        if reverse:
            first, second = second, first
        return matmul(first, second)

    __rmatmul__ = partialmethod(__matmul__, reverse=True)

    def _binary_op(self,
            op: Any,
            other: ArrayOrScalar,
            get_result_type: Callable[[DtypeOrScalar, DtypeOrScalar], np.dtype[Any]] = np.result_type,  # noqa
            reverse: bool = False) -> Array:

        # {{{ sanity checks

        if not isinstance(other, (Array,) + SCALAR_CLASSES):
            return NotImplemented

        # }}}

        import pytato.utils as utils
        if reverse:
            return utils.broadcast_binary_op(other, self, op,
                                             get_result_type)  # type: ignore
        else:
            return utils.broadcast_binary_op(self, other, op,
                                             get_result_type)  # type: ignore

    def _unary_op(self, op: Any) -> Array:
        if self.ndim == 0:
            expr = op(var("_in0"))
        else:
            indices = tuple(var(f"_{i}") for i in range(self.ndim))
            expr = op(var("_in0")[indices])

        bindings = dict(_in0=self)
        return IndexLambda(
                expr,
                shape=self.shape,
                dtype=self.dtype,
                bindings=bindings)

    __mul__ = partialmethod(_binary_op, operator.mul)
    __rmul__ = partialmethod(_binary_op, operator.mul, reverse=True)

    __add__ = partialmethod(_binary_op, operator.add)
    __radd__ = partialmethod(_binary_op, operator.add, reverse=True)

    __sub__ = partialmethod(_binary_op, operator.sub)
    __rsub__ = partialmethod(_binary_op, operator.sub, reverse=True)

    __truediv__ = partialmethod(_binary_op, operator.truediv,
            get_result_type=_truediv_result_type)
    __rtruediv__ = partialmethod(_binary_op, operator.truediv,
            get_result_type=_truediv_result_type, reverse=True)

    __pow__ = partialmethod(_binary_op, operator.pow)
    __rpow__ = partialmethod(_binary_op, operator.pow, reverse=True)

    __neg__ = partialmethod(_unary_op, operator.neg)

    def __pos__(self) -> Array:
        return self

# }}}


# {{{ mixins

class _SuppliedShapeAndDtypeMixin(object):
    """A mixin class for when an array must store its own *shape* and *dtype*,
    rather than when it can derive them easily from inputs.
    """

    def __init__(self,
            shape: ShapeType,
            dtype: np.dtype[Any],
            **kwargs: Any):
        # https://github.com/python/mypy/issues/5887
        super().__init__(**kwargs)  # type: ignore
        self._shape = shape
        self._dtype = dtype

    @property
    def shape(self) -> ShapeType:
        return self._shape

    @property
    def dtype(self) -> np.dtype[Any]:
        return self._dtype

# }}}


# {{{ pre-defined tag: ImplementAs

@tag_dataclass
class ImplementationStrategy(Tag):
    pass


@tag_dataclass
class ImplStored(ImplementationStrategy):
    pass


@tag_dataclass
class ImplInlined(ImplementationStrategy):
    pass


@tag_dataclass
class ImplDefault(ImplementationStrategy):
    pass


@tag_dataclass
class ImplementAs(UniqueTag):
    """
    .. attribute:: strategy
    """

    strategy: ImplementationStrategy

# }}}


# {{{ pre-defined tag: CountNamed

@tag_dataclass
class CountNamed(UniqueTag):
    """
    .. attribute:: name
    """

    name: str

# }}}


# {{{ dict of named arrays

class DictOfNamedArrays(Mapping[str, Array]):
    """A container that maps valid Python identifiers
    to instances of :class:`Array`. May occur as a result
    type of array computations.

    .. automethod:: __init__
    .. automethod:: __contains__
    .. automethod:: __getitem__
    .. automethod:: __iter__
    .. automethod:: __len__

    .. note::

        This container deliberately does not implement
        arithmetic.
    """

    def __init__(self, data: Dict[str, Array]):
        self._data = data

    def __contains__(self, name: object) -> bool:
        return name in self._data

    def __getitem__(self, name: str) -> Array:
        return self._data[name]

    def __iter__(self) -> Iterator[str]:
        return iter(self._data)

    def __len__(self) -> int:
        return len(self._data)

# }}}


# {{{ index lambda

class IndexLambda(_SuppliedShapeAndDtypeMixin, Array):
    r"""Represents an array that can be computed by evaluating
    :attr:`expr` for every value of the input indices. The
    input indices are represented by
    :class:`~pymbolic.primitives.Variable`\ s with names ``_1``,
    ``_2``, and so on.

    .. attribute:: expr

        A scalar-valued :mod:`pymbolic` expression such as
        ``a[_1] + b[_2, _1]``.

        Identifiers in the expression are resolved, in
        order, by lookups in :attr:`bindings`.

        Scalar functions in this expression must
        be identified by a dotted name representing
        a Python object (e.g. ``pytato.c99.sin``).

    .. attribute:: bindings

        A :class:`dict` mapping strings that are valid
        Python identifiers to objects implementing
        the :class:`Array` interface, making array
        expressions available for use in
        :attr:`expr`.

    """

    _fields = Array._fields + ("expr", "bindings")
    _mapper_method = "map_index_lambda"

    def __init__(self,
            expr: prim.Expression,
            shape: ShapeType,
            dtype: np.dtype[Any],
            bindings: Optional[Dict[str, Array]] = None,
            tags: TagsType = frozenset()):

        if bindings is None:
            bindings = {}

        super().__init__(shape=shape, dtype=dtype, tags=tags)

        self.expr = expr
        self.bindings = bindings

# }}}


# {{{ einsum

class Einsum(Array):
    """
    """

# }}}


# {{{ matrix product

class MatrixProduct(Array):
    """A product of two matrices, or a matrix and a vector.

    The semantics of this operation follow PEP 465 [pep465]_, i.e., the Python
    matmul (@) operator.

    .. attribute:: x1
    .. attribute:: x2

    .. [pep465] https://www.python.org/dev/peps/pep-0465/

    """
    _fields = Array._fields + ("x1", "x2")

    _mapper_method = "map_matrix_product"

    def __init__(self,
            x1: Array,
            x2: Array,
            tags: TagsType = frozenset()):
        super().__init__(tags)
        self.x1 = x1
        self.x2 = x2

    @property
    def shape(self) -> ShapeType:
        # FIXME: Broadcasting currently unsupported.
        assert 0 < self.x1.ndim <= 2
        assert 0 < self.x2.ndim <= 2

        if self.x1.ndim == 1 and self.x2.ndim == 1:
            return ()
        elif self.x1.ndim == 1 and self.x2.ndim == 2:
            return (self.x2.shape[1],)
        elif self.x1.ndim == 2 and self.x2.ndim == 1:
            return (self.x1.shape[0],)
        elif self.x1.ndim == 2 and self.x2.ndim == 2:
            return (self.x1.shape[0], self.x2.shape[1])

        assert False

    @property
    def dtype(self) -> np.dtype[Any]:
        return cast(_dtype_any, np.result_type(self.x1.dtype, self.x2.dtype))

# }}}


# {{{ stack

class Stack(Array):
    """Join a sequence of arrays along an axis.

    .. attribute:: arrays

        The sequence of arrays to join

    .. attribute:: axis

        The output axis

    """

    _fields = Array._fields + ("arrays", "axis")
    _mapper_method = "map_stack"

    def __init__(self,
            arrays: Tuple[Array, ...],
            axis: int,
            tags: TagsType = frozenset()):
        super().__init__(tags)
        self.arrays = arrays
        self.axis = axis

    @property
    def dtype(self) -> np.dtype[Any]:
        return cast(_dtype_any,
                np.result_type(*(arr.dtype for arr in self.arrays)))

    @property
    def shape(self) -> ShapeType:
        result = list(self.arrays[0].shape)
        result.insert(self.axis, len(self.arrays))
        return tuple(result)

# }}}


# {{{ concatenate

class Concatenate(Array):
    """Join a sequence of arrays along an existing axis.

    .. attribute:: arrays

        An instance of :class:`tuple` of the arrays to join. The arrays must
        have same shape except for the dimension corresponding to *axis*.

    .. attribute:: axis

        The axis along which the *arrays* are to be concatenated.
    """

    _fields = Array._fields + ("arrays", "axis")
    _mapper_method = "map_concatenate"

    def __init__(self,
            arrays: Tuple[Array, ...],
            axis: int,
            tags: TagsType = frozenset()):
        super().__init__(tags)
        self.arrays = arrays
        self.axis = axis

    @property
    def dtype(self) -> np.dtype[Any]:
        return cast(_dtype_any,
                np.result_type(*(arr.dtype for arr in self.arrays)))

    @property
    def shape(self) -> ShapeType:
        common_axis_len = sum(ary.shape[self.axis] for ary in self.arrays)

        return (self.arrays[0].shape[:self.axis]
                + (common_axis_len,)
                + self.arrays[0].shape[self.axis+1:])

# }}}


# {{{ attribute lookup

class AttributeLookup(Array):
    """An expression node to extract an array from a :class:`DictOfNamedArrays`.

    .. warning::

        Not yet implemented.
    """
    pass

# }}}


# {{{ index remapping

class IndexRemappingBase(Array):
    """Base class for operations that remap the indices of an array.

    Note that index remappings can also be expressed via
    :class:`~pytato.array.IndexLambda`.

    .. attribute:: array

        The input :class:`~pytato.Array`

    """
    _fields = Array._fields + ("array",)

    def __init__(self,
            array: Array,
            tags: TagsType = frozenset()):
        super().__init__(tags)
        self.array = array

    @property
    def dtype(self) -> np.dtype[Any]:
        return self.array.dtype

# }}}


# {{{ roll

class Roll(IndexRemappingBase):
    """Roll an array along an axis.

    .. attribute:: shift

        Shift amount.

    .. attribute:: axis

        Shift axis.
    """
    _fields = IndexRemappingBase._fields + ("shift", "axis")
    _mapper_method = "map_roll"

    def __init__(self,
            array: Array,
            shift: int,
            axis: int,
            tags: TagsType = frozenset()):
        super().__init__(array, tags)
        self.shift = shift
        self.axis = axis

    @property
    def shape(self) -> ShapeType:
        return self.array.shape

# }}}


# {{{ axis permutation

class AxisPermutation(IndexRemappingBase):
    r"""Permute the axes of an array.

    .. attribute:: axes

        A permutation of the input axes.
    """
    _fields = IndexRemappingBase._fields + ("axes",)
    _mapper_method = "map_axis_permutation"

    def __init__(self,
            array: Array,
            axes: Tuple[int, ...],
            tags: TagsType = frozenset()):
        super().__init__(array, tags)
        self.array = array
        self.axes = axes

    @property
    def shape(self) -> ShapeType:
        result = []
        base_shape = self.array.shape
        for index in self.axes:
            result.append(base_shape[index])
        return tuple(result)

# }}}


# {{{ reshape

class Reshape(IndexRemappingBase):
    """
    Reshape an array.

    .. attribute:: array

        The array to be reshaped

    .. attribute:: newshape

        The output shape

    .. attribute:: order

        Output layout order, either ``C`` or ``F``.
    """

    _fields = Array._fields + ("array", "newshape", "order")
    _mapper_method = "map_reshape"

    def __init__(self,
            array: Array,
            newshape: Tuple[int, ...],
            order: str,
            tags: TagsType = frozenset()):
        # FIXME: Get rid of this restriction
        assert order == "C"

        super().__init__(array, tags)
        self.newshape = newshape
        self.order = order

    @property
    def shape(self) -> Tuple[int, ...]:
        return self.newshape

# }}}


# {{{ slice

class Slice(IndexRemappingBase):
    """Extracts a slice of constant size from an array.

    .. attribute:: starts
    .. attribute:: stops
    """
    _fields = IndexRemappingBase._fields + ("starts", "stops")
    _mapper_method = "map_slice"

    def __init__(self,
            array: Array,
            starts: Tuple[int, ...],
            stops: Tuple[int, ...],
            tags: TagsType = frozenset()):
        super().__init__(array, tags)

        self.starts = starts
        self.stops = stops

    @property
    def shape(self) -> Tuple[int, ...]:
        return tuple((stop-start)
                     for start, stop in zip(self.starts, self.stops))

# }}}


# {{{ base class for arguments

class InputArgumentBase(Array):
    r"""Base class for input arguments.

    .. attribute:: name

        The name by which a value is supplied for the argument once computation
        begins. If None, a unique name will be assigned during code-generation.

    .. note::

        Creating multiple instances of any input argument with the
        same name in an expression is not allowed.
    """

    # The name uniquely identifies this object in the namespace. Therefore,
    # subclasses don't have to update *_fields*.
    _fields = ("name",)

    def __init__(self,
            name: Optional[str],
            tags: TagsType = frozenset()):
        super().__init__(tags=tags)
        self.name = name

    def tagged(self, tags: TagOrIterableType) -> InputArgumentBase:
        raise ValueError("Cannot modify tags")

    def without_tags(self, tags: TagOrIterableType,
                        verify_existence: bool = True) -> InputArgumentBase:
        raise ValueError("Cannot modify tags")

    def __hash__(self) -> int:
        return id(self)

    def __eq__(self, other: Any) -> bool:
        return self is other

# }}}


# {{{ data wrapper

class DataInterface(Protocol):
    """A protocol specifying the minimal interface requirements for concrete
    array data supported by :class:`DataWrapper`.

    See :class:`typing.Protocol` for more information about protocols.

    Code generation targets may impose additional restrictions on the kinds of
    concrete array data they support.

    .. attribute:: shape
    .. attribute:: dtype
    """

    shape: ShapeType
    dtype: np.dtype[Any]


class DataWrapper(InputArgumentBase):
    """Takes concrete array data and packages it to be compatible with the
    :class:`Array` interface.

    .. attribute:: data

        A concrete array (containing data), given as, for example,
        a :class:`numpy.ndarray`, or a :class:`pyopencl.array.Array`.
        This must offer ``shape`` and ``dtype`` attributes but is
        otherwise considered opaque. At evaluation time, its
        type must be understood by the appropriate execution backend.

        Starting with the construction of the :class:`DataWrapper`,
        this array may not be updated in-place.
    """

    _mapper_method = "map_data_wrapper"

    def __init__(self,
            name: Optional[str],
            data: DataInterface,
            shape: ShapeType,
            tags: TagsType = frozenset()):
        super().__init__(name, tags=tags)

        self.data = data
        self._shape = shape

    @property
    def shape(self) -> ShapeType:
        return self._shape

    @property
    def dtype(self) -> np.dtype[Any]:
        return self.data.dtype

# }}}


# {{{ placeholder

class Placeholder(_SuppliedShapeAndDtypeMixin, InputArgumentBase):
    r"""A named placeholder for an array whose concrete value is supplied by the
    user during evaluation.

    .. attribute:: name
    .. automethod:: __init__
    """

    _mapper_method = "map_placeholder"

    def __init__(self,
            name: Optional[str],
            shape: ShapeType,
            dtype: np.dtype[Any],
            tags: TagsType = frozenset()):
        """Should not be called directly. Use :func:`make_placeholder`
        instead.
        """
        super().__init__(shape=shape,
                dtype=dtype,
                name=name,
                tags=tags)

# }}}


# {{{ size parameter

class SizeParam(InputArgumentBase):
    r"""A named placeholder for a scalar that may be used as a variable in symbolic
    expressions for array sizes.
    """

    _mapper_method = "map_size_param"

    @property
    def shape(self) -> ShapeType:
        return ()

    @property
    def dtype(self) -> np.dtype[Any]:
        return np.dtype(np.intp)

# }}}


# {{{ loopy function

class LoopyFunction(DictOfNamedArrays):
    """
    .. note::

        This should allow both a locally stored kernel
        and one that's obtained by importing a dotted
        name.
    """

# }}}


# {{{ end-user facing

def matmul(x1: Array, x2: Array) -> Array:
    """Matrix multiplication.

    :param x1: first argument
    :param x2: second argument
    """
    from pytato.utils import are_shape_components_equal
    if (
            isinstance(x1, SCALAR_CLASSES)
            or x1.shape == ()
            or isinstance(x2, SCALAR_CLASSES)
            or x2.shape == ()):
        raise ValueError("scalars not allowed as arguments to matmul")

    if len(x1.shape) > 2 or len(x2.shape) > 2:
        raise NotImplementedError("broadcasting not supported")

    if not are_shape_components_equal(x1.shape[-1], x2.shape[0]):
        raise ValueError("dimension mismatch")

    return MatrixProduct(x1, x2)


def roll(a: Array, shift: int, axis: Optional[int] = None) -> Array:
    """Roll array elements along a given axis.

    :param a: input array
    :param shift: the number of places by which elements are shifted
    :param axis: axis along which the array is shifted
    """
    if a.ndim == 0:
        return a

    if axis is None:
        if a.ndim > 1:
            raise NotImplementedError(
                    "shifing along more than one dimension is unsupported")
        else:
            axis = 0

    if not (0 <= axis < a.ndim):
        raise ValueError("invalid axis")

    if shift == 0:
        return a

    return Roll(a, shift, axis)


def transpose(a: Array, axes: Optional[Sequence[int]] = None) -> Array:
    """Reverse or permute the axes of an array.

    :param a: input array
    :param axes: if specified, a permutation of ``[0, 1, ..., a.ndim-1]``. Defaults
        to ``range(a.ndim)[::-1]``. The returned axis at index *i* corresponds to
        the input axis *axes[i]*.
    """
    if axes is None:
        axes = range(a.ndim)[::-1]

    if len(axes) != a.ndim:
        raise ValueError("axes have incorrect length")

    if set(axes) != set(range(a.ndim)):
        raise ValueError("repeated or out-of-bounds axes detected")

    return AxisPermutation(a, tuple(axes))


def stack(arrays: Sequence[Array], axis: int = 0) -> Array:
    """Join a sequence of arrays along a new axis.

    The *axis* parameter specifies the position of the new axis in the result.

    Example::

       >>> arrays = [pt.zeros(3)] * 4
       >>> pt.stack(arrays, axis=0).shape
       (4, 3)

    :param arrays: a finite sequence, each of whose elements is an
        :class:`Array` of the same shape
    :param axis: the position of the new axis, which will have length
        *len(arrays)*
    """
    from pytato.utils import are_shapes_equal

    if not arrays:
        raise ValueError("need at least one array to stack")

    for array in arrays[1:]:
        if not are_shapes_equal(array.shape, arrays[0].shape):
            raise ValueError("arrays must have the same shape")

    if not (0 <= axis <= arrays[0].ndim):
        raise ValueError("invalid axis")

    return Stack(tuple(arrays), axis)


def concatenate(arrays: Sequence[Array], axis: int = 0) -> Array:
    """Join a sequence of arrays along an existing axis.

    Example::

       >>> arrays = [pt.zeros(3)] * 4
       >>> pt.concatenate(arrays, axis=0).shape
       (12,)

    :param arrays: a finite sequence, each of whose elements is an
        :class:`Array` . The arrays are of the same shape except along the
        *axis* dimension.
    :param axis: The axis along which the arrays will be concatenated.
    """

    if not arrays:
        raise ValueError("need at least one array to stack")

    def shape_except_axis(ary: Array) -> ShapeType:
        return ary.shape[:axis] + ary.shape[axis+1:]

    for array in arrays[1:]:
        if shape_except_axis(array) != shape_except_axis(arrays[0]):
            raise ValueError("arrays must have the same shape expect along"
                    f" dimension #{axis}.")

    if not (0 <= axis <= arrays[0].ndim):
        raise ValueError("invalid axis")

    return Concatenate(tuple(arrays), axis)


def _make_slice(array: Array, starts: Sequence[int], stops: Sequence[int]) -> Array:
    """Extract a constant-sized slice from an array with constant offsets.

    :param array: input array
    :param starts: a sequence of length *array.ndim* containing slice
        offsets. Must be in bounds.
    :param stops: a sequence of length *array.ndim* containing slice stops
        along each dimension. Must be in bounds and ``>= start`` for each
        dimension.

    .. note::

        Support for slices is currently limited. Among other things, non-trivial
        slices (i.e., not the length of the whole dimension) involving symbolic
        expressions are unsupported.
    """
    if array.ndim != len(starts):
        raise ValueError("'starts' and 'array' do not match in number of dimensions")

    if len(starts) != len(stops):
        raise ValueError("'starts' and 'stops' do not match in number of dimensions")

    for i, (start, stop) in enumerate(zip(starts, stops)):
        symbolic_index = not (
                isinstance(array.shape[i], int)
                and isinstance(start, int)
                and isinstance(stop, int))

        if symbolic_index:
            if not (0 == start and stop == array.shape[i]):
                raise ValueError(
                        "slicing with symbolic dimensions is unsupported")
            continue

        ubound: int = cast(int, array.shape[i])
        if not (0 <= start < ubound):
            raise ValueError("index '%d' of 'begin' out of bounds" % i)

        if not (start <= stop <= ubound):
            raise ValueError("index '%d' of 'size' out of bounds" % i)

    # FIXME: Generate IndexLambda when possible
    return Slice(array, tuple(starts), tuple(stops))


def reshape(array: Array, newshape: Sequence[int], order: str = "C") -> Array:
    """
    :param array: array to be reshaped
    :param newshape: shape of the resulting array
    :param order: ``"C"`` or ``"F"``. Layout order of the result array. Only
        ``"C"`` allowed for now.

    .. note::

        reshapes of arrays with symbolic shapes not yet implemented.
    """
    from pytools import product

    if newshape.count(-1) > 1:
        raise ValueError("can only specify one unknown dimension")

    if not all(isinstance(axis_len, int) for axis_len in array.shape):
        raise ValueError("reshape of arrays with symbolic lengths not allowed")

    if order != "C":
        raise NotImplementedError("Reshapes to a 'F'-ordered arrays")

    newshape_explicit = []

    for new_axislen in newshape:
        if not isinstance(new_axislen, int):
            raise ValueError("Symbolic reshapes not allowed.")

        if not(new_axislen > 0 or new_axislen == -1):
            raise ValueError("newshape should be either sequence of positive ints or"
                    " -1")

        # {{{ infer the axis length corresponding to axis marked "-1"

        if new_axislen == -1:
            size_of_rest_of_newaxes = -1 * product(newshape)

            if array.size % size_of_rest_of_newaxes != 0:
                raise ValueError(f"cannot reshape array of size {array.size}"
                        f" into ({size_of_rest_of_newaxes})")

            new_axislen = array.size // size_of_rest_of_newaxes

        # }}}

        newshape_explicit.append(new_axislen)

    if product(newshape_explicit) != array.size:
        raise ValueError(f"cannot reshape array of size {array.size}"
                f" into {newshape}")

    return Reshape(array, tuple(newshape_explicit), order)


# {{{ make_dict_of_named_arrays


def make_dict_of_named_arrays(data: Dict[str, Array]) -> DictOfNamedArrays:
    """Make a :class:`DictOfNamedArrays` object.

    :param data: member keys and arrays
    """
    return DictOfNamedArrays(data)

# }}}


def make_placeholder(shape: ConvertibleToShape,
        dtype: Any,
        name: Optional[str] = None,
        tags: TagsType = frozenset()) -> Placeholder:
    """Make a :class:`Placeholder` object.

    :param name:       name of the placeholder array, generated automatically
                       if not given
    :param shape:      shape of the placeholder array
    :param dtype:      dtype of the placeholder array
                       (must be convertible to :class:`numpy.dtype`)
    :param tags:       implementation tags
    """
    _check_identifier(name)
    shape = normalize_shape(shape)
    dtype = np.dtype(dtype)

    return Placeholder(name, shape, dtype, tags)


def make_size_param(name: str,
        tags: TagsType = frozenset()) -> SizeParam:
    """Make a :class:`SizeParam`.

    Size parameters may be used as variables in symbolic expressions for array
    sizes.

    :param name:       name
    :param tags:       implementation tags
    """
    _check_identifier(name)
    return SizeParam(name, tags=tags)


def make_data_wrapper(data: DataInterface,
        name: Optional[str] = None,
        shape: Optional[ConvertibleToShape] = None,
        tags: TagsType = frozenset()) -> DataWrapper:
    """Make a :class:`DataWrapper`.

    :param data:       an instance obeying the :class:`DataInterface`
    :param name:       an optional name, generated automatically if not given
    :param shape:      optional shape of the array, inferred from *data* if not given
    :param tags:       implementation tags
    """
    _check_identifier(name)
    if shape is None:
        shape = data.shape

    shape = normalize_shape(shape)

    return DataWrapper(name, data, shape, tags)

# }}}


# {{{ math functions

def _apply_elem_wise_func(x: ArrayOrScalar, func_name: str,
                          ret_dtype: Optional[_dtype_any] = None
                          ) -> ArrayOrScalar:
    if isinstance(x, SCALAR_CLASSES):
        np_func = getattr(np, func_name)
        return np_func(x)  # type: ignore

    assert isinstance(x, Array)

    if x.dtype.kind != "f":
        raise ValueError(f"'{func_name}' does not support '{x.dtype}' arrays.")
    if ret_dtype is None:
        ret_dtype = x.dtype

    expr = prim.Call(
            var(f"pytato.c99.{func_name}"),
            (prim.Subscript(var("in"),
                tuple(var(f"_{i}") for i in range(len(x.shape)))),))
    return IndexLambda(expr, x.shape, ret_dtype, {"in": x})


def abs(x: Array) -> ArrayOrScalar:
    return _apply_elem_wise_func(x, "abs")


def sin(x: Array) -> ArrayOrScalar:
    return _apply_elem_wise_func(x, "sin")


def cos(x: Array) -> ArrayOrScalar:
    return _apply_elem_wise_func(x, "cos")


def tan(x: Array) -> ArrayOrScalar:
    return _apply_elem_wise_func(x, "tan")


def arcsin(x: Array) -> ArrayOrScalar:
    return _apply_elem_wise_func(x, "asin")


def arccos(x: Array) -> ArrayOrScalar:
    return _apply_elem_wise_func(x, "acos")


def arctan(x: Array) -> ArrayOrScalar:
    return _apply_elem_wise_func(x, "atan")


def sinh(x: Array) -> ArrayOrScalar:
    return _apply_elem_wise_func(x, "sinh")


def cosh(x: Array) -> ArrayOrScalar:
    return _apply_elem_wise_func(x, "cosh")


def tanh(x: Array) -> ArrayOrScalar:
    return _apply_elem_wise_func(x, "tanh")


def exp(x: Array) -> ArrayOrScalar:
    return _apply_elem_wise_func(x, "exp")


def log(x: Array) -> ArrayOrScalar:
    return _apply_elem_wise_func(x, "log")


def log10(x: Array) -> ArrayOrScalar:
    return _apply_elem_wise_func(x, "log10")


def isnan(x: Array) -> ArrayOrScalar:
    return _apply_elem_wise_func(x, "isnan", np.dtype(np.int32))

# }}}


# {{{ full

<<<<<<< HEAD
def full(shape: ConvertibleToShape, fill_value: Number,
=======
def full(namespace: Namespace, shape: ConvertibleToShape, fill_value: ScalarType,
>>>>>>> b9c2b3e9
        dtype: Any, order: str = "C") -> Array:
    """
    Returns an array of shape *shape* with all entries equal to *fill_value*.
    """
    if order != "C":
        raise ValueError("Only C-ordered arrays supported for now.")

    shape = normalize_shape(shape)
    dtype = np.dtype(dtype)
    return IndexLambda(dtype.type(fill_value), shape, dtype, {})


def zeros(shape: ConvertibleToShape, dtype: Any = float,
        order: str = "C") -> Array:
    """
    Returns an array of shape *shape* with all entries equal to 0.
    """
    # https://github.com/python/mypy/issues/3186
    return full(shape, 0, dtype)  # type: ignore


def ones(shape: ConvertibleToShape, dtype: Any = float,
        order: str = "C") -> Array:
    """
    Returns an array of shape *shape* with all entries equal to 1.
    """
    # https://github.com/python/mypy/issues/3186
    return full(shape, 1, dtype)  # type: ignore

# }}}


# {{{ comparison operator

def _compare(x1: ArrayOrScalar, x2: ArrayOrScalar, which: str) -> Union[Array, bool]:
    # https://github.com/python/mypy/issues/3186
    import pytato.utils as utils
    return utils.broadcast_binary_op(x1, x2,
                                     lambda x, y: prim.Comparison(x, which, y),
                                     lambda x, y: np.bool8)  # type: ignore


def equal(x1: ArrayOrScalar, x2: ArrayOrScalar) -> Union[Array, bool]:
    """
    Returns (x1 == x2) element-wise.
    """
    return _compare(x1, x2, "==")


def not_equal(x1: ArrayOrScalar, x2: ArrayOrScalar) -> Union[Array, bool]:
    """
    Returns (x1 != x2) element-wise.
    """
    return _compare(x1, x2, "!=")


def less(x1: ArrayOrScalar, x2: ArrayOrScalar) -> Union[Array, bool]:
    """
    Returns (x1 < x2) element-wise.
    """
    return _compare(x1, x2, "<")


def less_equal(x1: ArrayOrScalar, x2: ArrayOrScalar) -> Union[Array, bool]:
    """
    Returns (x1 <= x2) element-wise.
    """
    return _compare(x1, x2, "<=")


def greater(x1: ArrayOrScalar, x2: ArrayOrScalar) -> Union[Array, bool]:
    """
    Returns (x1 > x2) element-wise.
    """
    return _compare(x1, x2, ">")


def greater_equal(x1: ArrayOrScalar, x2: ArrayOrScalar) -> Union[Array, bool]:
    """
    Returns (x1 >= x2) element-wise.
    """
    return _compare(x1, x2, ">=")

# }}}


# {{{ logical operations

def logical_or(x1: ArrayOrScalar, x2: ArrayOrScalar) -> Union[Array, bool]:
    """
    Returns the element-wise logical OR of *x1* and *x2*.
    """
    # https://github.com/python/mypy/issues/3186
    import pytato.utils as utils
    return utils.broadcast_binary_op(x1, x2,
                                     lambda x, y: prim.LogicalOr((x, y)),
                                     lambda x, y: np.bool8)  # type: ignore


def logical_and(x1: ArrayOrScalar, x2: ArrayOrScalar) -> Union[Array, bool]:
    """
    Returns the element-wise logical AND of *x1* and *x2*.
    """
    # https://github.com/python/mypy/issues/3186
    import pytato.utils as utils
    return utils.broadcast_binary_op(x1, x2,
                                     lambda x, y: prim.LogicalAnd((x, y)),
                                     lambda x, y: np.bool8)  # type: ignore


def logical_not(x: ArrayOrScalar) -> Union[Array, bool]:
    """
    Returns the element-wise logical NOT of *x*.
    """
    if isinstance(x, SCALAR_CLASSES):
        # https://github.com/python/mypy/issues/3186
        return np.logical_not(x)  # type: ignore

    assert isinstance(x, Array)

    from pytato.utils import with_indices_for_broadcasted_shape
    return IndexLambda(with_indices_for_broadcasted_shape(prim.Variable("_in0"),
                                                          x.shape,
                                                          x.shape),
                       shape=x.shape,
                       dtype=np.bool8,
                       bindings={"_in0": x})

# }}}


# {{{ where

def where(condition: ArrayOrScalar,
          x: Optional[ArrayOrScalar] = None,
          y: Optional[ArrayOrScalar] = None) -> ArrayOrScalar:
    """
    Elementwise selector between *x* and *y* depending on *condition*.
    """
    import pytato.utils as utils

    # {{{ raise if single-argument form of pt.where is invoked

    if x is None and y is None:
        raise ValueError("Pytato does not support data-dependent array shapes.")

    if (x is None) or (y is None):
        raise ValueError("x and y must be pytato arrays")

    # }}}

<<<<<<< HEAD
=======
    if (isinstance(condition, SCALAR_CLASSES) and isinstance(x, SCALAR_CLASSES)
            and isinstance(y, SCALAR_CLASSES)):
        return x if condition else y  # type: ignore

    namespace = next(a.namespace for a in [condition, x, y] if isinstance(a, Array))

>>>>>>> b9c2b3e9
    # {{{ find dtype

    x_dtype = x.dtype if isinstance(x, Array) else np.dtype(type(x))
    y_dtype = y.dtype if isinstance(y, Array) else np.dtype(type(y))
    dtype = np.find_common_type([x_dtype, y_dtype], [])

    # }}}

    result_shape = utils.get_shape_after_broadcasting([condition, x, y])

    bindings: Dict[str, Array] = {}

    expr1 = utils.update_bindings_and_get_broadcasted_expr(condition, "_in0",
                                                           bindings, result_shape)
    expr2 = utils.update_bindings_and_get_broadcasted_expr(x, "_in1", bindings,
                                                           result_shape)
    expr3 = utils.update_bindings_and_get_broadcasted_expr(y, "_in2", bindings,
                                                           result_shape)

    return IndexLambda(prim.If(expr1, expr2, expr3),
            shape=result_shape,
            dtype=dtype,
            bindings=bindings)

# }}}


# {{{ (max|min)inimum

def maximum(x1: ArrayOrScalar, x2: ArrayOrScalar) -> ArrayOrScalar:
    """
    Returns the elementwise maximum of *x1*, *x2*. *x1*, *x2* being
    array-like objects that could be broadcasted together. NaNs are propagated.
    """
    # https://github.com/python/mypy/issues/3186
    return where(logical_or(isnan(x1), isnan(x2)), np.NaN,  # type: ignore
                 where(greater(x1, x2), x1, x2))


def minimum(x1: ArrayOrScalar, x2: ArrayOrScalar) -> ArrayOrScalar:
    """
    Returns the elementwise minimum of *x1*, *x2*. *x1*, *x2* being
    array-like objects that could be broadcasted together. NaNs are propagated.
    """
    # https://github.com/python/mypy/issues/3186
    return where(logical_or(isnan(x1), isnan(x2)), np.NaN,  # type: ignore
                 where(less(x1, x2), x1, x2))

# }}}


# vim: foldmethod=marker<|MERGE_RESOLUTION|>--- conflicted
+++ resolved
@@ -179,13 +179,8 @@
 from pytools.tag import (Tag, Taggable, UniqueTag, TagOrIterableType,
     TagsType, tag_dataclass)
 
-<<<<<<< HEAD
-=======
-import pytato.scalar_expr as scalar_expr
-from pytato.scalar_expr import (ScalarType, ScalarExpression,
-                                IntegralScalarExpression, SCALAR_CLASSES)
-
->>>>>>> b9c2b3e9
+from pytato.scalar_expr import (ScalarType, SCALAR_CLASSES)
+
 
 # {{{ get a type variable that represents the type of '...'
 
@@ -255,6 +250,7 @@
 
         return s
 
+    from numbers import Number
     if isinstance(shape, (Array, Number)):
         shape = shape,
 
@@ -1574,12 +1570,8 @@
 
 # {{{ full
 
-<<<<<<< HEAD
-def full(shape: ConvertibleToShape, fill_value: Number,
-=======
-def full(namespace: Namespace, shape: ConvertibleToShape, fill_value: ScalarType,
->>>>>>> b9c2b3e9
-        dtype: Any, order: str = "C") -> Array:
+def full(shape: ConvertibleToShape, fill_value: ScalarType,
+         dtype: Any, order: str = "C") -> Array:
     """
     Returns an array of shape *shape* with all entries equal to *fill_value*.
     """
@@ -1730,15 +1722,10 @@
 
     # }}}
 
-<<<<<<< HEAD
-=======
     if (isinstance(condition, SCALAR_CLASSES) and isinstance(x, SCALAR_CLASSES)
             and isinstance(y, SCALAR_CLASSES)):
         return x if condition else y  # type: ignore
 
-    namespace = next(a.namespace for a in [condition, x, y] if isinstance(a, Array))
-
->>>>>>> b9c2b3e9
     # {{{ find dtype
 
     x_dtype = x.dtype if isinstance(x, Array) else np.dtype(type(x))
