--- conflicted
+++ resolved
@@ -1125,60 +1125,6 @@
 # }}}
 
 
-<<<<<<< HEAD
-=======
-# {{{ matrix product
-
-class MatrixProduct(Array):
-    """A product of two matrices, or a matrix and a vector.
-
-    The semantics of this operation follow PEP 465 [pep465]_, i.e., the Python
-    matmul (@) operator.
-
-    .. attribute:: x1
-    .. attribute:: x2
-
-    .. [pep465] https://www.python.org/dev/peps/pep-0465/
-
-    """
-    _fields = Array._fields + ("x1", "x2")
-
-    _mapper_method = "map_matrix_product"
-
-    def __init__(self,
-            x1: Array,
-            x2: Array,
-            axes: AxesT,
-            tags: TagsType = frozenset()):
-        super().__init__(axes=axes, tags=tags)
-        self.x1 = x1
-        self.x2 = x2
-
-    @property
-    def shape(self) -> ShapeType:
-        # FIXME: Broadcasting currently unsupported.
-        assert 0 < self.x1.ndim <= 2
-        assert 0 < self.x2.ndim <= 2
-
-        if self.x1.ndim == 1 and self.x2.ndim == 1:
-            return ()
-        elif self.x1.ndim == 1 and self.x2.ndim == 2:
-            return (self.x2.shape[1],)
-        elif self.x1.ndim == 2 and self.x2.ndim == 1:
-            return (self.x1.shape[0],)
-        elif self.x1.ndim == 2 and self.x2.ndim == 2:
-            return (self.x1.shape[0], self.x2.shape[1])
-
-        raise AssertionError()
-
-    @property
-    def dtype(self) -> np.dtype[Any]:
-        return _np_result_type(self.x1.dtype, self.x2.dtype)
-
-# }}}
-
-
->>>>>>> a9eb50ad
 # {{{ stack
 
 class Stack(Array):
@@ -1734,7 +1680,6 @@
 
     import pytato as pt
 
-<<<<<<< HEAD
     if x1.ndim == x2.ndim == 1:
         return pt.sum(x1 * x2)
     elif x1.ndim == 1:
@@ -1754,10 +1699,6 @@
     result_indices = stack_indices + "ik"
 
     return pt.einsum(f"{x1_indices}, {x2_indices} -> {result_indices}", x1, x2)
-=======
-    return MatrixProduct(x1, x2,
-                         axes=_get_default_axes(_get_matmul_ndim(x1.ndim, x2.ndim)))
->>>>>>> a9eb50ad
 
 
 def roll(a: Array, shift: int, axis: Optional[int] = None) -> Array:
