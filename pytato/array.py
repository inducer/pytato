from __future__ import annotations


__copyright__ = """
Copyright (C) 2020 Andreas Kloeckner
Copyright (C) 2020 Matt Wala
Copyright (C) 2020 Xiaoyu Wei
"""

__license__ = """
Permission is hereby granted, free of charge, to any person obtaining a copy
of this software and associated documentation files (the "Software"), to deal
in the Software without restriction, including without limitation the rights
to use, copy, modify, merge, publish, distribute, sublicense, and/or sell
copies of the Software, and to permit persons to whom the Software is
furnished to do so, subject to the following conditions:

The above copyright notice and this permission notice shall be included in
all copies or substantial portions of the Software.

THE SOFTWARE IS PROVIDED "AS IS", WITHOUT WARRANTY OF ANY KIND, EXPRESS OR
IMPLIED, INCLUDING BUT NOT LIMITED TO THE WARRANTIES OF MERCHANTABILITY,
FITNESS FOR A PARTICULAR PURPOSE AND NONINFRINGEMENT. IN NO EVENT SHALL THE
AUTHORS OR COPYRIGHT HOLDERS BE LIABLE FOR ANY CLAIM, DAMAGES OR OTHER
LIABILITY, WHETHER IN AN ACTION OF CONTRACT, TORT OR OTHERWISE, ARISING FROM,
OUT OF OR IN CONNECTION WITH THE SOFTWARE OR THE USE OR OTHER DEALINGS IN
THE SOFTWARE.
"""

# {{{ docs

__doc__ = """
.. currentmodule:: pytato

.. note::
    Expression trees based on this package are picklable
    as long as no non-picklable data
    (e.g. :class:`pyopencl.array.Array`)
    is referenced from :class:`~pytato.array.DataWrapper`.

Array Interface
---------------

.. autoclass:: Array
.. autoclass:: Axis
.. autoclass:: ReductionDescriptor
.. autoclass:: NamedArray
.. autoclass:: DictOfNamedArrays
.. autoclass:: AbstractResultWithNamedArrays

NumPy-Like Interface
--------------------

These functions generally follow the interface of the corresponding functions in
:mod:`numpy`, but not all NumPy features may be supported.

.. autofunction:: matmul
.. autofunction:: roll
.. autofunction:: transpose
.. autofunction:: stack
.. autofunction:: concatenate
.. autofunction:: zeros
.. autofunction:: ones
.. autofunction:: full
.. autofunction:: eye
.. autofunction:: arange
.. autofunction:: equal
.. autofunction:: not_equal
.. autofunction:: less
.. autofunction:: less_equal
.. autofunction:: greater
.. autofunction:: greater_equal
.. autofunction:: logical_or
.. autofunction:: logical_and
.. autofunction:: logical_not
.. autofunction:: where
.. autofunction:: maximum
.. autofunction:: minimum
.. autofunction:: einsum
.. autofunction:: dot
.. autofunction:: vdot
.. autofunction:: broadcast_to
.. autofunction:: squeeze
.. autofunction:: expand_dims
.. automodule:: pytato.cmath
.. automodule:: pytato.pad
.. automodule:: pytato.reductions

.. currentmodule:: pytato.array

Concrete Array Data
-------------------

.. autoclass:: DataInterface

Built-in Expression Nodes
-------------------------

.. autoclass:: IndexLambda
.. autoclass:: Einsum
.. autoclass:: Stack
.. autoclass:: Concatenate

Index Remapping
^^^^^^^^^^^^^^^

.. autoclass:: IndexRemappingBase
.. autoclass:: Roll
.. autoclass:: AxisPermutation
.. autoclass:: Reshape
.. autoclass:: IndexBase
.. autoclass:: BasicIndex
.. autoclass:: AdvancedIndexInContiguousAxes
.. autoclass:: AdvancedIndexInNoncontiguousAxes

Input Arguments
^^^^^^^^^^^^^^^

.. autoclass:: InputArgumentBase
.. autoclass:: DataWrapper
.. autoclass:: Placeholder
.. autoclass:: SizeParam

User-Facing Node Creation
-------------------------

Node constructors such as :class:`Placeholder.__init__` and
:class:`~pytato.DictOfNamedArrays.__init__` offer limited input validation
(in favor of faster execution). Node creation from outside
:mod:`pytato` should use the following interfaces:

.. class:: ShapeComponent
.. class:: ConvertibleToShape

.. autofunction:: make_dict_of_named_arrays
.. autofunction:: make_placeholder
.. autofunction:: make_size_param
.. autofunction:: make_data_wrapper

Internal API
------------

.. autoclass:: EinsumAxisDescriptor
.. autoclass:: EinsumElementwiseAxis
.. autoclass:: EinsumReductionAxis
.. autoclass:: NormalizedSlice

Traceback functionality
-----------------------

Please consider these undocumented and subject to change at any time.

.. autofunction:: set_traceback_tag_enabled
.. autoclass:: pytato.tags._PytatoFrameSummary
.. autoclass:: pytato.tags._PytatoStackSummary

Internal stuff that is only here because the documentation tool wants it
^^^^^^^^^^^^^^^^^^^^^^^^^^^^^^^^^^^^^^^^^^^^^^^^^^^^^^^^^^^^^^^^^^^^^^^^

.. class:: AxesT

    A :class:`tuple` of :class:`Axis` objects.

.. class:: IntegerT

    An integer data type which is a union of integral types of :mod:`numpy` and
    :class:`int`.

.. class:: Tag

    See :class:`pytools.tag.Tag`.
"""

# }}}

import dataclasses
import operator
import re
from abc import ABC, abstractmethod
from collections.abc import Callable, Collection, Iterable, Iterator, Mapping, Sequence
from functools import cached_property, partialmethod
from typing import (
    TYPE_CHECKING,
    Any,
    ClassVar,
    Protocol,
    TypeAlias,
    TypeVar,
    Union,
    cast,
    dataclass_transform,
)

import numpy as np
from immutabledict import immutabledict
from typing_extensions import Self

import pymbolic.primitives as prim
from pymbolic import ArithmeticExpressionT, var
from pymbolic.typing import IntegerT, ScalarT, not_none
from pytools import memoize_method
from pytools.tag import Tag, Taggable

from pytato.scalar_expr import (
    INT_CLASSES,
    SCALAR_CLASSES,
    ScalarExpression,
    get_reduction_induction_variables,
)


# {{{ get a type variable that represents the type of '...'

# https://github.com/python/typing/issues/684#issuecomment-548203158
if TYPE_CHECKING:
    from enum import Enum

    class EllipsisType(Enum):
        Ellipsis = "..."

    Ellipsis = EllipsisType.Ellipsis
else:
    EllipsisType = type(Ellipsis)

# }}}


if TYPE_CHECKING:
    _dtype_any = np.dtype[Any]
else:
    _dtype_any = np.dtype

AxesT = tuple["Axis", ...]
ArrayT = TypeVar("ArrayT", bound="Array")


# {{{ shape

ShapeComponent = Union[IntegerT, "Array"]
ShapeType = tuple[ShapeComponent, ...]
ConvertibleToShape = ShapeComponent | Sequence[ShapeComponent]


def _check_identifier(s: str | None, optional: bool) -> bool:
    if s is None:
        if optional:
            return True
        else:
            raise ValueError(f"'{s}' is not a valid identifier")

    if not s.isidentifier():
        raise ValueError(f"'{s}' is not a valid identifier")

    return True


def normalize_shape(
        shape: ConvertibleToShape,
        ) -> ShapeType:
    def normalize_shape_component(
            s: ShapeComponent) -> ShapeComponent:
        if isinstance(s, Array):
            from pytato.transform import InputGatherer

            if s.shape != ():
                raise ValueError("array valued shapes must be scalars")

            for d in InputGatherer()(s):
                if not isinstance(d, SizeParam):
                    raise NotImplementedError("shape expressions can (for now) only "
                                              "be in terms of SizeParams. Depends on"
                                              f"a  '{type(d).__name__}', "
                                              "a non-SizeParam array.")
            # TODO: Check affine-ness of the array expression.
        else:
            if not isinstance(s, INT_CLASSES):
                raise TypeError("array dimension can be an int or pytato.Array. "
                                f"Got {type(s)}.")
            assert isinstance(s, INT_CLASSES)
            if s < 0:
                raise ValueError(f"size parameter must be nonnegative (got '{s}')")

        return s

    import collections
    from numbers import Number

    if isinstance(shape, Array | Number):
        shape = shape,

    assert isinstance(shape, collections.abc.Sequence)
    return tuple(normalize_shape_component(s) for s in shape)

# }}}


# {{{ array dataclass helpers

T = TypeVar("T")


@dataclass_transform(eq_default=False, frozen_default=True)
def array_dataclass() -> Callable[[type[T]], type[T]]:
    def map_cls(cls: type[T]) -> type[T]:
        # Frozen dataclasses (empirically) have a ~20% speed penalty,
        # and their frozen-ness is arguably a debug feature.
        dc_cls = dataclasses.dataclass(init=True, frozen=__debug__,
                                       eq=False, repr=False)(cls)

        _augment_array_dataclass(dc_cls)
        return dc_cls

    return map_cls


def _augment_array_dataclass(
            cls: type,
        ) -> None:
    from dataclasses import fields
    attr_tuple = ", ".join(f"self.{fld.name}"
                           for fld in fields(cls) if fld.name != "non_equality_tags")
    if attr_tuple:
        attr_tuple = f"({attr_tuple},)"
    else:
        attr_tuple = "()"

    from pytools.codegen import remove_common_indentation
    augment_code = remove_common_indentation(
        f"""
        def {cls.__name__}_hash(self):
            try:
                return self._hash_value
            except AttributeError:
                pass

            h = hash(frozenset({attr_tuple}))
            object.__setattr__(self, "_hash_value", h)
            return h

        cls.__hash__ = {cls.__name__}_hash
        """)
    exec_dict = {"cls": cls, "_MODULE_SOURCE_CODE": augment_code}
    exec(compile(augment_code,
                 f"<dataclass augmentation code for {cls}>", "exec"),
         exec_dict)

# }}}


# {{{ array interface

ConvertibleToIndexExpr = Union[int, slice, "Array", None, EllipsisType]
IndexExpr = Union[IntegerT, "NormalizedSlice", "Array", None]
PyScalarType = type[bool] | type[int] | type[float] | type[complex]
DtypeOrPyScalarType = _dtype_any | PyScalarType


def _np_result_dtype(
        *arrays_and_dtypes: np.typing.ArrayLike | np.typing.DTypeLike,
        ) -> np.dtype[Any]:
    return np.result_type(*arrays_and_dtypes)


def _truediv_result_type(*dtypes: DtypeOrPyScalarType) -> np.dtype[Any]:
    dtype = _np_result_dtype(*dtypes)
    # See: test_true_divide in numpy/core/tests/test_ufunc.py
    # pylint: disable=no-member
    if dtype.kind in "iu":
        return np.dtype(np.float64)
    else:
        return dtype


@dataclasses.dataclass(frozen=True)
class NormalizedSlice:
    """
    A normalized version of :class:`slice`. "Normalized" is explained in
    :attr:`start` and :attr:`stop`.

    .. attribute:: start

        An instance of :class:`ShapeComponent`. Normalized to satisfy the
        relation ``0 <= start <= (axis_len-1)``, where ``axis_len`` is the
        length of the axis being sliced.

    .. attribute:: stop

        An instance of :class:`ShapeComponent`. Normalized to satisfy the
        relation ``-1 <= stop <= axis_len``, where ``axis_len`` is the length of
        the axis being sliced.

    .. attribute:: step
    """
    start: ShapeComponent
    stop: ShapeComponent
    step: IntegerT


@dataclasses.dataclass(frozen=True)
class Axis(Taggable):
    """
    A type for recording the information about an :class:`~pytato.Array`'s
    axis.
    """
    tags: frozenset[Tag]

    def _with_new_tags(self, tags: frozenset[Tag]) -> Axis:
        from dataclasses import replace
        return replace(self, tags=tags)


@dataclasses.dataclass(frozen=True)
class ReductionDescriptor(Taggable):
    """
    Records information about a reduction dimension in an
    :class:`~pytato.Array`'.
    """
    tags: frozenset[Tag]

    def _with_new_tags(self, tags: frozenset[Tag]) -> ReductionDescriptor:
        from dataclasses import replace
        return replace(self, tags=tags)


@array_dataclass()
class Array(Taggable):
    r"""
    A base class (abstract interface + supplemental functionality) for lazily
    evaluating array expressions. The interface seeks to maximize :mod:`numpy`
    compatibility, though not at all costs.

    Objects of this type are hashable and support structural equality
    comparison (and are therefore immutable).

    .. note::

        Hashability and equality testing *does* break :mod:`numpy`
        compatibility, purposefully so.

    FIXME: Point out our equivalent for :mod:`numpy`'s ``==``.

    .. attribute:: shape

        A tuple of integers or scalar-shaped :class:`~pytato.array.Array`\ s.
        Array-valued shape components may be (at most affinely) symbolic in terms of
        :class:`~pytato.array.SizeParam`\ s.

        .. note::

            Affine-ness is mainly required by code generation for
            :class:`~pytato.array.IndexLambda`, but
            :class:`~pytato.array.IndexLambda` is used to produce
            references to named arrays. Since any array that needs to be
            referenced in this way needs to obey this restriction anyway,
            a decision was made to require the same of *all* array expressions.

    .. attribute:: dtype

        An instance of :class:`numpy.dtype`.

    .. attribute:: axes

        A :class:`tuple` of :class:`~pytato.Axis` instances. One
        corresponding to each dimension of the array.

    .. attribute:: tags

        A :class:`frozenset` of :class:`pytools.tag.Tag` instances.

        Motivation: `RDF
        <https://en.wikipedia.org/wiki/Resource_Description_Framework>`__
        triples (subject: implicitly the array being tagged,
        predicate: the tag, object: the arg).

        Inherits from :class:`pytools.tag.Taggable`.

    .. automethod:: tagged
    .. automethod:: without_tags

    Array interface:

    .. automethod:: __getitem__
    .. attribute:: T

    .. method:: __mul__
    .. method:: __rmul__
    .. method:: __add__
    .. method:: __radd__
    .. method:: __sub__
    .. method:: __rsub__
    .. method:: __truediv__
    .. method:: __rtruediv__
    .. method:: __neg__
    .. method:: __pos__
    .. method:: __and__
    .. method:: __rand__
    .. method:: __or__
    .. method:: __ror__
    .. method:: __xor__
    .. method:: __rxor__
    .. method:: __abs__
    .. method:: conj
    .. automethod:: all
    .. automethod:: any
    .. automethod:: with_tagged_axis

    .. autoattribute:: real
    .. autoattribute:: imag

    Derived attributes:

    .. attribute:: ndim

    """
    # otherwise subclasses cannot set these
    if TYPE_CHECKING:
        @property
        def axes(self) -> AxesT:
            raise NotImplementedError

        # These are automatically excluded from equality in EqualityComparer
        @property
        def non_equality_tags(self) -> frozenset[Tag]:
            raise NotImplementedError

        @property
        def shape(self) -> ShapeType:
            raise NotImplementedError

        @property
        def dtype(self) -> np.dtype[Any]:
            raise NotImplementedError

    _mapper_method: ClassVar[str]

    # disallow numpy arithmetic from taking precedence
    __array_priority__: ClassVar[int] = 1

    def _is_eq_valid(self) -> bool:
        return self.__class__.__eq__ is Array.__eq__

    if __debug__:
        def __post_init__(self) -> None:
            if _ENABLE_TRACEBACK_TAG:
                from pytato.tags import CreatedAt
                ntags = sum(
                    1 if isinstance(tag, CreatedAt) else 0
                    for tag in self.non_equality_tags)
                if ntags < 1:
                    raise AssertionError("Array has no CreatedAt tag.")
                elif ntags > 1:
                    raise AssertionError("Array has multiple CreatedAt tags.")

            # ensure that a developer does not uses dataclass' "__eq__"
            # or "__hash__" implementation as they have exponential complexity.
            assert self._is_eq_valid()

    def copy(self: ArrayT, **kwargs: Any) -> ArrayT:
        return dataclasses.replace(self, **kwargs)

    @property
    def size(self) -> ShapeComponent:
        from pytools import product
        return product(self.shape)  # type: ignore[no-any-return]

    def __len__(self) -> ShapeComponent:
        if self.ndim == 0:
            raise TypeError("len() of unsized object")

        return self.shape[0]

    def __getitem__(self,
                    slice_spec: (ConvertibleToIndexExpr
                        | tuple[ConvertibleToIndexExpr, ...])
                    ) -> Array:
        """
        .. warning::

            Out-of-bounds accesses via :class:`Array` indices are undefined
            behavior and may pass silently.
        """
        if not isinstance(slice_spec, tuple):
            slice_spec = (slice_spec,)

        from pytato.utils import _index_into
        return _index_into(
            self,
            slice_spec,
            tags=_get_default_tags(),
            non_equality_tags=_get_created_at_tag())

    @property
    def ndim(self) -> int:
        return len(self.shape)

    @property
    def T(self) -> Array:
        return AxisPermutation(self,
                               axis_permutation=tuple(range(self.ndim)[::-1]),
                               tags=_get_default_tags(),
                               axes=_get_default_axes(self.ndim),
                               non_equality_tags=_get_created_at_tag())

    def __eq__(self, other: Any) -> bool:
        if self is other:
            return True
        if not isinstance(other, Array):
            return False

        from pytato.equality import EqualityComparer
        return EqualityComparer()(self, other)

    def __ne__(self, other: Any) -> bool:
        return not self.__eq__(other)

    def __matmul__(self, other: Array, reverse: bool = False) -> Array:
        first = self
        second = other
        if reverse:
            first, second = second, first
        return matmul(first, second)

    __rmatmul__ = partialmethod(__matmul__, reverse=True)

    def _binary_op(
                self,
                op: Callable[[ScalarExpression, ScalarExpression], ScalarExpression],
                other: ArrayOrScalar,
                get_result_type: Callable[
                        [ArrayOrScalar, ArrayOrScalar],
                        np.dtype[Any]] = _np_result_dtype,
                reverse: bool = False,
                cast_to_result_dtype: bool = True,
                is_pow: bool = False,
            ) -> Array:

        # {{{ sanity checks

        if not isinstance(other, (Array, *SCALAR_CLASSES)):
            # https://github.com/python/mypy/issues/4791
            # This type-ignore will become necessary with mypy 1.14.
            return NotImplemented  # not-yet-type: ignore[no-any-return]

        # }}}

        tags = _get_default_tags()
        non_equality_tags = _get_created_at_tag()

        import pytato.utils as utils
        if reverse:
            result = utils.broadcast_binary_op(
                         other, self, op,
                         get_result_type,
                         tags=tags,
                         non_equality_tags=non_equality_tags,
                         cast_to_result_dtype=cast_to_result_dtype,
                         is_pow=is_pow)
        else:
            result = utils.broadcast_binary_op(
                         self, other, op,
                         get_result_type,
                         tags=tags,
                         non_equality_tags=non_equality_tags,
                         cast_to_result_dtype=cast_to_result_dtype,
                         is_pow=is_pow)

        assert isinstance(result, Array)
        return result

    def _unary_op(self, op: Any) -> Array:
        if self.ndim == 0:
            expr = op(var("_in0"))
        else:
            indices = tuple(var(f"_{i}") for i in range(self.ndim))
            expr = op(var("_in0")[indices])

        bindings: Mapping[str, Array] = immutabledict({"_in0": self})
        return IndexLambda(
                expr=expr,
                shape=self.shape,
                dtype=self.dtype,
                bindings=bindings,
                tags=_get_default_tags(),
                axes=_get_default_axes(self.ndim),
                non_equality_tags=_get_created_at_tag(),
                var_to_reduction_descr=immutabledict())

    __mul__ = partialmethod(_binary_op, operator.mul)
    __rmul__ = partialmethod(_binary_op, operator.mul, reverse=True)

    __add__ = partialmethod(_binary_op, operator.add)
    __radd__ = partialmethod(_binary_op, operator.add, reverse=True)

    __sub__ = partialmethod(_binary_op, operator.sub)
    __rsub__ = partialmethod(_binary_op, operator.sub, reverse=True)

    __floordiv__ = partialmethod(_binary_op, operator.floordiv)
    __rfloordiv__ = partialmethod(_binary_op, operator.floordiv, reverse=True)

    __truediv__ = partialmethod(_binary_op, operator.truediv,
            get_result_type=_truediv_result_type)
    __rtruediv__ = partialmethod(_binary_op, operator.truediv,
            get_result_type=_truediv_result_type, reverse=True)

    __mod__ = partialmethod(_binary_op, operator.mod)
    __rmod__ = partialmethod(_binary_op, operator.mod, reverse=True)

    __pow__ = partialmethod(_binary_op, operator.pow, is_pow=True)
    __rpow__ = partialmethod(_binary_op, operator.pow, reverse=True, is_pow=True)

    __neg__ = partialmethod(_unary_op, operator.neg)

    __and__ = partialmethod(_binary_op, operator.and_)
    __rand__ = partialmethod(_binary_op, operator.and_, reverse=True)
    __or__ = partialmethod(_binary_op, operator.or_)
    __ror__ = partialmethod(_binary_op, operator.or_, reverse=True)
    __xor__ = partialmethod(_binary_op, operator.xor)
    __rxor__ = partialmethod(_binary_op, operator.xor, reverse=True)

    def conj(self) -> ArrayOrScalar:
        import pytato as pt
        return pt.conj(self)

    def __abs__(self) -> Array:
        import pytato as pt
        return cast(Array, pt.abs(self))

    def __pos__(self) -> Array:
        return self

    def __bool__(self) -> None:
        raise ValueError("The truth value of an array expression is undefined.")

    @property
    def real(self) -> ArrayOrScalar:
        import pytato as pt
        return pt.real(self)

    @property
    def imag(self) -> ArrayOrScalar:
        import pytato as pt
        return pt.imag(self)

    def reshape(self, *shape: int | Sequence[int], order: str = "C") -> Array:
        import pytato as pt
        if len(shape) == 0:
            raise TypeError("reshape takes at least one argument (0 given)")
        if len(shape) == 1:
            # handle shape as single argument tuple
            return pt.reshape(self, shape[0], order=order)

        # type-ignore reason: passed: "Tuple[Union[int, Sequence[int]], ...]";
        # expected "Union[int, Sequence[int]]"
        return pt.reshape(self, shape, order=order)  # type: ignore[arg-type]

    def all(self, axis: int = 0) -> ArrayOrScalar:
        """
        Equivalent to :func:`pytato.all`.
        """
        import pytato as pt
        return pt.all(self, axis)

    def any(self, axis: int = 0) -> ArrayOrScalar:
        """
        Equivalent to :func:`pytato.any`.
        """
        import pytato as pt
        return pt.any(self, axis)

    def with_tagged_axis(self, iaxis: int,
                         tags: Iterable[Tag] | Tag) -> Array:
        """
        Returns a copy of *self* with *iaxis*-th axis tagged with *tags*.
        """
        new_axes = (self.axes[:iaxis]
                    + (self.axes[iaxis].tagged(tags),)
                    + self.axes[iaxis+1:])
        return self.copy(axes=new_axes)

    @memoize_method
    def __repr__(self) -> str:
        from pytato.stringifier import Reprifier
        return Reprifier()(self)


ArrayOrScalar: TypeAlias = Array | ScalarT

# }}}


# }}}


# {{{ mixins

@dataclasses.dataclass(frozen=True, eq=False, repr=False)
class _SuppliedAxesAndTagsMixin(Taggable):
    axes: AxesT = dataclasses.field(kw_only=True)
    tags: frozenset[Tag] = dataclasses.field(kw_only=True)

    # These are automatically excluded from equality in EqualityComparer
    non_equality_tags: frozenset[Tag] = dataclasses.field(kw_only=True,
                                                    hash=False,
                                                    default=frozenset())

    def _with_new_tags(self: Self, tags: frozenset[Tag]) -> Self:
        return dataclasses.replace(self, tags=tags)


@dataclasses.dataclass(frozen=True, eq=False, repr=False)
class _SuppliedShapeAndDtypeMixin:
    """A mixin class for when an array must store its own *shape* and *dtype*,
    rather than when it can derive them easily from inputs.
    """
    shape: ShapeType
    dtype: np.dtype[Any]

# }}}


# {{{ dict of named arrays

@array_dataclass()
class NamedArray(_SuppliedAxesAndTagsMixin, Array):
    """An entry in a :class:`AbstractResultWithNamedArrays`. Holds a reference
    back to the containing instance as well as the name by which *self* is
    known there.

    .. automethod:: __init__
    """
    _container: AbstractResultWithNamedArrays
    name: str

    _mapper_method: ClassVar[str] = "map_named_array"

    # type-ignore reason: `copy` signature incompatible with super-class
    def copy(self, *,  # type: ignore[override]
             container: AbstractResultWithNamedArrays | None = None,
             name: str | None = None,
             axes: AxesT | None = None,
             tags: frozenset[Tag] | None = None,
             non_equality_tags: frozenset[Tag] | None = None) -> NamedArray:
        container = self._container if container is None else container
        name = self.name if name is None else name
        tags = self.tags if tags is None else tags
        axes = self.axes if axes is None else axes
        non_equality_tags = (
            self.non_equality_tags
            if non_equality_tags is None
            else non_equality_tags)

        return type(self)(_container=container,
                          name=name,
                          tags=tags,
                          axes=axes,
                          non_equality_tags=non_equality_tags)

    @property
    def expr(self) -> Array:
        if isinstance(self._container, DictOfNamedArrays):
            return self._container._data[self.name]
        else:
            raise TypeError("only permitted when container is a DictOfNamedArrays")

    @property
    def shape(self) -> ShapeType:
        return self.expr.shape

    @property
    def dtype(self) -> np.dtype[Any]:
        return self.expr.dtype


@dataclasses.dataclass(frozen=True, eq=False)
class AbstractResultWithNamedArrays(Mapping[str, NamedArray], Taggable, ABC):
    r"""An abstract array computation that results in multiple :class:`Array`\ s,
    each named. The way in which the values of these arrays are computed
    is determined by concrete subclasses of this class, e.g.
    :class:`pytato.loopy.LoopyCall` or :class:`DictOfNamedArrays`.

    .. automethod:: __init__
    .. automethod:: __contains__
    .. automethod:: __getitem__
    .. automethod:: __len__

    .. note::

        This container deliberately does not implement arithmetic.
    """
    tags: frozenset[Tag] = dataclasses.field(kw_only=True)
    _mapper_method: ClassVar[str]

    def _is_eq_valid(self) -> bool:
        return self.__class__.__eq__ is AbstractResultWithNamedArrays.__eq__

    if __debug__:
        def __post_init__(self) -> None:
            # ensure that a developer does not uses dataclass' "__eq__"
            # or "__hash__" implementation as they have exponential complexity.
            assert self._is_eq_valid()

    @abstractmethod
    def __contains__(self, name: object) -> bool:
        pass

    @abstractmethod
    def __getitem__(self, name: str) -> NamedArray:
        pass

    @abstractmethod
    def __len__(self) -> int:
        pass

    def __eq__(self, other: Any) -> bool:
        if self is other:
            return True
        if not isinstance(other, AbstractResultWithNamedArrays):
            return False

        from pytato.equality import EqualityComparer
        return EqualityComparer()(self, other)


@dataclasses.dataclass(frozen=True, eq=False, init=False)
class DictOfNamedArrays(AbstractResultWithNamedArrays):
    """A container of named results, each of which can be computed as an
    array expression provided to the constructor.

    Implements :class:`AbstractResultWithNamedArrays`.

    .. automethod:: __init__
    """
    _data: Mapping[str, Array]

    _mapper_method: ClassVar[str] = "map_dict_of_named_arrays"

    def __init__(self, data: Mapping[str, Array], *,
                 tags: frozenset[Tag] | None = None) -> None:
        if tags is None:
            from warnings import warn
            warn("Passing `tags=None` is deprecated and will result"
                 " in an error from 2023. To remove this message either"
                 " call make_dict_of_named_arrays or pass the `tags` argument.",
                 DeprecationWarning, stacklevel=2)
            tags = frozenset()

        object.__setattr__(self, "_data", data)
        object.__setattr__(self, "tags", tags)

    def __hash__(self) -> int:
        return hash((frozenset(self._data.items()), self.tags))

    def __contains__(self, name: object) -> bool:
        return name in self._data

    @memoize_method
    def __getitem__(self, name: str) -> NamedArray:
        if name not in self._data:
            raise KeyError(name)
        return NamedArray(self, name,
                          axes=self._data[name].axes,
                          tags=self._data[name].tags,
                          non_equality_tags=self._data[name].non_equality_tags)

    def __len__(self) -> int:
        return len(self._data)

    def __iter__(self) -> Iterator[str]:
        return iter(self._data)

    def __repr__(self) -> str:
        return "DictOfNamedArrays(" + str(self._data) + ")"

# }}}


# {{{ index lambda

@array_dataclass()
class IndexLambda(_SuppliedAxesAndTagsMixin, _SuppliedShapeAndDtypeMixin, Array):
    r"""Represents an array that can be computed by evaluating
    :attr:`expr` for every value of the input indices. The
    input indices are represented by
    :class:`~pymbolic.primitives.Variable`\ s with names ``_1``,
    ``_2``, and so on.

    .. attribute:: expr

        A scalar-valued :mod:`pymbolic` expression such as
        ``a[_1] + b[_2, _1]``.

        Identifiers in the expression are resolved, in
        order, by lookups in :attr:`bindings`.

        Scalar functions in this expression must
        be identified by a dotted name representing
        a Python object (e.g. ``pytato.c99.sin``).

    .. attribute:: bindings

        A :class:`dict` mapping strings that are valid
        Python identifiers to objects implementing
        the :class:`Array` interface, making array
        expressions available for use in
        :attr:`expr`.

    .. attribute:: var_to_reduction_descr

        A mapping from reduction variables in :attr:`expr` to their
        :class:`ReductionDescriptor`.

    .. automethod:: with_tagged_reduction
    """
<<<<<<< HEAD
    expr: prim.Expression
    bindings: Mapping[str, Array]
    var_to_reduction_descr: Mapping[str, ReductionDescriptor]
=======
    expr: ScalarExpression
    bindings: Mapping[str, Array] = attrs.field(
        validator=attrs.validators.instance_of(immutabledict))
    var_to_reduction_descr: Mapping[str, ReductionDescriptor] = \
        attrs.field(validator=attrs.validators.instance_of(immutabledict))
>>>>>>> 1653bc5c

    _mapper_method: ClassVar[str] = "map_index_lambda"

    if __debug__:
        def __post_init__(self) -> None:
            assert isinstance(self.bindings, immutabledict)
            assert isinstance(self.var_to_reduction_descr, immutabledict)
            super().__post_init__()

    def with_tagged_reduction(self,
                              reduction_variable: str,
                              tags: Tag | Iterable[Tag]) -> IndexLambda:
        """
        Returns a copy of *self* with the :class:`ReductionDescriptor`
        associated with *reduction_variable* tagged with *tag*.

        :arg reduction_variable: Name of reduction variable in *self* that
            is to be tagged.
        """
        from pytato.diagnostic import NotAReductionAxis
        if not isinstance(reduction_variable, str):
            raise TypeError("Argument 'reduction_variable' expected to be str, "
                            f"got {type(reduction_variable)}.")

        assert (frozenset(self.var_to_reduction_descr)
                == get_reduction_induction_variables(self.expr))

        if reduction_variable not in self.var_to_reduction_descr:
            raise NotAReductionAxis(
                "reduction_variable can be one of"
                f" '{self.var_to_reduction_descr.keys()}',"
                f" got '{reduction_variable}'.")

        assert isinstance(self.var_to_reduction_descr, immutabledict)
        new_var_to_redn_descr = dict(self.var_to_reduction_descr)
        new_var_to_redn_descr[reduction_variable] = \
            self.var_to_reduction_descr[reduction_variable].tagged(tags)

        return type(self)(expr=self.expr,
                          shape=self.shape,
                          dtype=self.dtype,
                          bindings=self.bindings,
                          axes=self.axes,
                          var_to_reduction_descr=immutabledict
                            (new_var_to_redn_descr),
                          tags=self.tags,
                          non_equality_tags=self.non_equality_tags)

# }}}


# {{{ einsum

class EinsumAxisDescriptor:
    """
    Records the access pattern of iterating over an array's axis in a
    :class:`Einsum`.
    """
    pass


@dataclasses.dataclass(frozen=True, order=True)
class EinsumElementwiseAxis(EinsumAxisDescriptor):
    """
    Describes an elementwise access pattern of an array's axis.  In terms of the
    nomenclature used by :class:`IndexLambda`, ``EinsumElementwiseAxis(dim=1)`` would
    correspond to indexing the array's axis as ``_1`` in the expression.
    """
    dim: int


@dataclasses.dataclass(frozen=True, order=True)
class EinsumReductionAxis(EinsumAxisDescriptor):
    """
    Describes a reduction access pattern of an array's axis.  In terms of the
    nomenclature used by :class:`IndexLambda`, ``EinsumReductionAxis(dim=0)`` would
    correspond to indexing the array's axis as ``_r0`` in the expression.
    """
    dim: int


@array_dataclass()
class Einsum(_SuppliedAxesAndTagsMixin, Array):
    """
    An array expression using the `Einstein summation convention
    <https://en.wikipedia.org/wiki/Einstein_notation>`__. See
    :func:`numpy.einsum` for a similar construct.

    .. note::

        Use :func:`pytato.einsum` to create this type of expression node in
        user code.

    .. attribute:: access_descriptors

        A :class:`tuple` of *access_descriptor* for each *arg* in
        :attr:`Einsum.args`. An *access_descriptor* is a tuple of
        :class:`EinsumAxisDescriptor` denoting how each axis of the
        argument will be operated in the einstein summation.

    .. attribute:: args

       A :class:`tuple` of array over which the Einstein summation is being
       performed.

    .. attribute:: access_descr_to_index

       Mapping from the access descriptors to the index used by the user during
       the instantiation of the :class:`Einsum` node. This is a strictly
       non-semantic attribute and only present to support a friendlier
       :meth:`with_tagged_reduction`.

    .. automethod:: with_tagged_reduction
    """

    access_descriptors: tuple[tuple[EinsumAxisDescriptor, ...], ...]
    args: tuple[Array, ...]
    redn_axis_to_redn_descr: Mapping[EinsumReductionAxis,
                                     ReductionDescriptor]
    _mapper_method: ClassVar[str] = "map_einsum"

    if __debug__:
        def __post_init__(self) -> None:
            assert isinstance(self.redn_axis_to_redn_descr, immutabledict)
            super().__post_init__()

    @memoize_method
    def _access_descr_to_axis_len(self
                                  ) -> Mapping[EinsumAxisDescriptor, ShapeComponent]:
        from pytato.utils import are_shape_components_equal
        descr_to_axis_len: dict[EinsumAxisDescriptor, ShapeComponent] = {}

        for access_descrs, arg in zip(self.access_descriptors,
                                      self.args, strict=True):
            assert arg.ndim == len(access_descrs)
            for arg_axis_len, descr in zip(arg.shape, access_descrs, strict=True):
                if descr in descr_to_axis_len:
                    seen_axis_len = descr_to_axis_len[descr]

                    if not are_shape_components_equal(seen_axis_len,
                                                      arg_axis_len):
                        if are_shape_components_equal(arg_axis_len, 1):
                            # this axis would be broadcasted
                            pass
                        else:
                            assert are_shape_components_equal(seen_axis_len, 1)
                            descr_to_axis_len[descr] = arg_axis_len
                else:
                    descr_to_axis_len[descr] = arg_axis_len

        return immutabledict(descr_to_axis_len)

    @cached_property
    def shape(self) -> ShapeType:
        iaxis_to_len: dict[int, ShapeComponent] = {}

        for descr, axis_len in self._access_descr_to_axis_len().items():
            if isinstance(descr, EinsumElementwiseAxis):
                iaxis_to_len[descr.dim] = axis_len
            elif isinstance(descr, EinsumReductionAxis):
                # reduction axes do not count towards einsum's shape
                pass
            else:
                raise AssertionError

        assert all(i in iaxis_to_len for i in range(len(iaxis_to_len)))
        return tuple(iaxis_to_len[i] for i in range(len(iaxis_to_len)))

    @cached_property
    def dtype(self) -> np.dtype[Any]:
        return np.result_type(*[arg.dtype for arg in self.args])

    def with_tagged_reduction(self,
                              redn_axis: EinsumReductionAxis,
                              tags: Tag | Iterable[Tag]) -> Einsum:
        """
        Returns a copy of *self* with the :class:`ReductionDescriptor`
        associated with *redn_axis* tagged with *tag*.
        """

        # {{{ sanity checks
        if isinstance(redn_axis, str):
            raise TypeError("Argument `redn_axis' as a string is no longer"
                            " accepted as a valid index type."
                            " Use the actual EinsumReductionAxis object instead.")
        elif not isinstance(redn_axis, EinsumReductionAxis):
            raise TypeError(f"Argument `redn_axis' expected to be"
                            f" EinsumReductionAxis, got {type(redn_axis)}")

        if redn_axis in self.redn_axis_to_redn_descr:
            assert any(redn_axis in access_descrs
                       for access_descrs in self.access_descriptors)
        else:
            raise ValueError(f"{redn_axis}: does not appear as a"
                             " reduction access descriptor.")

        # }}}

        assert isinstance(self.redn_axis_to_redn_descr, immutabledict)
        new_redn_axis_to_redn_descr = dict(self.redn_axis_to_redn_descr)
        new_redn_axis_to_redn_descr[redn_axis] = \
            self.redn_axis_to_redn_descr[redn_axis].tagged(tags)

        return type(self)(access_descriptors=self.access_descriptors,
                          args=self.args,
                          axes=self.axes,
                          redn_axis_to_redn_descr=immutabledict
                            (new_redn_axis_to_redn_descr),
                          tags=self.tags,
                          non_equality_tags=self.non_equality_tags,
                          )


EINSUM_FIRST_INDEX = re.compile(r"^\s*((?P<alpha>[a-zA-Z])|(?P<ellipsis>\.\.\.))\s*")


def _normalize_einsum_out_subscript(subscript: str) -> immutabledict[str,
                                                            EinsumAxisDescriptor]:
    """
    Normalizes the output subscript of an einsum (provided in the explicit
    mode). Returns a mapping from index name to an instance of
    :class:`EinsumElementwiseAxis`.

    .. testsetup::

        >>> from pytato.array import _normalize_einsum_out_subscript

    .. doctest::

        >>> result = _normalize_einsum_out_subscript("kij")
        >>> sorted(result.keys())
        ['i', 'j', 'k']
        >>> result["i"], result["j"], result["k"]
        (EinsumElementwiseAxis(dim=1), EinsumElementwiseAxis(dim=2), EinsumElementwiseAxis(dim=0))
    """  # noqa: E501

    normalized_indices: list[str] = []
    acc = subscript.strip()
    while acc:
        match = EINSUM_FIRST_INDEX.match(acc)
        if match:
            if "alpha" in match.groupdict():
                normalized_indices.append(match.groupdict()["alpha"])
            else:
                assert "ellipsis" in match.groupdict()
                raise NotImplementedError("Broadcasting in einsums not supported")
            assert match.span()[0] == 0
            acc = acc[match.span()[-1]:]
        else:
            raise ValueError(f"Cannot parse '{acc}' in provided einsum"
                             f" '{subscript}'.")

    if len(set(normalized_indices)) != len(normalized_indices):
        raise ValueError("Used an input more than once to refer to the"
                         f" output axis in '{subscript}")

    return immutabledict({idx: EinsumElementwiseAxis(i)
                 for i, idx in enumerate(normalized_indices)})


def _normalize_einsum_in_subscript(subscript: str,
                                   in_operand: Array,
                                   index_to_descr: Mapping[str,
                                                        EinsumAxisDescriptor],
                                   index_to_axis_length: Mapping[str,
                                                               ShapeComponent],
                                   ) -> tuple[tuple[EinsumAxisDescriptor, ...],
                                              immutabledict
                                                [str, EinsumAxisDescriptor],
                                              immutabledict[str, ShapeComponent]]:
    """
    Normalizes the subscript for an input operand in an einsum. Returns
    ``(access_descrs, updated_index_to_descr, updated_to_index_to_axis_length)``,
    where, *access_descrs* is a :class:`tuple` of
    :class`EinsumAxisDescriptor` corresponding to *subscript*,
    *updated_index_to_descr* is the updated version of *index_to_descr* while
    inferring *subscript*. Similarly, *updated_index_to_axis_length* is the updated
    version of *index_to_axis_length*.


    :arg index_to_descr: A mapping from index names to instance of
        :class:`EinsumAxisDescriptor`. These constraints would most likely
        recorded during normalizing other parts of an einsum's subscripts.

    :arg index_to_axis_length: A mapping from index names to instance of
        :class:`ShapeComponent` denoting the iteration extent of the index.
        These constraints would most likely recorded during normalizing other
        parts of an einsum's subscripts.
    """
    from pytato.utils import are_shape_components_equal

    normalized_indices: list[str] = []
    acc = subscript.strip()
    while acc:
        match = EINSUM_FIRST_INDEX.match(acc)
        if match:
            if "alpha" in match.groupdict():
                normalized_indices.append(match.groupdict()["alpha"])
            else:
                assert "ellipsis" in match.groupdict()
                raise NotImplementedError("Broadcasting in einsums not supported")
            assert match.span()[0] == 0
            acc = acc[match.span()[-1]:]
        else:
            raise ValueError(f"Cannot parse '{acc}' in provided einsum"
                             f" '{subscript}'.")

    if len(normalized_indices) != in_operand.ndim:
        raise ValueError(f"Subscript '{subscript}' doesn't match the dimensionality "
                         f"of corresponding operand ({in_operand.ndim}).")

    in_operand_axis_descrs = []
    index_to_axis_length_dict = dict(index_to_axis_length)
    index_to_descr_dict = dict(index_to_descr)

    for iaxis, index_char in enumerate(normalized_indices):
        in_axis_len = in_operand.shape[iaxis]
        if index_char in index_to_descr_dict:
            if index_char in index_to_axis_length_dict:
                seen_axis_len = index_to_axis_length_dict[index_char]
                if not are_shape_components_equal(in_axis_len,
                                                  seen_axis_len):
                    if are_shape_components_equal(in_axis_len, 1):
                        # Broadcast the current axis
                        pass
                    elif are_shape_components_equal(seen_axis_len, 1):
                        # Broadcast to the length of the current axis
                        index_to_axis_length_dict[index_char] = in_axis_len
                    else:
                        raise ValueError("Got conflicting lengths for"
                                         f" '{index_char}' -- {in_axis_len},"
                                         f" {seen_axis_len}.")
            else:
                index_to_axis_length_dict[index_char] = in_axis_len
        else:
            redn_sr_no = len([descr for descr in index_to_descr_dict.values()
                              if isinstance(descr, EinsumReductionAxis)])
            redn_axis_descr = EinsumReductionAxis(redn_sr_no)
            index_to_descr_dict[index_char] = redn_axis_descr
            index_to_axis_length_dict[index_char] = in_axis_len

        in_operand_axis_descrs.append(index_to_descr_dict[index_char])

    index_to_axis_length = immutabledict(index_to_axis_length_dict)
    index_to_descr = immutabledict(index_to_descr_dict)

    return (tuple(in_operand_axis_descrs), index_to_descr, index_to_axis_length)


def einsum(subscripts: str, *operands: Array,
           index_to_redn_descr: Mapping[str, ReductionDescriptor] | None = None
           ) -> Einsum:
    """
    Einstein summation *subscripts* on *operands*.
    """
    if len(operands) == 0:
        raise ValueError("must specify at least one operand")

    if index_to_redn_descr is None:
        index_to_redn_descr = {}

    if "->" not in subscripts:
        # implicit-mode: output spec matched by alphabetical ordering of
        # indices (ewwwww)
        raise NotImplementedError("Implicit mode not supported. 'subscripts'"
                                  " must contain '->', followed by the output's"
                                  " indices.")
    in_spec, out_spec = subscripts.split("->")

    in_specs = in_spec.split(",")

    if len(operands) != len(in_specs):
        raise ValueError(
            f"Number of operands should match the number "
            f"of arg specs: '{in_specs}'. Length of operands is {len(operands)}; "
            f"expecting {len(in_specs)} operands."
        )

    index_to_descr = _normalize_einsum_out_subscript(out_spec)
    index_to_axis_length: Mapping[str, ShapeComponent] = immutabledict()
    access_descriptors = []

    for in_spec, in_operand in zip(in_specs, operands, strict=True):
        access_descriptor, index_to_descr, index_to_axis_length = (
            _normalize_einsum_in_subscript(in_spec,
                                           in_operand,
                                           index_to_descr,
                                           index_to_axis_length))
        access_descriptors.append(access_descriptor)

    # {{{ process index_to_redn_descr

    redn_axis_to_redn_descr = {}
    for idx, redn_descr in index_to_redn_descr.items():
        descr = index_to_descr[idx]
        if isinstance(descr, EinsumReductionAxis):
            redn_axis_to_redn_descr[descr] = redn_descr
        else:
            raise ValueError(f"'{idx}' is not a reduction dim.")

    for descr in index_to_descr.values():
        if isinstance(descr, EinsumReductionAxis):
            if descr not in redn_axis_to_redn_descr:
                redn_axis_to_redn_descr[descr] = ReductionDescriptor(frozenset())

    # }}}

    return Einsum(tuple(access_descriptors), operands,
                  tags=_get_default_tags(),
                  axes=_get_default_axes(len({descr
                                              for descr in index_to_descr.values()
                                              if isinstance(descr,
                                                            EinsumElementwiseAxis)})
                                         ),
                  redn_axis_to_redn_descr=immutabledict(redn_axis_to_redn_descr),
                  non_equality_tags=_get_created_at_tag(),
                  )

# }}}


# {{{ stack

@array_dataclass()
class Stack(_SuppliedAxesAndTagsMixin, Array):
    """Join a sequence of arrays along a new axis.

    .. attribute:: arrays

        The sequence of arrays to join

    .. attribute:: axis

        The output axis

    """
    arrays: tuple[Array, ...]
    axis: int

    _mapper_method: ClassVar[str] = "map_stack"

    @property
    def dtype(self) -> np.dtype[Any]:
        return _np_result_dtype(*(arr.dtype for arr in self.arrays))

    @property
    def shape(self) -> ShapeType:
        result = list(self.arrays[0].shape)
        result.insert(self.axis, len(self.arrays))
        return tuple(result)

# }}}


# {{{ concatenate

@array_dataclass()
class Concatenate(_SuppliedAxesAndTagsMixin, Array):
    """Join a sequence of arrays along an existing axis.

    .. attribute:: arrays

        An instance of :class:`tuple` of the arrays to join. The arrays must
        have same shape except for the dimension corresponding to *axis*.

    .. attribute:: axis

        The axis along which the *arrays* are to be concatenated.
    """
    arrays: tuple[Array, ...]
    axis: int

    _mapper_method: ClassVar[str] = "map_concatenate"

    @property
    def dtype(self) -> np.dtype[Any]:
        return _np_result_dtype(*(arr.dtype for arr in self.arrays))

    @property
    def shape(self) -> ShapeType:
        # See https://github.com/python/typeshed/issues/7739
        common_axis_len = sum(ary.shape[self.axis]  # type: ignore[misc]
                              for ary in self.arrays)

        return (self.arrays[0].shape[:self.axis]
                + (common_axis_len,)
                + self.arrays[0].shape[self.axis+1:])

# }}}


# {{{ index remapping

@array_dataclass()
class IndexRemappingBase(Array):
    """Base class for operations that remap the indices of an array.

    Note that index remappings can also be expressed via
    :class:`~pytato.array.IndexLambda`.

    .. attribute:: array

        The input :class:`~pytato.Array`

    """
    array: Array

    @property
    def dtype(self) -> np.dtype[Any]:
        return self.array.dtype

# }}}


# {{{ roll

@array_dataclass()
class Roll(_SuppliedAxesAndTagsMixin, IndexRemappingBase):
    """Roll an array along an axis.

    .. attribute:: shift

        Shift amount.

    .. attribute:: axis

        Shift axis.
    """
    shift: int
    axis: int

    _mapper_method: ClassVar[str] = "map_roll"

    @property
    def shape(self) -> ShapeType:
        return self.array.shape

# }}}


# {{{ axis permutation

@array_dataclass()
class AxisPermutation(_SuppliedAxesAndTagsMixin, IndexRemappingBase):
    r"""Permute the axes of an array.

    .. attribute:: array

    .. attribute:: axis_permutation

        A permutation of the input axes.
    """
    axis_permutation: tuple[int, ...]

    _mapper_method: ClassVar[str] = "map_axis_permutation"

    @property
    def shape(self) -> ShapeType:
        result = []
        base_shape = self.array.shape
        for index in self.axis_permutation:
            result.append(base_shape[index])
        return tuple(result)

# }}}


# {{{ reshape

@array_dataclass()
class Reshape(_SuppliedAxesAndTagsMixin, IndexRemappingBase):
    """
    Reshape an array.

    .. attribute:: array

        The array to be reshaped

    .. attribute:: newshape

        The output shape

    .. attribute:: order

        Output layout order, either ``C`` or ``F``.
    """
    newshape: ShapeType
    order: str

    _mapper_method: ClassVar[str] = "map_reshape"

    if __debug__:
        def __post_init__(self) -> None:
            super().__post_init__()

    @property
    def shape(self) -> ShapeType:
        return self.newshape

# }}}


# {{{ indexing

@array_dataclass()
class IndexBase(_SuppliedAxesAndTagsMixin, IndexRemappingBase):
    """
    Abstract class for all index expressions on an array.

    .. attribute:: indices
    """
    indices: tuple[IndexExpr, ...]


class BasicIndex(IndexBase):
    """
    An indexing expression with all indices being either an :class:`int` or
    :class:`slice`.
    """
    _mapper_method: ClassVar[str] = "map_basic_index"

    @property
    def shape(self) -> ShapeType:
        assert len(self.indices) == self.array.ndim
        assert all(isinstance(idx, (NormalizedSlice, *INT_CLASSES))
                   for idx in self.indices)

        from pytato.utils import _normalized_slice_len
        return tuple(_normalized_slice_len(idx)
                     for idx, axis_len in zip(
                                self.indices, self.array.shape, strict=True)
                     if isinstance(idx, NormalizedSlice))


class AdvancedIndexInContiguousAxes(IndexBase):
    """
    An indexing expression with at least one :class:`Array` index and all the
    advanced indices (i.e. scalars/array) appearing contiguously in
    :attr:`IndexBase.indices`.

    The reason for the existence of this class and
    :class:`AdvancedIndexInNoncontiguousAxes` is that :mod:`numpy` treats those
    two cases differently, and we're bound to follow its precedent.
    """
    _mapper_method: ClassVar[str] = "map_contiguous_advanced_index"

    @property
    def shape(self) -> ShapeType:
        assert len(self.indices) == self.array.ndim
        assert any(isinstance(idx, Array) for idx in self.indices)
        from pytato.utils import (
            _normalized_slice_len,
            get_shape_after_broadcasting,
            partition,
        )

        i_adv_indices, i_basic_indices = partition(lambda idx: isinstance(
                                                                self.indices[idx],
                                                                NormalizedSlice),
                                                   range(len(self.indices)))

        assert not any(i_adv_indices[0] < i_basic_idx < i_adv_indices[-1]
                       for i_basic_idx in i_basic_indices)

        adv_idx_shape = get_shape_after_broadcasting([
            cast(Array | IntegerT, not_none(self.indices[i_idx]))
            for i_idx in i_adv_indices])

        # type-ignored because mypy cannot figure out basic-indices only refer
        # to slices
        pre_basic_idx_shape = tuple(_normalized_slice_len(self.indices[i_idx])  # type: ignore[arg-type]
                                    for i_idx in i_basic_indices
                                    if i_idx < i_adv_indices[0])

        # type-ignored because mypy cannot figure out basic-indices only refer
        # to slices
        post_basic_idx_shape = tuple(_normalized_slice_len(self.indices[i_idx])  # type: ignore[arg-type]
                                     for i_idx in i_basic_indices
                                     if i_idx > i_adv_indices[-1])

        return pre_basic_idx_shape + adv_idx_shape + post_basic_idx_shape


class AdvancedIndexInNoncontiguousAxes(IndexBase):
    """
    An indexing expression with advanced indices (i.e. scalars/arrays)
    appearing non-contiguously in :attr:`IndexBase.indices`.

    The reason for the existence of this class and
    :class:`AdvancedIndexInContiguousAxes` is that :mod:`numpy` treats those
    two cases differently, and we're bound to follow its precedent.
    """
    _mapper_method: ClassVar[str] = "map_non_contiguous_advanced_index"

    @property
    def shape(self) -> ShapeType:
        assert len(self.indices) == self.array.ndim
        from pytato.utils import (
            _normalized_slice_len,
            get_shape_after_broadcasting,
            partition,
        )

        i_adv_indices, i_basic_indices = partition(lambda idx: isinstance(
                                                                self.indices[idx],
                                                                NormalizedSlice),
                                                   range(len(self.indices)))

        assert len(i_adv_indices) >= 2
        assert any(i_adv_indices[0] < i_basic_idx < i_adv_indices[-1]
                   for i_basic_idx in i_basic_indices)

        adv_idx_shape = get_shape_after_broadcasting([
            cast(Array | IntegerT, not_none(self.indices[i_idx]))
            for i_idx in i_adv_indices])

        # type-ignored because mypy cannot figure out basic-indices only refer slices
        basic_idx_shape = tuple(_normalized_slice_len(self.indices[i_idx])  # type: ignore[arg-type]
                                for i_idx in i_basic_indices)

        return adv_idx_shape + basic_idx_shape

# }}}


# {{{ base class for arguments

@array_dataclass()
class InputArgumentBase(Array):
    r"""Base class for input arguments.

    .. note::

        Creating multiple instances of any input argument with the
        same name in an expression is not allowed.
    """

# }}}


# {{{ data wrapper

class DataInterface(Protocol):
    """A protocol specifying the minimal interface requirements for concrete
    array data supported by :class:`DataWrapper`.

    See :class:`typing.Protocol` for more information about protocols.

    Code generation targets may impose additional restrictions on the kinds of
    concrete array data they support.

    .. attribute:: shape
    .. attribute:: dtype
    """

    # That's how mypy spells "read-only attribute".
    # https://github.com/python/typing/discussions/903

    @property
    def shape(self) -> ShapeType:
        pass

    @property
    def dtype(self) -> np.dtype[Any]:
        pass


@dataclasses.dataclass(frozen=True, eq=False, repr=False)
class DataWrapper(_SuppliedAxesAndTagsMixin, InputArgumentBase):
    """Takes concrete array data and packages it to be compatible with the
    :class:`Array` interface.

    .. attribute:: data

        A concrete array (containing data), given as, for example,
        a :class:`numpy.ndarray`, or a :class:`pyopencl.array.Array`.
        This must offer ``shape`` and ``dtype`` attributes but is
        otherwise considered opaque. At evaluation time, its
        type must be understood by the appropriate execution backend.

        Starting with the construction of the :class:`DataWrapper`,
        this array may not be updated in-place.

    .. attribute:: shape

        The shape of the array is represented separately from array
        to allow symbolic shapes to be used, and to ease :mod:`pytato`'s
        job in recognizing shapes of arrays as equal. For example,
        if the shape of :attr:`data` is ``(3, 4)``, and :attr:`shape` is
        ``(nrows, ncolumns)``, then this represents a (global) constraint that
        that ``nrows == 3`` and ``ncolumns == 4``. Arithmetic and other
        operations in :mod:`pytato` do not currently resolve these constraints
        to assess whether shapes match, and thus it is important that a canonical
        (symbolic) form of the shape tuple is used.

    .. attribute:: name

        An (optional, string) name by which this object can be identified.
        Hypothetically, this could be used to 'swap out' the data captured
        here, but that functionality is not currently available.

    .. note::

        Since we cannot compare instances of :class:`DataInterface` being
        wrapped, a :class:`DataWrapper` instances compare equal to themselves
        (i.e. the very same instance).
    """
    data: DataInterface
    shape: ShapeType

    _mapper_method: ClassVar[str] = "map_data_wrapper"

    @property
    def name(self) -> None:
        return None

    def _is_eq_valid(self) -> bool:
        # we override __hash__ as hashing DataInterface is impractical
        # => promise the __post_init__ that the change was intentional
        #    and valid by returning True
        return True

    def __hash__(self) -> int:
        # It would be better to hash the data, but we have no way of getting to
        # it.
        return id(self)

    @property
    def dtype(self) -> np.dtype[Any]:
        return self.data.dtype

# }}}


# {{{ placeholder

@array_dataclass()
class Placeholder(
                  _SuppliedAxesAndTagsMixin,
                  _SuppliedShapeAndDtypeMixin,
                  InputArgumentBase):
    r"""A named placeholder for an array whose concrete value is supplied by the
    user during evaluation.

    .. attribute:: name

        The name by which a value is supplied for the argument once computation
        begins.

    .. automethod:: __init__
    """
    name: str

    _mapper_method: ClassVar[str] = "map_placeholder"

# }}}


# {{{ size parameter

@array_dataclass()
class SizeParam(
                _SuppliedAxesAndTagsMixin,
                InputArgumentBase):
    r"""A named placeholder for a scalar that may be used as a variable in symbolic
    expressions for array sizes.

    .. attribute:: name

        The name by which a value is supplied for the argument once computation
        begins.
    """
    name: str = dataclasses.field(kw_only=True)  # pylint: disable=invalid-field-call
    axes: AxesT = dataclasses.field(kw_only=True, default=())  # pylint: disable=invalid-field-call

    _mapper_method: ClassVar[str] = "map_size_param"

    @property
    def shape(self) -> ShapeType:
        return ()

    @property
    def dtype(self) -> np.dtype[Any]:
        return np.dtype(np.intp)

# }}}


# {{{ end-user facing

def _get_default_axes(ndim: int) -> AxesT:
    return tuple(Axis(frozenset()) for _ in range(ndim))


_ENABLE_TRACEBACK_TAG = False


def set_traceback_tag_enabled(enable: bool = True) -> None:
    """Enable or disable the traceback tag."""
    global _ENABLE_TRACEBACK_TAG
    _ENABLE_TRACEBACK_TAG = enable


def _get_created_at_tag(stacklevel: int = 1) -> frozenset[Tag]:
    """
    Get a :class:`CreatedAt` tag storing the stack trace of an array's creation.

    :param stacklevel: the number of stack levels above this call to record as the
        array creation location
    """
    import traceback

    from pytato.tags import CreatedAt

    if not _ENABLE_TRACEBACK_TAG:
        return frozenset()

    # Drop the stack levels corresponding to extract_stack() and any additional
    # levels specified via stacklevel
    stack = traceback.extract_stack()[:-(1+stacklevel)]

    from pytato.tags import _PytatoFrameSummary, _PytatoStackSummary

    frames = tuple(_PytatoFrameSummary(s.filename, s.lineno, s.name, s.line)
                       for s in stack)

    return frozenset({CreatedAt(_PytatoStackSummary(frames))})


def _get_default_tags() -> frozenset[Tag]:
    return frozenset()


def matmul(x1: Array, x2: Array) -> Array:
    """Matrix multiplication.

    :param x1: first argument
    :param x2: second argument
    """
    if (
            isinstance(x1, SCALAR_CLASSES)
            or x1.shape == ()
            or isinstance(x2, SCALAR_CLASSES)
            or x2.shape == ()):
        raise ValueError("scalars not allowed as arguments to matmul")

    import pytato as pt

    index_names = "".join([chr(i) for i in range(ord("l"), ord("z")+1)])

    if x1.ndim == x2.ndim == 1:
        return pt.sum(x1 * x2)
    elif x1.ndim == 1:
        return cast(Array, pt.dot(x1, x2))
    elif x2.ndim == 1:
        x1_indices = index_names[:x1.ndim]
        return pt.einsum(f"{x1_indices}, {x1_indices[-1]} -> {x1_indices[:-1]}",
                         x1, x2)

    stack_indices = index_names[:max(x1.ndim-2, x2.ndim-2)]
    x1_indices = stack_indices[len(stack_indices) - x1.ndim+2:] + "ij"
    x2_indices = stack_indices[len(stack_indices) - x2.ndim+2:] + "jk"
    result_indices = stack_indices + "ik"

    return pt.einsum(f"{x1_indices}, {x2_indices} -> {result_indices}", x1, x2)


def roll(a: Array, shift: int, axis: int | None = None) -> Array:
    """Roll array elements along a given axis.

    :param a: input array
    :param shift: the number of places by which elements are shifted
    :param axis: axis along which the array is shifted
    """
    if a.ndim == 0:
        return a

    if axis is None:
        if a.ndim > 1:
            raise NotImplementedError(
                    "shifting along more than one dimension is unsupported")
        else:
            axis = 0

    if not (0 <= axis < a.ndim):
        raise ValueError("invalid axis")

    if shift == 0:
        return a

    return Roll(a, shift, axis,
                tags=_get_default_tags(),
                non_equality_tags=_get_created_at_tag(),
                axes=_get_default_axes(a.ndim))


def transpose(a: Array, axes: Sequence[int] | None = None) -> Array:
    """Reverse or permute the axes of an array.

    :param a: input array
    :param axes: if specified, a permutation of ``[0, 1, ..., a.ndim-1]``. Defaults
        to ``range(a.ndim)[::-1]``. The returned axis at index *i* corresponds to
        the input axis *axes[i]*.
    """
    if axes is None:
        axes = range(a.ndim)[::-1]

    if len(axes) != a.ndim:
        raise ValueError("axes have incorrect length")

    if set(axes) != set(range(a.ndim)):
        raise ValueError("repeated or out-of-bounds axes detected")

    return AxisPermutation(a, tuple(axes),
                           tags=_get_default_tags(),
                           non_equality_tags=_get_created_at_tag(),
                           axes=_get_default_axes(a.ndim))


def stack(arrays: Sequence[Array], axis: int = 0) -> Array:
    """Join a sequence of arrays along a new axis.

    The *axis* parameter specifies the position of the new axis in the result.

    Example::

       >>> import pytato as pt
       >>> arrays = [pt.zeros(3)] * 4
       >>> pt.stack(arrays, axis=0).shape
       (4, 3)

    :param arrays: a finite sequence, each of whose elements is an
        :class:`Array` of the same shape
    :param axis: the position of the new axis, which will have length
        *len(arrays)*
    """
    from pytato.utils import are_shapes_equal

    if not arrays:
        raise ValueError("need at least one array to stack")

    for array in arrays[1:]:
        if not are_shapes_equal(array.shape, arrays[0].shape):
            raise ValueError("arrays must have the same shape")

    if not (0 <= axis <= arrays[0].ndim):
        raise ValueError("invalid axis")

    return Stack(tuple(arrays), axis,
                 tags=_get_default_tags(),
                 non_equality_tags=_get_created_at_tag(),
                 axes=_get_default_axes(arrays[0].ndim+1))


def concatenate(arrays: Sequence[Array], axis: int = 0) -> Array:
    """Join a sequence of arrays along an existing axis.

    Example::

       >>> import pytato as pt
       >>> arrays = [pt.zeros(3)] * 4
       >>> pt.concatenate(arrays, axis=0).shape
       (12,)

    :param arrays: a finite sequence, each of whose elements is an
        :class:`Array` . The arrays are of the same shape except along the
        *axis* dimension.
    :param axis: The axis along which the arrays will be concatenated.
    """

    if not arrays:
        raise ValueError("need at least one array to stack")

    def shape_except_axis(ary: Array) -> ShapeType:
        return ary.shape[:axis] + ary.shape[axis+1:]

    for array in arrays[1:]:
        if shape_except_axis(array) != shape_except_axis(arrays[0]):
            raise ValueError("arrays must have the same shape except along"
                    f" dimension #{axis}.")

    if not (0 <= axis <= arrays[0].ndim):
        raise ValueError("invalid axis")

    return Concatenate(tuple(arrays), axis,
                       tags=_get_default_tags(),
                       non_equality_tags=_get_created_at_tag(),
                       axes=_get_default_axes(arrays[0].ndim))


def reshape(array: Array, newshape: int | Sequence[int],
            order: str = "C") -> Array:
    """
    :param array: array to be reshaped
    :param newshape: shape of the resulting array
    :param order: ``"C"`` or ``"F"``. For each group of
        non-matching shape axes, indices in the input
        *and* the output array are linearized according to this order
        and 'matched up'.

        Groups are found by multiplying axis lengths on the input and output side,
        a matching input/output group is found once adding an input or axis to the
        group makes the two products match.

        The semantics are identical to :func:`numpy.reshape`.

    .. note::

        reshapes of arrays with symbolic shapes not yet implemented.
    """
    from pytools import product

    if isinstance(newshape, INT_CLASSES):
        newshape = newshape,

    if newshape.count(-1) > 1:
        raise ValueError("can only specify one unknown dimension")

    if newshape.count(-1) == 1 and newshape.count(0) > 0:
        raise ValueError(f"cannot reshape {array.shape} into {newshape}")

    if not all(isinstance(axis_len, INT_CLASSES) for axis_len in array.shape):
        raise ValueError("reshape of arrays with symbolic lengths not allowed")

    if order.upper() not in ["F", "C"]:
        raise ValueError("order must be one of F or C")

    newshape_explicit = []

    for new_axislen in newshape:
        if not isinstance(new_axislen, INT_CLASSES):
            raise ValueError("Symbolic reshapes not allowed.")

        if new_axislen < -1:
            raise ValueError("newshape should be either a sequence of non-negative"
                             " ints or -1")

        # {{{ infer the axis length corresponding to axis marked "-1"

        if new_axislen == -1:
            size_of_rest_of_newaxes = -1 * product(newshape)

            if array.size % size_of_rest_of_newaxes != 0:
                raise ValueError(f"cannot reshape array of size {array.size}"
                        f" into ({size_of_rest_of_newaxes})")

            new_axislen = array.size // size_of_rest_of_newaxes

        # }}}

        newshape_explicit.append(new_axislen)

    if product(newshape_explicit) != array.size:
        raise ValueError(f"cannot reshape array of size {array.size}"
                f" into {newshape}")

    return Reshape(array, tuple(newshape_explicit), order,
                   tags=_get_default_tags(),
                   non_equality_tags=_get_created_at_tag(),
                   axes=_get_default_axes(len(newshape_explicit)))


# {{{ make_dict_of_named_arrays

def make_dict_of_named_arrays(data: dict[str, Array], *,
                              tags: frozenset[Tag] = frozenset()
                              ) -> DictOfNamedArrays:
    """Make a :class:`DictOfNamedArrays` object.

    :param data: member keys and arrays
    """
    return DictOfNamedArrays(data, tags=(tags | _get_default_tags()))

# }}}


def make_placeholder(name: str,
                     shape: ConvertibleToShape,
                     dtype: Any = np.float64,
                     tags: frozenset[Tag] = frozenset(),
                     axes: AxesT | None = None) -> Placeholder:
    """Make a :class:`Placeholder` object.

    :param name:       name of the placeholder array, generated automatically
                       if not given
    :param shape:      shape of the placeholder array
    :param dtype:      dtype of the placeholder array
                       (must be convertible to :class:`numpy.dtype`, default is
                       :class:`numpy.float64`)
    :param tags:       implementation tags
    """
    _check_identifier(name, optional=False)
    shape = normalize_shape(shape)
    dtype = np.dtype(dtype)

    if axes is None:
        axes = _get_default_axes(len(shape))

    if len(axes) != len(shape):
        raise ValueError("'axes' dimensionality mismatch:"
                         f" expected {len(shape)}, got {len(axes)}.")

    return Placeholder(name=name, shape=shape, dtype=dtype, axes=axes,
                       tags=(tags | _get_default_tags()),
                       non_equality_tags=_get_created_at_tag(),)


def make_size_param(name: str,
                    tags: frozenset[Tag] = frozenset()) -> SizeParam:
    """Make a :class:`SizeParam`.

    Size parameters may be used as variables in symbolic expressions for array
    sizes.

    :param name:       name
    :param tags:       implementation tags
    """
    _check_identifier(name, optional=False)
    return SizeParam(name=name, tags=(tags | _get_default_tags()),  # pylint: disable=missing-kwoa
                     non_equality_tags=_get_created_at_tag(),)


def make_data_wrapper(data: DataInterface,
        *,
        name: str | None = None,
        shape: ConvertibleToShape | None = None,
        tags: frozenset[Tag] = frozenset(),
        axes: AxesT | None = None) -> DataWrapper:
    """Make a :class:`DataWrapper`.

    :param data:       an instance obeying the :class:`DataInterface`
    :param name:       an optional name, generated automatically if not given
    :param shape:      optional shape of the array, inferred from *data* if not given
    :param tags:       implementation tags
    """
    _check_identifier(name, optional=True)
    if shape is None:
        shape = data.shape

    if name is not None:
        from warnings import warn
        warn("Naming DataWrappers is deprecated and "
                "will be converted to a PrefixNamed tag. "
                "This will stop working in 2023. "
                "Use pytato.tags.{Named,PrefixNamed} instead.",
                DeprecationWarning, stacklevel=2)
        from pytato.tags import PrefixNamed
        tags = tags | frozenset({PrefixNamed(name)})

    shape = normalize_shape(shape)

    if axes is None:
        axes = _get_default_axes(len(shape))

    if len(axes) != len(shape):
        raise ValueError("'axes' dimensionality mismatch:"
                         f" expected {len(shape)}, got {len(axes)}.")

    return DataWrapper(data, shape, axes=axes, tags=(tags | _get_default_tags()),
                       non_equality_tags=_get_created_at_tag(),)

# }}}


# {{{ full

def full(shape: ConvertibleToShape, fill_value: ScalarT | prim.NaN,
         dtype: Any = None, order: str = "C") -> Array:
    """
    Returns an array of shape *shape* with all entries equal to *fill_value*.
    """
    if order != "C":
        raise ValueError("Only C-ordered arrays supported for now.")

    if dtype is None:
        conv_dtype = np.array(fill_value).dtype
    else:
        conv_dtype = np.dtype(dtype)

    shape = normalize_shape(shape)

    if not isinstance(fill_value, prim.NaN) and np.isnan(fill_value):
        from pymbolic.primitives import NaN
        fill_value = NaN(conv_dtype.type)
    else:
        fill_value = conv_dtype.type(fill_value)

    return IndexLambda(expr=cast(ArithmeticExpressionT, fill_value),
                       shape=shape, dtype=conv_dtype,
                       bindings=immutabledict(),
                       tags=_get_default_tags(),
                       non_equality_tags=_get_created_at_tag(),
                       axes=_get_default_axes(len(shape)),
                       var_to_reduction_descr=immutabledict())


def zeros(shape: ConvertibleToShape, dtype: Any = float,
        order: str = "C") -> Array:
    """
    Returns an array of shape *shape* with all entries equal to 0.
    """
    return full(shape, 0, dtype)


def ones(shape: ConvertibleToShape, dtype: Any = float,
        order: str = "C") -> Array:
    """
    Returns an array of shape *shape* with all entries equal to 1.
    """
    return full(shape, 1, dtype)

# }}}


# {{{ eye

def eye(N: int, M: int | None = None, k: int = 0,  # noqa: N803
        dtype: Any = np.float64) -> Array:
    """
    Returns a 2D-array with ones on the *k*-th diagonal

    :arg N: Number of rows in the output matrix
    :arg M: Number of columns in the output matrix. Equal to *N* if *None*.
    """
    from pymbolic import parse

    if M is None:
        M = N  # noqa: N806

    if M < 0 or N < 0:
        raise ValueError("Negative dimension lengths not allowed.")

    if not isinstance(k, INT_CLASSES):
        raise ValueError(f"k must be int, got {type(k)}.")

    return IndexLambda(expr=prim.If(parse(f"(_1 - _0) == {k}"), 1, 0),
                       shape=(N, M), dtype=dtype, bindings=immutabledict({}),
                       tags=_get_default_tags(),
                       non_equality_tags=_get_created_at_tag(),
                       axes=_get_default_axes(2),
                       var_to_reduction_descr=immutabledict())

# }}}


# {{{ arange

@dataclasses.dataclass
class _ArangeInfo:
    start: int | None
    stop: int | None
    step: int | None
    dtype: np.dtype[Any] | None


def arange(*args: Any, **kwargs: Any) -> Array:
    """``arange([start, ]stop, [step, ]dtype=None)``

    Semantically equivalent to :func:`numpy.arange`.
    """

    explicit_dtype = False

    # {{{ argument processing

    inf = _ArangeInfo(
            start=None,
            stop=None,
            step=None,
            dtype=None)

    # Yuck. Thanks, numpy developers. ;)
    if isinstance(args[-1], np.dtype):
        inf.dtype = args[-1]
        args = args[:-1]
        explicit_dtype = True

    argc = len(args)
    if argc == 0:
        raise TypeError("stop argument required")
    elif argc == 1:
        inf.stop, = args
    elif argc == 2:
        inf.start, inf.stop = args
    elif argc == 3:
        inf.start, inf.stop, inf.step = args
    else:
        raise TypeError("arange() takes 0 to 4 positional arguments but"
                f" {argc} were given")

    admissible_names = ["start", "stop", "step", "dtype"]
    for k, v in kwargs.items():
        if k in admissible_names:
            if getattr(inf, k) is None:
                setattr(inf, k, v)
                if k == "dtype":
                    explicit_dtype = True
            else:
                raise TypeError(
                        f"may not specify '{k}' by position and keyword")
        else:
            raise TypeError(f"unexpected keyword argument '{k}'")

    if inf.start is None:
        inf.start = 0
    if inf.step is None:
        inf.step = 1
    from numbers import Number
    if not isinstance(inf.start, Number):
        raise NotImplementedError("non-numerical start")
    if not isinstance(inf.stop, Number):
        raise NotImplementedError("non-numerical stop")
    if not isinstance(inf.step, Number):
        raise TypeError("non-numerical step")
    if inf.dtype is None:
        inf.dtype = np.array([inf.start, inf.stop, inf.step]).dtype

    # }}}

    if not explicit_dtype:
        raise TypeError("arange requires a dtype argument")

    dtype = np.dtype(inf.dtype)
    start = dtype.type(inf.start)
    step = dtype.type(inf.step)
    stop = dtype.type(inf.stop)

    from math import ceil
    # np.real() suppresses "ComplexWarning: Casting complex values to real
    # discards the imaginary part":
    size = max(0, int(ceil((np.real(stop)-np.real(start))/np.real(step))))

    from pymbolic.primitives import Variable
    return IndexLambda(expr=start + Variable("_0") * step,
                       shape=(size,), dtype=dtype, bindings=immutabledict(),
                       tags=_get_default_tags(),
                       non_equality_tags=_get_created_at_tag(),
                       axes=_get_default_axes(1),
                       var_to_reduction_descr=immutabledict())

# }}}


# {{{ comparison operator

def _compare(x1: ArrayOrScalar, x2: ArrayOrScalar, which: str) -> Array | bool:
    # https://github.com/python/mypy/issues/3186
    import pytato.utils as utils
    # type-ignored because 'broadcast_binary_op' returns Scalar, while
    # '_compare' returns a bool.
    return utils.broadcast_binary_op(
                            x1, x2,
                            lambda x, y: prim.Comparison(x, which, y),
                            lambda x, y: np.dtype(np.bool_),
                            tags=_get_default_tags(),
                            non_equality_tags=_get_created_at_tag(stacklevel=2),
                            cast_to_result_dtype=False,
                            is_pow=False,
                        )  # type: ignore[return-value]


def equal(x1: ArrayOrScalar, x2: ArrayOrScalar) -> Array | bool:
    """
    Returns (x1 == x2) element-wise.
    """
    return _compare(x1, x2, "==")


def not_equal(x1: ArrayOrScalar, x2: ArrayOrScalar) -> Array | bool:
    """
    Returns (x1 != x2) element-wise.
    """
    return _compare(x1, x2, "!=")


def less(x1: ArrayOrScalar, x2: ArrayOrScalar) -> Array | bool:
    """
    Returns (x1 < x2) element-wise.
    """
    return _compare(x1, x2, "<")


def less_equal(x1: ArrayOrScalar, x2: ArrayOrScalar) -> Array | bool:
    """
    Returns (x1 <= x2) element-wise.
    """
    return _compare(x1, x2, "<=")


def greater(x1: ArrayOrScalar, x2: ArrayOrScalar) -> Array | bool:
    """
    Returns (x1 > x2) element-wise.
    """
    return _compare(x1, x2, ">")


def greater_equal(x1: ArrayOrScalar, x2: ArrayOrScalar) -> Array | bool:
    """
    Returns (x1 >= x2) element-wise.
    """
    return _compare(x1, x2, ">=")

# }}}


# {{{ logical operations

def logical_or(x1: ArrayOrScalar, x2: ArrayOrScalar) -> Array | bool:
    """
    Returns the element-wise logical OR of *x1* and *x2*.
    """
    # https://github.com/python/mypy/issues/3186
    # type-ignored because 'broadcast_binary_op' returns Scalar, while
    # '_compare' returns a bool.
    import pytato.utils as utils
    return utils.broadcast_binary_op(x1, x2,
                                     lambda x, y: prim.LogicalOr((x, y)),
                                     lambda x, y: np.dtype(np.bool_),
                                     tags=_get_default_tags(),
                                     non_equality_tags=_get_created_at_tag(),
                                     cast_to_result_dtype=False,
                                     is_pow=False,
                                     )  # type: ignore[return-value]


def logical_and(x1: ArrayOrScalar, x2: ArrayOrScalar) -> Array | bool:
    """
    Returns the element-wise logical AND of *x1* and *x2*.
    """
    # https://github.com/python/mypy/issues/3186
    # type-ignored because 'broadcast_binary_op' returns Scalar, while
    # '_compare' returns a bool.
    import pytato.utils as utils
    return utils.broadcast_binary_op(x1, x2,
                                     lambda x, y: prim.LogicalAnd((x, y)),
                                     lambda x, y: np.dtype(np.bool_),
                                     tags=_get_default_tags(),
                                     non_equality_tags=_get_created_at_tag(),
                                     cast_to_result_dtype=False,
                                     is_pow=False,
                                     )  # type: ignore[return-value]


def logical_not(x: ArrayOrScalar) -> Array | bool:
    """
    Returns the element-wise logical NOT of *x*.
    """
    if prim.is_constant(x):
        # https://github.com/python/mypy/issues/3186
        return np.logical_not(x)  # type: ignore[no-any-return]

    assert isinstance(x, Array)

    from pytato.utils import with_indices_for_broadcasted_shape
    return IndexLambda(expr=with_indices_for_broadcasted_shape(prim.Variable("_in0"),
                                                          x.shape,
                                                          x.shape),
                       shape=x.shape,
                       dtype=np.dtype(np.bool_),
                       bindings={"_in0": x},
                       tags=_get_default_tags(),
                       non_equality_tags=_get_created_at_tag(),
                       axes=_get_default_axes(len(x.shape)),
                       var_to_reduction_descr=immutabledict())

# }}}


# {{{ where

def where(condition: ArrayOrScalar,
          x: ArrayOrScalar | None = None,
          y: ArrayOrScalar | None = None) -> ArrayOrScalar:
    """
    Elementwise selector between *x* and *y* depending on *condition*.
    """
    import pytato.utils as utils

    # {{{ raise if single-argument form of pt.where is invoked

    if x is None and y is None:
        raise ValueError("Pytato does not support data-dependent array shapes.")

    if (x is None) or (y is None):
        raise ValueError("x and y must be pytato arrays")

    # }}}

    if (prim.is_constant(condition) and prim.is_constant(x) and prim.is_constant(y)):
        return x if condition else y

    # {{{ find dtype

    x_dtype = x.dtype if isinstance(x, Array) else np.dtype(type(x))
    y_dtype = y.dtype if isinstance(y, Array) else np.dtype(type(y))
    dtype = np.promote_types(x_dtype, y_dtype)

    # }}}

    result_shape = utils.get_shape_after_broadcasting([condition, x, y])

    bindings: dict[str, Array] = {}

    expr1 = utils.update_bindings_and_get_broadcasted_expr(condition, "_in0",
                                                           bindings, result_shape)
    expr2 = utils.update_bindings_and_get_broadcasted_expr(x, "_in1", bindings,
                                                           result_shape)
    expr3 = utils.update_bindings_and_get_broadcasted_expr(y, "_in2", bindings,
                                                           result_shape)

    return IndexLambda(
            expr=prim.If(expr1, expr2, expr3),
            shape=result_shape,
            dtype=dtype,
            bindings=immutabledict(bindings),
            tags=_get_default_tags(),
            non_equality_tags=_get_created_at_tag(),
            axes=_get_default_axes(len(result_shape)),
            var_to_reduction_descr=immutabledict())

# }}}


# {{{ (max|min)inimum

def maximum(x1: ArrayOrScalar, x2: ArrayOrScalar) -> ArrayOrScalar:
    """
    Returns the elementwise maximum of *x1*, *x2*. *x1*, *x2* being
    array-like objects that could be broadcasted together. NaNs are propagated.
    """
    from pytato.utils import get_common_dtype_of_ary_or_scalars
    common_dtype = get_common_dtype_of_ary_or_scalars([x1, x2])

    if (np.issubdtype(common_dtype, np.floating)
            or np.issubdtype(common_dtype, np.complexfloating)):
        from pytato.cmath import isnan
        return where(logical_or(isnan(x1), isnan(x2)),
                     # I don't know why pylint thinks common_dtype is a tuple.
                     common_dtype.type(np.nan),  # pylint: disable=no-member
                     where(greater(x1, x2), x1, x2))
    else:
        return where(greater(x1, x2), x1, x2)


def minimum(x1: ArrayOrScalar, x2: ArrayOrScalar) -> ArrayOrScalar:
    """
    Returns the elementwise minimum of *x1*, *x2*. *x1*, *x2* being
    array-like objects that could be broadcasted together. NaNs are propagated.
    """
    from pytato.utils import get_common_dtype_of_ary_or_scalars
    common_dtype = get_common_dtype_of_ary_or_scalars([x1, x2])

    if (np.issubdtype(common_dtype, np.floating)
            or np.issubdtype(common_dtype, np.complexfloating)):
        from pytato.cmath import isnan
        return where(logical_or(isnan(x1), isnan(x2)),
                     # I don't know why pylint thinks common_dtype is a tuple.
                     common_dtype.type(np.nan),  # pylint: disable=no-member
                     where(less(x1, x2), x1, x2))
    else:
        return where(less(x1, x2), x1, x2)

# }}}


# {{{ make_index_lambda

def make_index_lambda(
        expression: str | ScalarExpression,
        bindings: Mapping[str, Array],
        shape: ShapeType,
        dtype: Any,
        var_to_reduction_descr: Mapping[str, ReductionDescriptor] | None = None
) -> IndexLambda:
    if isinstance(expression, str):
        raise NotImplementedError

    if var_to_reduction_descr is None:
        var_to_reduction_descr = {}

    # {{{ sanity checks

    from pytato.scalar_expr import get_dependencies
    unknown_dep = (get_dependencies(expression, include_idx_lambda_indices=False)
            - set(bindings))

    for dep in unknown_dep:
        raise ValueError(f"Unknown variable '{dep}' in the expression.")

    # }}}

    # {{{ process var_to_reduction_descr

    processed_var_to_reduction_descr = {}
    redn_vars = get_reduction_induction_variables(expression)

    if not (frozenset(var_to_reduction_descr) <= redn_vars):
        raise ValueError(f"'{frozenset(var_to_reduction_descr) - redn_vars}': not"
                         " reduction induction variables.")

    for redn_var in redn_vars:
        redn_descr = var_to_reduction_descr.get(redn_var,
                                           ReductionDescriptor(frozenset()))
        if not isinstance(redn_descr, ReductionDescriptor):
            raise TypeError(f"reduction_dim for {redn_var} expected to be"
                            f" of type ReductionDescriptor, got {type(redn_descr)}.")
        processed_var_to_reduction_descr[redn_var] = redn_descr

    # }}}

    return IndexLambda(expr=expression,
                       bindings=immutabledict(bindings),
                       shape=shape,
                       dtype=dtype,
                       tags=_get_default_tags(),
                       non_equality_tags=_get_created_at_tag(),
                       axes=_get_default_axes(len(shape)),
                       var_to_reduction_descr=immutabledict
                        (processed_var_to_reduction_descr))

# }}}


# {{{ dot, vdot

def dot(a: ArrayOrScalar, b: ArrayOrScalar) -> ArrayOrScalar:
    """
    For 1-dimensional arrays *a* and *b* computes their inner product.  See
    :func:`numpy.dot` for behavior in the case when *a* and *b* aren't
    single-dimensional arrays.
    """
    import pytato as pt

    if isinstance(a, SCALAR_CLASSES) or isinstance(b, SCALAR_CLASSES):
        return a * b

    assert isinstance(a, Array)
    assert isinstance(b, Array)

    if a.ndim == b.ndim == 1:
        return pt.sum(a*b)
    elif a.ndim == b.ndim == 2:
        return a @ b
    elif a.ndim == 0 or b.ndim == 0:
        # https://github.com/python/mypy/issues/16499
        return a * b  # type: ignore[no-any-return]
    elif b.ndim == 1:
        return pt.sum(a * b, axis=(a.ndim - 1))
    else:
        idx_stream = (chr(i) for i in range(ord("i"), ord("z")))
        idx_gen: Callable[[], str] = lambda: next(idx_stream)  # noqa: E731
        a_indices = "".join(idx_gen() for _ in range(a.ndim))
        b_indices = "".join(idx_gen() for _ in range(b.ndim))
        # reduce over second-to-last axis of *b* and last axis of *a*
        b_indices = b_indices[:-2] + a_indices[-1] + b_indices[-1]
        result_indices = a_indices[:-1] + b_indices[:-2] + b_indices[-1]
        return pt.einsum(f"{a_indices}, {b_indices} -> {result_indices}", a, b)


def vdot(a: Array, b: Array) -> ArrayOrScalar:
    """
    Returns the dot-product of conjugate of *a* with *b*. If the input
    arguments are multi-dimensional arrays, they are ravel-ed first and then
    their *vdot* is computed.
    """
    import pytato as pt

    if isinstance(a, Array) and a.ndim > 1:
        a = a.reshape(-1)
    if isinstance(b, Array) and b.ndim > 1:
        b = b.reshape(-1)

    return pt.dot(pt.conj(a), b)

# }}}


# {{{ broadcast_to

def broadcast_to(array: Array, shape: ShapeType) -> Array:
    """
    Returns *array* broadcasted to *shape*.
    """
    from pytato.utils import are_shape_components_equal, get_indexing_expression

    if len(shape) < array.ndim:
        raise ValueError(f"Cannot broadcast '{array.shape}' into '{shape}'")

    for in_dim, brdcst_dim in zip(array.shape,
                                  shape[-array.ndim:], strict=False):
        if (not are_shape_components_equal(in_dim, brdcst_dim)
                and not are_shape_components_equal(in_dim, 1)):
            raise ValueError(f"Cannot broadcast '{array.shape}' into '{shape}'")

    return IndexLambda(expr=prim.Subscript(prim.Variable("in"),
                                           get_indexing_expression(array.shape,
                                                                   shape)),
                       shape=shape,
                       dtype=array.dtype,
                       bindings=immutabledict({"in": array}),
                       tags=_get_default_tags(),
                       non_equality_tags=_get_created_at_tag(),
                       axes=_get_default_axes(len(shape)),
                       var_to_reduction_descr=immutabledict())

# }}}


# {{{ squeeze

def squeeze(array: Array, axis: Collection[int] | None = None) -> Array:
    """
    Remove single-dimensional entries from the shape of an array.

    :arg axis: Subset of 1-long axes of *array* that must be removed. If *None*
        all 1-long axes are removed.
    """
    from pytato.utils import are_shape_components_equal

    one_d_axes = frozenset({idim
                            for idim in range(array.ndim)
                            if are_shape_components_equal(array.shape[idim], 1)})
    if axis is None:
        axis = one_d_axes
    else:
        axis = frozenset(axis)
        if not (axis <= one_d_axes):
            raise ValueError("cannot squeeze an axis which is not 1-long")

    return array[tuple(
            0 if i in axis else slice(s_i)
            for i, s_i in enumerate(array.shape))]

# }}}


# {{{ expand_dims

def expand_dims(array: Array, axis: tuple[int, ...] | int) -> Array:
    """
    Reshapes *array* by adding 1-long axes at *axis* dimensions of the returned
    array.
    """
    from pytato.tags import ExpandedDimsReshape

    if isinstance(axis, int):
        axis = axis,

    output_ndim = array.ndim + len(axis)

    normalized_axis: list[int] = []

    # {{{ sanity checks

    for ax in axis:
        if not (-output_ndim <= ax < output_ndim):
            raise ValueError(f"Dimension {ax} not present in {output_ndim}-D array.")

        normalized_axis.append(ax if ax >= 0 else (ax+output_ndim))

    if len(set(normalized_axis)) != len(normalized_axis):
        raise ValueError(f"repeated axis in '{axis}'.")

    # }}}

    new_shape = list(array.shape)

    for ax in sorted(normalized_axis):
        assert (0 <= ax < output_ndim)
        new_shape.insert(ax, 1)

    assert len(new_shape) == output_ndim

    return Reshape(array=array, newshape=tuple(new_shape), order="C",
                   tags=(_get_default_tags()
                         | {ExpandedDimsReshape(tuple(normalized_axis))}),
                   non_equality_tags=_get_created_at_tag(),
                   axes=_get_default_axes(len(new_shape)))

# }}}

# vim: foldmethod=marker<|MERGE_RESOLUTION|>--- conflicted
+++ resolved
@@ -1011,17 +1011,9 @@
 
     .. automethod:: with_tagged_reduction
     """
-<<<<<<< HEAD
-    expr: prim.Expression
+    expr: ScalarExpression
     bindings: Mapping[str, Array]
     var_to_reduction_descr: Mapping[str, ReductionDescriptor]
-=======
-    expr: ScalarExpression
-    bindings: Mapping[str, Array] = attrs.field(
-        validator=attrs.validators.instance_of(immutabledict))
-    var_to_reduction_descr: Mapping[str, ReductionDescriptor] = \
-        attrs.field(validator=attrs.validators.instance_of(immutabledict))
->>>>>>> 1653bc5c
 
     _mapper_method: ClassVar[str] = "map_index_lambda"
 
