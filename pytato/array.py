--- conflicted
+++ resolved
@@ -169,14 +169,11 @@
 
 # }}}
 
+import dataclasses
 import operator
-<<<<<<< HEAD
-import dataclasses
-=======
 import re
 from abc import ABC, abstractmethod
 from functools import cached_property, partialmethod
->>>>>>> 08ca5d90
 from typing import (
     TYPE_CHECKING,
     Any,
@@ -193,7 +190,6 @@
     cast,
 )
 
-import attrs
 import numpy as np
 from immutabledict import immutabledict
 from typing_extensions import Self
@@ -358,13 +354,8 @@
     """
     tags: frozenset[Tag]
 
-<<<<<<< HEAD
-    def _with_new_tags(self, tags: FrozenSet[Tag]) -> Axis:
+    def _with_new_tags(self, tags: frozenset[Tag]) -> Axis:
         from dataclasses import replace
-=======
-    def _with_new_tags(self, tags: frozenset[Tag]) -> Axis:
-        from attrs import evolve as replace
->>>>>>> 08ca5d90
         return replace(self, tags=tags)
 
 
@@ -376,13 +367,8 @@
     """
     tags: frozenset[Tag]
 
-<<<<<<< HEAD
-    def _with_new_tags(self, tags: FrozenSet[Tag]) -> ReductionDescriptor:
+    def _with_new_tags(self, tags: frozenset[Tag]) -> ReductionDescriptor:
         from dataclasses import replace
-=======
-    def _with_new_tags(self, tags: frozenset[Tag]) -> ReductionDescriptor:
-        from attrs import evolve as replace
->>>>>>> 08ca5d90
         return replace(self, tags=tags)
 
 
@@ -751,29 +737,16 @@
 
 @dataclasses.dataclass(frozen=True, eq=False, slots=False, repr=False)
 class _SuppliedAxesAndTagsMixin(Taggable):
-<<<<<<< HEAD
     axes: AxesT = dataclasses.field(kw_only=True)
-    tags: FrozenSet[Tag] = dataclasses.field(kw_only=True)
+    tags: frozenset[Tag] = dataclasses.field(kw_only=True)
 
     # These are automatically excluded from equality in EqualityComparer
-    non_equality_tags: FrozenSet[Tag] = dataclasses.field(kw_only=True,
+    non_equality_tags: frozenset[Tag] = dataclasses.field(kw_only=True,
                                                     hash=False,
                                                     default=frozenset())
 
-    def _with_new_tags(self: Self, tags: FrozenSet[Tag]) -> Self:
+    def _with_new_tags(self: Self, tags: frozenset[Tag]) -> Self:
         return dataclasses.replace(self, tags=tags)
-=======
-    axes: AxesT = attrs.field(kw_only=True)
-    tags: frozenset[Tag] = attrs.field(kw_only=True)
-
-    # These are automatically excluded from equality in EqualityComparer
-    non_equality_tags: frozenset[Tag] = attrs.field(kw_only=True,
-                                                    hash=False,
-                                                    default=frozenset())
-
-    def _with_new_tags(self: Self, tags: frozenset[Tag]) -> Self:
-        return attrs.evolve(self, tags=tags)
->>>>>>> 08ca5d90
 
 
 @dataclasses.dataclass(frozen=True, eq=False, slots=False, repr=False)
@@ -856,11 +829,7 @@
 
         This container deliberately does not implement arithmetic.
     """
-<<<<<<< HEAD
-    tags: FrozenSet[Tag] = dataclasses.field(kw_only=True)
-=======
-    tags: frozenset[Tag] = attrs.field(kw_only=True)
->>>>>>> 08ca5d90
+    tags: frozenset[Tag] = dataclasses.field(kw_only=True)
     _mapper_method: ClassVar[str]
 
     def _is_eq_valid(self) -> bool:
@@ -1099,13 +1068,7 @@
     access_descriptors: tuple[tuple[EinsumAxisDescriptor, ...], ...]
     args: tuple[Array, ...]
     redn_axis_to_redn_descr: Mapping[EinsumReductionAxis,
-<<<<<<< HEAD
                                      ReductionDescriptor]
-    index_to_access_descr: Mapping[str, EinsumAxisDescriptor]
-=======
-                                     ReductionDescriptor] = \
-        attrs.field(validator=attrs.validators.instance_of(immutabledict))
->>>>>>> 08ca5d90
     _mapper_method: ClassVar[str] = "map_einsum"
 
     @memoize_method
@@ -1574,15 +1537,8 @@
     _mapper_method: ClassVar[str] = "map_reshape"
 
     if __debug__:
-<<<<<<< HEAD
         def __post_init__(self) -> None:
-            # FIXME: Get rid of this restriction
-            assert self.order == "C"
             super().__post_init__()
-=======
-        def __attrs_post_init__(self) -> None:
-            super().__attrs_post_init__()
->>>>>>> 08ca5d90
 
     @property
     def shape(self) -> ShapeType:
