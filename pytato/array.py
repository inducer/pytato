--- conflicted
+++ resolved
@@ -515,7 +515,6 @@
                                tags=_get_default_tags(),
                                axes=_get_default_axes(self.ndim))
 
-<<<<<<< HEAD
     @memoize_method
     def __hash__(self) -> int:
         attrs = []
@@ -528,8 +527,6 @@
             attrs.append(attr)
         return hash(tuple(attrs))
 
-=======
->>>>>>> 369d155a
     def __eq__(self, other: Any) -> bool:
         if self is other:
             return True
@@ -1712,14 +1709,9 @@
         return True
 
     def __hash__(self) -> int:
-<<<<<<< HEAD
-        return hash((self.name, id(self.data), self._shape, self.axes,
-                     Taggable.__hash__(self)))
-=======
         # It would be better to hash the data, but we have no way of getting to
         # it.
         return id(self)
->>>>>>> 369d155a
 
     @property
     def shape(self) -> ShapeType:
@@ -2135,13 +2127,8 @@
         raise ValueError("'axes' dimensionality mismatch:"
                          f" expected {len(shape)}, got {len(axes)}.")
 
-<<<<<<< HEAD
-    return Placeholder(name, shape, dtype, axes=axes,
+    return Placeholder(name=name, shape=shape, dtype=dtype, axes=axes,
                        tags=(tags | _get_default_tags(tags)))
-=======
-    return Placeholder(name=name, shape=shape, dtype=dtype, axes=axes,
-                       tags=(tags | _get_default_tags()))
->>>>>>> 369d155a
 
 
 def make_size_param(name: str,
