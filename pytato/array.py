from __future__ import annotations

__copyright__ = """
Copyright (C) 2020 Andreas Kloeckner
Copyright (C) 2020 Matt Wala
Copyright (C) 2020 Xiaoyu Wei
"""

__license__ = """
Permission is hereby granted, free of charge, to any person obtaining a copy
of this software and associated documentation files (the "Software"), to deal
in the Software without restriction, including without limitation the rights
to use, copy, modify, merge, publish, distribute, sublicense, and/or sell
copies of the Software, and to permit persons to whom the Software is
furnished to do so, subject to the following conditions:

The above copyright notice and this permission notice shall be included in
all copies or substantial portions of the Software.

THE SOFTWARE IS PROVIDED "AS IS", WITHOUT WARRANTY OF ANY KIND, EXPRESS OR
IMPLIED, INCLUDING BUT NOT LIMITED TO THE WARRANTIES OF MERCHANTABILITY,
FITNESS FOR A PARTICULAR PURPOSE AND NONINFRINGEMENT. IN NO EVENT SHALL THE
AUTHORS OR COPYRIGHT HOLDERS BE LIABLE FOR ANY CLAIM, DAMAGES OR OTHER
LIABILITY, WHETHER IN AN ACTION OF CONTRACT, TORT OR OTHERWISE, ARISING FROM,
OUT OF OR IN CONNECTION WITH THE SOFTWARE OR THE USE OR OTHER DEALINGS IN
THE SOFTWARE.
"""

# {{{ docs

__doc__ = """
.. currentmodule:: pytato

.. note::
    Expression trees based on this package are picklable
    as long as no non-picklable data
    (e.g. :class:`pyopencl.array.Array`)
    is referenced from :class:`~pytato.array.DataWrapper`.

Array Interface
---------------

.. autoclass:: Array
.. autoclass:: DictOfNamedArrays

NumPy-Like Interface
--------------------

These functions generally follow the interface of the corresponding functions in
:mod:`numpy`, but not all NumPy features may be supported.

.. autofunction:: matmul
.. autofunction:: roll
.. autofunction:: transpose
.. autofunction:: stack
.. autofunction:: concatenate
.. autofunction:: abs
.. autofunction:: sin
.. autofunction:: cos
.. autofunction:: tan
.. autofunction:: arcsin
.. autofunction:: arccos
.. autofunction:: arctan
.. autofunction:: sinh
.. autofunction:: cosh
.. autofunction:: tanh
.. autofunction:: exp
.. autofunction:: log
.. autofunction:: log10
.. autofunction:: isnan
.. autofunction:: zeros
.. autofunction:: ones
.. autofunction:: full
.. autofunction:: equal
.. autofunction:: not_equal
.. autofunction:: less
.. autofunction:: less_equal
.. autofunction:: greater
.. autofunction:: greater_equal
.. autofunction:: logical_or
.. autofunction:: logical_and
.. autofunction:: logical_not
.. autofunction:: where
.. autofunction:: maximum
.. autofunction:: minimum
.. autofunction:: sum

Supporting Functionality
------------------------

.. currentmodule:: pytato.array

Concrete Array Data
-------------------

.. autoclass:: DataInterface

Pre-Defined Tags
----------------

.. autoclass:: ImplementAs
.. autoclass:: ImplementationStrategy
.. autoclass:: CountNamed
.. autoclass:: ImplStored
.. autoclass:: ImplInlined
.. autoclass:: ImplDefault

Built-in Expression Nodes
-------------------------

.. autoclass:: IndexLambda
.. autoclass:: Einsum
.. autoclass:: MatrixProduct
.. autoclass:: LoopyFunction
.. autoclass:: Stack
.. autoclass:: Concatenate
.. autoclass:: AttributeLookup

Index Remapping
^^^^^^^^^^^^^^^

.. autoclass:: IndexRemappingBase
.. autoclass:: Roll
.. autoclass:: AxisPermutation
.. autoclass:: Reshape
.. autoclass:: Slice

Input Arguments
^^^^^^^^^^^^^^^

.. autoclass:: InputArgumentBase
.. autoclass:: DataWrapper
.. autoclass:: Placeholder
.. autoclass:: SizeParam

User-Facing Node Creation
-------------------------

Node constructors such as :class:`Placeholder.__init__` and
:class:`~pytato.DictOfNamedArrays.__init__` offer limited input validation
(in favor of faster execution). Node creation from outside
:mod:`pytato` should use the following interfaces:

.. class:: ShapeComponent
.. class:: ConvertibleToShape

.. autofunction:: make_dict_of_named_arrays
.. autofunction:: make_placeholder
.. autofunction:: make_size_param
.. autofunction:: make_data_wrapper

Aliases
-------

(This section exists because Sphinx, our documentation tool, can't (yet)
canonicalize type references. Once Sphinx 4.0 is released, we should use the
``:canonical:`` option here.)

.. class:: Array

    Should be referenced as :class:`pytato.Array`.

.. class:: DictOfNamedArrays

    Should be referenced as :class:`pytato.DictOfNamedArrays`.
"""

# }}}

from functools import partialmethod
import operator
from typing import (
        Optional, Callable, ClassVar, Dict, Any, Mapping, Iterator, Tuple, Union,
        Protocol, Sequence, cast, TYPE_CHECKING, List)

import numpy as np
import pymbolic.primitives as prim
from pymbolic import var
from pytools import memoize_method
from pytools.tag import (Tag, Taggable, UniqueTag, TagOrIterableType,
    TagsType, tag_dataclass)

<<<<<<< HEAD
import pytato.scalar_expr as scalar_expr
from pytato.scalar_expr import ScalarExpression, IntegralScalarExpression
import re
=======
from pytato.scalar_expr import (ScalarType, SCALAR_CLASSES)
>>>>>>> 6f92045f


# {{{ get a type variable that represents the type of '...'

# https://github.com/python/typing/issues/684#issuecomment-548203158
if TYPE_CHECKING:
    from enum import Enum

    class EllipsisType(Enum):
        Ellipsis = "..."

    Ellipsis = EllipsisType.Ellipsis
else:
    EllipsisType = type(Ellipsis)

# }}}

if TYPE_CHECKING:
    _dtype_any = np.dtype[Any]
else:
    _dtype_any = np.dtype


<<<<<<< HEAD
# {{{ namespace

class Namespace(Mapping[str, "Array"]):
    # Possible future extension: .parent attribute
    r"""
    Represents a mapping from :term:`identifier` strings to
    :term:`array expression`\ s or *None*, where *None* indicates that the name
    may not be used.  (:class:`pytato.array.Placeholder` instances register
    their names in this way to avoid ambiguity.)

    .. attribute:: name_gen
    .. automethod:: __contains__
    .. automethod:: __getitem__
    .. automethod:: __iter__
    .. automethod:: __len__
    .. automethod:: assign
    .. automethod:: copy
    .. automethod:: ref
    """
    name_gen: UniqueNameGenerator

    def __init__(self) -> None:
        self._symbol_table: Dict[str, Array] = {}
        self.name_gen = UniqueNameGenerator()

    def __contains__(self, name: object) -> bool:
        return name in self._symbol_table

    def __getitem__(self, name: str) -> Array:
        item = self._symbol_table[name]
        return item

    def __iter__(self) -> Iterator[str]:
        return iter(self._symbol_table)

    def __len__(self) -> int:
        return len(self._symbol_table)

    def copy(self) -> Namespace:
        from pytato.transform import CopyMapper, copy_namespace
        return copy_namespace(self, CopyMapper(Namespace()), only_names=None)

    def assign(self, name: str, value: Array) -> str:
        """Declare a new array.

        :param name: a Python identifier
        :param value: the array object

        :returns: *name*
        """
        if name in self._symbol_table:
            raise ValueError(f"'{name}' is already assigned")
        if not self.name_gen.is_name_conflicting(name):
            self.name_gen.add_name(name)
        self._symbol_table[name] = value

        return name

    def ref(self, name: str) -> Array:
        """
        :returns: An :term:`array expression` referring to *name*.
        """

        value = self[name]

        var_ref = prim.Variable(name)
        if value.shape:
            var_ref = var_ref[tuple("_%d" % i for i in range(len(value.shape)))]

        return IndexLambda(
                self, expr=var_ref, shape=value.shape,
                dtype=value.dtype)

    def remove_out_of_scope_data_wrappers(self) -> None:
        import sys
        data_wrappers = {name
                         for name in self
                         if (isinstance(self[name], DataWrapper)
                             and name.startswith("_pt"))}
        out_of_scope_dws = {name
                            for name in data_wrappers
                            if sys.getrefcount(self[name]) <= 2}
        for k in out_of_scope_dws:
            del self._symbol_table[k]

# }}}


=======
>>>>>>> 6f92045f
# {{{ shape

ShapeComponent = Union[int, "Array"]
ShapeType = Tuple[ShapeComponent, ...]
ConvertibleToShape = Union[
    ShapeComponent,
    Sequence[ShapeComponent]]


def _check_identifier(s: Optional[str]) -> bool:
    if s is None:
        return True

    if not s.isidentifier():
        raise ValueError(f"'{s}' is not a valid identifier")

    return True


def normalize_shape(
        shape: ConvertibleToShape,
        ) -> ShapeType:
    def normalize_shape_component(
            s: ShapeComponent) -> ShapeComponent:
        if isinstance(s, Array):
            from pytato.transform import DependencyMapper

            if s.shape != ():
                raise ValueError("array valued shapes must be scalars")

            for d in (k for k in DependencyMapper()(s)
                      if isinstance(k, InputArgumentBase)):
                if not isinstance(d, SizeParam):
                    raise NotImplementedError("shape expressions can (for now) only "
                                              "be in terms of SizeParams. Depends on"
                                              f" '{d.name}', a non-SizeParam array.")
            # TODO: Check affine-ness of the array expression.
        else:
            if not isinstance(s, int):
                raise TypeError("array dimension can be an int or pytato.Array. "
                                f"Got {type(s)}.")
            assert isinstance(s, int)
            if s < 0:
                raise ValueError(f"size parameter must be nonnegative (got '{s}')")

        return s

    from numbers import Number
    if isinstance(shape, (Array, Number)):
        shape = shape,

    # https://github.com/python/mypy/issues/3186
    return tuple(normalize_shape_component(s) for s in shape)  # type: ignore

# }}}


# {{{ array inteface

SliceItem = Union[int, slice, None, EllipsisType]
DtypeOrScalar = Union[_dtype_any, ScalarType]
ArrayOrScalar = Union["Array", ScalarType]


def _truediv_result_type(arg1: DtypeOrScalar, arg2: DtypeOrScalar) -> np.dtype[Any]:
    dtype = np.result_type(arg1, arg2)
    # See: test_true_divide in numpy/core/tests/test_ufunc.py
    if dtype.kind in "iu":
        return np.dtype(np.float64)
    else:
        return cast(_dtype_any, dtype)


class Array(Taggable):
    """
    A base class (abstract interface + supplemental functionality) for lazily
    evaluating array expressions. The interface seeks to maximize :mod:`numpy`
    compatibility, though not at all costs.

    Objects of this type are hashable and support structural equality
    comparison (and are therefore immutable).

    .. note::

        Hashability and equality testing *does* break :mod:`numpy`
        compatibility, purposefully so.

    FIXME: Point out our equivalent for :mod:`numpy`'s ``==``.

    .. attribute:: shape

        A tuple of integers or scalar-shaped :class:`~pytato.array.Array`s.
        Array-valued shape components may be (at most affinely) symbolic in terms of
        :class:`~pytato.array.SizeParam`s.

        .. note::

            Affine-ness is mainly required by code generation for
            :class:`~pytato.array.IndexLambda`, but
            :class:`~pytato.array.IndexLambda` is used to produce
            references to named arrays. Since any array that needs to be
            referenced in this way needs to obey this restriction anyway,
            a decision was made to requir the same of *all* array expressions.

    .. attribute:: dtype

        An instance of :class:`numpy.dtype`.

    .. attribute:: tags

        A :class:`tuple` of :class:`pytools.tag.Tag` instances.

        Motivation: `RDF
        <https://en.wikipedia.org/wiki/Resource_Description_Framework>`__
        triples (subject: implicitly the array being tagged,
        predicate: the tag, object: the arg).

        Inherits from :class:`pytools.Taggable`.

    .. automethod:: tagged
    .. automethod:: without_tag

    Array interface:

    .. automethod:: __getitem__
    .. attribute:: T

    .. method:: __mul__
    .. method:: __rmul__
    .. method:: __add__
    .. method:: __radd__
    .. method:: __sub__
    .. method:: __rsub__
    .. method:: __truediv__
    .. method:: __rtruediv__
    .. method:: __neg__
    .. method:: __pos__

    Derived attributes:

    .. attribute:: ndim

    """
    _mapper_method: ClassVar[str]
    # A tuple of field names. Fields must be equality comparable and
    # hashable. Dicts of hashable keys and values are also permitted.
    _fields: ClassVar[Tuple[str, ...]] = ("shape", "dtype", "tags")

    @property
    def shape(self) -> ShapeType:
        raise NotImplementedError

    @property
    def size(self) -> ShapeComponent:
        from pytools import product
        return product(self.shape)  # type: ignore

    @property
    def dtype(self) -> np.dtype[Any]:
        raise NotImplementedError

    def __getitem__(self,
            slice_spec: Union[SliceItem, Tuple[SliceItem, ...]]) -> Array:
        if not isinstance(slice_spec, tuple):
            slice_spec = (slice_spec,)

        # FIXME: This doesn't support all NumPy basic indexing constructs,
        # including:
        #
        # - newaxis
        # - Ellipsis
        # - slices with nontrivial strides
        # - slices with bounds that exceed array dimensions
        # - slices with negative indices
        # - slices that yield an array with a zero dimension (lacks codegen support)
        #
        # Symbolic expression support is also limited.

        starts = []
        stops = []
        kept_dims = []

        slice_spec_expanded = []

        for elem in slice_spec:
            if elem is Ellipsis:
                raise NotImplementedError("'...' is unsupported")
            elif elem is None:
                raise NotImplementedError("newaxis is unsupported")
            else:
                assert isinstance(elem, (int, slice))
                slice_spec_expanded.append(elem)

        slice_spec_expanded.extend(
                [slice(None, None, None)] * (self.ndim - len(slice_spec)))

        if len(slice_spec_expanded) > self.ndim:
            raise ValueError("too many dimensions in index")

        for i, elem in enumerate(slice_spec_expanded):
            if isinstance(elem, slice):
                start = elem.start
                if start is None:
                    start = 0
                stop = elem.stop
                if stop is None:
                    stop = self.shape[i]
                stride = elem.step
                if stride is not None and stride != 1:
                    raise ValueError("non-trivial strides unsupported")
                starts.append(start)
                stops.append(stop)
                kept_dims.append(i)

            elif isinstance(elem, int):
                starts.append(elem)
                stops.append(elem+1)

            else:
                raise ValueError("unknown index along dimension")

        slice_ = _make_slice(self, starts, stops)

        if len(kept_dims) != self.ndim:
            # Return an IndexLambda that elides the indexed-into dimensions
            # (as opposed to the ones that were sliced).
            indices = [0] * self.ndim
            shape = []
            for i, dim in enumerate(kept_dims):
                indices[dim] = var(f"_{i}")
                shape.append(slice_.shape[dim])
            expr = var("_in0")
            if indices:
                expr = expr[tuple(indices)]

            # FIXME: Flatten into a single IndexLambda
            return IndexLambda(expr,
                    shape=tuple(shape),
                    dtype=self.dtype,
                    bindings=dict(_in0=slice_))
        else:
            return slice_

    @property
    def ndim(self) -> int:
        return len(self.shape)

    @property
    def T(self) -> Array:
        return AxisPermutation(self, tuple(range(self.ndim)[::-1]))

    @memoize_method
    def __hash__(self) -> int:
        attrs = []
        for field in self._fields:
            attr = getattr(self, field)
            if isinstance(attr, dict):
                attr = frozenset(attr.items())
            attrs.append(attr)
        return hash(tuple(attrs))

    def __eq__(self, other: Any) -> bool:
        if self is other:
            return True
        return (
                isinstance(other, type(self))
                and all(
                    getattr(self, field) == getattr(other, field)
                    for field in self._fields))

    def __ne__(self, other: Any) -> bool:
        return not self.__eq__(other)

    def __matmul__(self, other: Array, reverse: bool = False) -> Array:
        first = self
        second = other
        if reverse:
            first, second = second, first
        return matmul(first, second)

    __rmatmul__ = partialmethod(__matmul__, reverse=True)

    def _binary_op(self,
            op: Any,
            other: ArrayOrScalar,
            get_result_type: Callable[[DtypeOrScalar, DtypeOrScalar], np.dtype[Any]] = np.result_type,  # noqa
            reverse: bool = False) -> Array:

        # {{{ sanity checks

        if not isinstance(other, (Array,) + SCALAR_CLASSES):
            return NotImplemented

        # }}}

        import pytato.utils as utils
        if reverse:
            return utils.broadcast_binary_op(other, self, op,
                                             get_result_type)  # type: ignore
        else:
            return utils.broadcast_binary_op(self, other, op,
                                             get_result_type)  # type: ignore

    def _unary_op(self, op: Any) -> Array:
        if self.ndim == 0:
            expr = op(var("_in0"))
        else:
            indices = tuple(var(f"_{i}") for i in range(self.ndim))
            expr = op(var("_in0")[indices])

        bindings = dict(_in0=self)
        return IndexLambda(
                expr,
                shape=self.shape,
                dtype=self.dtype,
                bindings=bindings)

    __mul__ = partialmethod(_binary_op, operator.mul)
    __rmul__ = partialmethod(_binary_op, operator.mul, reverse=True)

    __add__ = partialmethod(_binary_op, operator.add)
    __radd__ = partialmethod(_binary_op, operator.add, reverse=True)

    __sub__ = partialmethod(_binary_op, operator.sub)
    __rsub__ = partialmethod(_binary_op, operator.sub, reverse=True)

    __truediv__ = partialmethod(_binary_op, operator.truediv,
            get_result_type=_truediv_result_type)
    __rtruediv__ = partialmethod(_binary_op, operator.truediv,
            get_result_type=_truediv_result_type, reverse=True)

    __pow__ = partialmethod(_binary_op, operator.pow)
    __rpow__ = partialmethod(_binary_op, operator.pow, reverse=True)

    __neg__ = partialmethod(_unary_op, operator.neg)

    def __pos__(self) -> Array:
        return self

# }}}


# {{{ mixins

class _SuppliedShapeAndDtypeMixin(object):
    """A mixin class for when an array must store its own *shape* and *dtype*,
    rather than when it can derive them easily from inputs.
    """

    def __init__(self,
            shape: ShapeType,
            dtype: np.dtype[Any],
            **kwargs: Any):
        # https://github.com/python/mypy/issues/5887
        super().__init__(**kwargs)  # type: ignore
        self._shape = shape
        self._dtype = dtype

    @property
    def shape(self) -> ShapeType:
        return self._shape

    @property
    def dtype(self) -> np.dtype[Any]:
        return self._dtype

# }}}


# {{{ pre-defined tag: ImplementAs

@tag_dataclass
class ImplementationStrategy(Tag):
    pass


@tag_dataclass
class ImplStored(ImplementationStrategy):
    pass


@tag_dataclass
class ImplInlined(ImplementationStrategy):
    pass


@tag_dataclass
class ImplDefault(ImplementationStrategy):
    pass


@tag_dataclass
class ImplementAs(UniqueTag):
    """
    .. attribute:: strategy
    """

    strategy: ImplementationStrategy

# }}}


# {{{ pre-defined tag: CountNamed

@tag_dataclass
class CountNamed(UniqueTag):
    """
    .. attribute:: name
    """

    name: str

# }}}


# {{{ dict of named arrays

class NamedArray(Array):
    _fields = Array._fields + ("dict_of_named_arrays", "name")
    _mapper_method = "map_named_array"

    def __init__(self,
            dict_of_named_arrays: DictOfNamedArrays,
            name: str,
            tags: TagsType = frozenset()) -> None:
        super().__init__(tags=tags)
        self.dict_of_named_arrays = dict_of_named_arrays
        self.name = name

    @property
    def expr(self) -> Array:
        return self.dict_of_named_arrays._data[self.name]

    @property
    def shape(self) -> ShapeType:
        return self.expr.shape

    @property
    def dtype(self) -> np.dtype[Any]:
        return self.expr.dtype

    @property
    def namespace(self) -> Namespace:
        return self.dict_of_named_arrays.namespace


class DictOfNamedArrays(Mapping[str, NamedArray]):
    """A container that maps valid Python identifiers
    to instances of :class:`Array`. May occur as a result
    type of array computations.

    .. automethod:: __init__
    .. automethod:: __contains__
    .. automethod:: __getitem__
    .. automethod:: __iter__
    .. automethod:: __len__

    .. note::

        This container deliberately does not implement
        arithmetic.
    """
    _mapper_method = "map_dict_of_named_arrays"

    def __init__(self, data: Dict[str, Array]):
        self._named_arrays = {name: NamedArray(self, name)
                              for name in data}
        self._data = data

    def __contains__(self, name: object) -> bool:
        return name in self.namespace

    def __getitem__(self, name: str) -> NamedArray:
        return self._named_arrays[name]

    def __iter__(self) -> Iterator[str]:
        return iter(self._named_arrays)

    def __len__(self) -> int:
        return len(self._named_arrays)

    @memoize_method
    def __hash__(self) -> int:
        return hash(frozenset(self._data.items()))

# }}}


# {{{ index lambda

class IndexLambda(_SuppliedShapeAndDtypeMixin, Array):
    r"""Represents an array that can be computed by evaluating
    :attr:`expr` for every value of the input indices. The
    input indices are represented by
    :class:`~pymbolic.primitives.Variable`\ s with names ``_1``,
    ``_2``, and so on.

    .. attribute:: expr

        A scalar-valued :mod:`pymbolic` expression such as
        ``a[_1] + b[_2, _1]``.

        Identifiers in the expression are resolved, in
        order, by lookups in :attr:`bindings`.

        Scalar functions in this expression must
        be identified by a dotted name representing
        a Python object (e.g. ``pytato.c99.sin``).

    .. attribute:: bindings

        A :class:`dict` mapping strings that are valid
        Python identifiers to objects implementing
        the :class:`Array` interface, making array
        expressions available for use in
        :attr:`expr`.

    """

    _fields = Array._fields + ("expr", "bindings")
    _mapper_method = "map_index_lambda"

    def __init__(self,
            expr: prim.Expression,
            shape: ShapeType,
            dtype: np.dtype[Any],
            bindings: Optional[Dict[str, Array]] = None,
            tags: TagsType = frozenset()):

        if bindings is None:
            bindings = {}

        super().__init__(shape=shape, dtype=dtype, tags=tags)

        self.expr = expr
        self.bindings = bindings

# }}}


# {{{ einsum

class Einsum(Array):
    """
    """

# }}}


# {{{ matrix product

class MatrixProduct(Array):
    """A product of two matrices, or a matrix and a vector.

    The semantics of this operation follow PEP 465 [pep465]_, i.e., the Python
    matmul (@) operator.

    .. attribute:: x1
    .. attribute:: x2

    .. [pep465] https://www.python.org/dev/peps/pep-0465/

    """
    _fields = Array._fields + ("x1", "x2")

    _mapper_method = "map_matrix_product"

    def __init__(self,
            x1: Array,
            x2: Array,
            tags: TagsType = frozenset()):
        super().__init__(tags)
        self.x1 = x1
        self.x2 = x2

    @property
    def shape(self) -> ShapeType:
        # FIXME: Broadcasting currently unsupported.
        assert 0 < self.x1.ndim <= 2
        assert 0 < self.x2.ndim <= 2

        if self.x1.ndim == 1 and self.x2.ndim == 1:
            return ()
        elif self.x1.ndim == 1 and self.x2.ndim == 2:
            return (self.x2.shape[1],)
        elif self.x1.ndim == 2 and self.x2.ndim == 1:
            return (self.x1.shape[0],)
        elif self.x1.ndim == 2 and self.x2.ndim == 2:
            return (self.x1.shape[0], self.x2.shape[1])

        assert False

    @property
    def dtype(self) -> np.dtype[Any]:
        return cast(_dtype_any, np.result_type(self.x1.dtype, self.x2.dtype))

# }}}


# {{{ stack

class Stack(Array):
    """Join a sequence of arrays along an axis.

    .. attribute:: arrays

        The sequence of arrays to join

    .. attribute:: axis

        The output axis

    """

    _fields = Array._fields + ("arrays", "axis")
    _mapper_method = "map_stack"

    def __init__(self,
            arrays: Tuple[Array, ...],
            axis: int,
            tags: TagsType = frozenset()):
        super().__init__(tags)
        self.arrays = arrays
        self.axis = axis

    @property
    def dtype(self) -> np.dtype[Any]:
        return cast(_dtype_any,
                np.result_type(*(arr.dtype for arr in self.arrays)))

    @property
    def shape(self) -> ShapeType:
        result = list(self.arrays[0].shape)
        result.insert(self.axis, len(self.arrays))
        return tuple(result)

# }}}


# {{{ concatenate

class Concatenate(Array):
    """Join a sequence of arrays along an existing axis.

    .. attribute:: arrays

        An instance of :class:`tuple` of the arrays to join. The arrays must
        have same shape except for the dimension corresponding to *axis*.

    .. attribute:: axis

        The axis along which the *arrays* are to be concatenated.
    """

    _fields = Array._fields + ("arrays", "axis")
    _mapper_method = "map_concatenate"

    def __init__(self,
            arrays: Tuple[Array, ...],
            axis: int,
            tags: TagsType = frozenset()):
        super().__init__(tags)
        self.arrays = arrays
        self.axis = axis

    @property
    def dtype(self) -> np.dtype[Any]:
        return cast(_dtype_any,
                np.result_type(*(arr.dtype for arr in self.arrays)))

    @property
    def shape(self) -> ShapeType:
        from functools import reduce
        import operator

        common_axis_len = reduce(operator.add, (ary.shape[self.axis]
                                                for ary in self.arrays))

        return (self.arrays[0].shape[:self.axis]
                + (common_axis_len,)
                + self.arrays[0].shape[self.axis+1:])

# }}}


# {{{ attribute lookup

class AttributeLookup(Array):
    """An expression node to extract an array from a :class:`DictOfNamedArrays`.

    .. warning::

        Not yet implemented.
    """
    pass

# }}}


# {{{ index remapping

class IndexRemappingBase(Array):
    """Base class for operations that remap the indices of an array.

    Note that index remappings can also be expressed via
    :class:`~pytato.array.IndexLambda`.

    .. attribute:: array

        The input :class:`~pytato.Array`

    """
    _fields = Array._fields + ("array",)

    def __init__(self,
            array: Array,
            tags: TagsType = frozenset()):
        super().__init__(tags)
        self.array = array

    @property
    def dtype(self) -> np.dtype[Any]:
        return self.array.dtype

# }}}


# {{{ roll

class Roll(IndexRemappingBase):
    """Roll an array along an axis.

    .. attribute:: shift

        Shift amount.

    .. attribute:: axis

        Shift axis.
    """
    _fields = IndexRemappingBase._fields + ("shift", "axis")
    _mapper_method = "map_roll"

    def __init__(self,
            array: Array,
            shift: int,
            axis: int,
            tags: TagsType = frozenset()):
        super().__init__(array, tags)
        self.shift = shift
        self.axis = axis

    @property
    def shape(self) -> ShapeType:
        return self.array.shape

# }}}


# {{{ axis permutation

class AxisPermutation(IndexRemappingBase):
    r"""Permute the axes of an array.

    .. attribute:: axes

        A permutation of the input axes.
    """
    _fields = IndexRemappingBase._fields + ("axes",)
    _mapper_method = "map_axis_permutation"

    def __init__(self,
            array: Array,
            axes: Tuple[int, ...],
            tags: TagsType = frozenset()):
        super().__init__(array, tags)
        self.array = array
        self.axes = axes

    @property
    def shape(self) -> ShapeType:
        result = []
        base_shape = self.array.shape
        for index in self.axes:
            result.append(base_shape[index])
        return tuple(result)

# }}}


# {{{ reshape

class Reshape(IndexRemappingBase):
    """
    Reshape an array.

    .. attribute:: array

        The array to be reshaped

    .. attribute:: newshape

        The output shape

    .. attribute:: order

        Output layout order, either ``C`` or ``F``.
    """

    _fields = Array._fields + ("array", "newshape", "order")
    _mapper_method = "map_reshape"

    def __init__(self,
            array: Array,
            newshape: Tuple[int, ...],
            order: str,
            tags: TagsType = frozenset()):
        # FIXME: Get rid of this restriction
        assert order == "C"

        super().__init__(array, tags)
        self.newshape = newshape
        self.order = order

    @property
    def shape(self) -> Tuple[int, ...]:
        return self.newshape

# }}}


# {{{ slice

class Slice(IndexRemappingBase):
    """Extracts a slice of constant size from an array.

    .. attribute:: starts
    .. attribute:: stops
    """
    _fields = IndexRemappingBase._fields + ("starts", "stops")
    _mapper_method = "map_slice"

    def __init__(self,
            array: Array,
            starts: Tuple[int, ...],
            stops: Tuple[int, ...],
            tags: TagsType = frozenset()):
        super().__init__(array, tags)

        self.starts = starts
        self.stops = stops

    @property
    def shape(self) -> Tuple[int, ...]:
        return tuple((stop-start)
                     for start, stop in zip(self.starts, self.stops))

# }}}


# {{{ base class for arguments

class InputArgumentBase(Array):
    r"""Base class for input arguments.

    .. attribute:: name

        The name by which a value is supplied for the argument once computation
        begins. If None, a unique name will be assigned during code-generation.

    .. note::

        Creating multiple instances of any input argument with the
        same name in an expression is not allowed.
    """

    # The name uniquely identifies this object in the namespace. Therefore,
    # subclasses don't have to update *_fields*.
    _fields = ("name",)

    def __init__(self,
            name: Optional[str],
            tags: TagsType = frozenset()):
        super().__init__(tags=tags)
        self.name = name

    def tagged(self, tags: TagOrIterableType) -> InputArgumentBase:
        raise ValueError("Cannot modify tags")

    def without_tags(self, tags: TagOrIterableType,
                        verify_existence: bool = True) -> InputArgumentBase:
        raise ValueError("Cannot modify tags")

    def __hash__(self) -> int:
        return id(self)

    def __eq__(self, other: Any) -> bool:
        return self is other

# }}}


# {{{ data wrapper

class DataInterface(Protocol):
    """A protocol specifying the minimal interface requirements for concrete
    array data supported by :class:`DataWrapper`.

    See :class:`typing.Protocol` for more information about protocols.

    Code generation targets may impose additional restrictions on the kinds of
    concrete array data they support.

    .. attribute:: shape
    .. attribute:: dtype
    """

    shape: ShapeType
    dtype: np.dtype[Any]


class DataWrapper(InputArgumentBase):
    """Takes concrete array data and packages it to be compatible with the
    :class:`Array` interface.

    .. attribute:: data

        A concrete array (containing data), given as, for example,
        a :class:`numpy.ndarray`, or a :class:`pyopencl.array.Array`.
        This must offer ``shape`` and ``dtype`` attributes but is
        otherwise considered opaque. At evaluation time, its
        type must be understood by the appropriate execution backend.

        Starting with the construction of the :class:`DataWrapper`,
        this array may not be updated in-place.
    """

    _mapper_method = "map_data_wrapper"

    def __init__(self,
            name: Optional[str],
            data: DataInterface,
            shape: ShapeType,
            tags: TagsType = frozenset()):
        super().__init__(name, tags=tags)

        self.data = data
        self._shape = shape

    @property
    def shape(self) -> ShapeType:
        return self._shape

    @property
    def dtype(self) -> np.dtype[Any]:
        return self.data.dtype

# }}}


# {{{ placeholder

class Placeholder(_SuppliedShapeAndDtypeMixin, InputArgumentBase):
    r"""A named placeholder for an array whose concrete value is supplied by the
    user during evaluation.

    .. attribute:: name
    .. automethod:: __init__
    """

    _mapper_method = "map_placeholder"

    def __init__(self,
            name: Optional[str],
            shape: ShapeType,
            dtype: np.dtype[Any],
            tags: TagsType = frozenset()):
        """Should not be called directly. Use :func:`make_placeholder`
        instead.
        """
        super().__init__(shape=shape,
                dtype=dtype,
                name=name,
                tags=tags)

# }}}


# {{{ size parameter

class SizeParam(InputArgumentBase):
    r"""A named placeholder for a scalar that may be used as a variable in symbolic
    expressions for array sizes.
    """

    _mapper_method = "map_size_param"

    @property
    def shape(self) -> ShapeType:
        return ()

    @property
    def dtype(self) -> np.dtype[Any]:
        return np.dtype(np.intp)

# }}}


# {{{ end-user facing

def matmul(x1: Array, x2: Array) -> Array:
    """Matrix multiplication.

    :param x1: first argument
    :param x2: second argument
    """
    from pytato.utils import are_shape_components_equal
    if (
            isinstance(x1, SCALAR_CLASSES)
            or x1.shape == ()
            or isinstance(x2, SCALAR_CLASSES)
            or x2.shape == ()):
        raise ValueError("scalars not allowed as arguments to matmul")

    if len(x1.shape) > 2 or len(x2.shape) > 2:
        raise NotImplementedError("broadcasting not supported")

    if not are_shape_components_equal(x1.shape[-1], x2.shape[0]):
        raise ValueError("dimension mismatch")

    return MatrixProduct(x1, x2)


def roll(a: Array, shift: int, axis: Optional[int] = None) -> Array:
    """Roll array elements along a given axis.

    :param a: input array
    :param shift: the number of places by which elements are shifted
    :param axis: axis along which the array is shifted
    """
    if a.ndim == 0:
        return a

    if axis is None:
        if a.ndim > 1:
            raise NotImplementedError(
                    "shifing along more than one dimension is unsupported")
        else:
            axis = 0

    if not (0 <= axis < a.ndim):
        raise ValueError("invalid axis")

    if shift == 0:
        return a

    return Roll(a, shift, axis)


def transpose(a: Array, axes: Optional[Sequence[int]] = None) -> Array:
    """Reverse or permute the axes of an array.

    :param a: input array
    :param axes: if specified, a permutation of ``[0, 1, ..., a.ndim-1]``. Defaults
        to ``range(a.ndim)[::-1]``. The returned axis at index *i* corresponds to
        the input axis *axes[i]*.
    """
    if axes is None:
        axes = range(a.ndim)[::-1]

    if len(axes) != a.ndim:
        raise ValueError("axes have incorrect length")

    if set(axes) != set(range(a.ndim)):
        raise ValueError("repeated or out-of-bounds axes detected")

    return AxisPermutation(a, tuple(axes))


def stack(arrays: Sequence[Array], axis: int = 0) -> Array:
    """Join a sequence of arrays along a new axis.

    The *axis* parameter specifies the position of the new axis in the result.

    Example::

       >>> arrays = [pt.zeros(3)] * 4
       >>> pt.stack(arrays, axis=0).shape
       (4, 3)

    :param arrays: a finite sequence, each of whose elements is an
        :class:`Array` of the same shape
    :param axis: the position of the new axis, which will have length
        *len(arrays)*
    """
    from pytato.utils import are_shapes_equal

    if not arrays:
        raise ValueError("need at least one array to stack")

    for array in arrays[1:]:
        if not are_shapes_equal(array.shape, arrays[0].shape):
            raise ValueError("arrays must have the same shape")

    if not (0 <= axis <= arrays[0].ndim):
        raise ValueError("invalid axis")

    return Stack(tuple(arrays), axis)


def concatenate(arrays: Sequence[Array], axis: int = 0) -> Array:
    """Join a sequence of arrays along an existing axis.

    Example::

       >>> arrays = [pt.zeros(3)] * 4
       >>> pt.concatenate(arrays, axis=0).shape
       (12,)

    :param arrays: a finite sequence, each of whose elements is an
        :class:`Array` . The arrays are of the same shape except along the
        *axis* dimension.
    :param axis: The axis along which the arrays will be concatenated.
    """

    if not arrays:
        raise ValueError("need at least one array to stack")

    def shape_except_axis(ary: Array) -> ShapeType:
        return ary.shape[:axis] + ary.shape[axis+1:]

    for array in arrays[1:]:
        if shape_except_axis(array) != shape_except_axis(arrays[0]):
            raise ValueError("arrays must have the same shape expect along"
                    f" dimension #{axis}.")

    if not (0 <= axis <= arrays[0].ndim):
        raise ValueError("invalid axis")

    return Concatenate(tuple(arrays), axis)


def _make_slice(array: Array, starts: Sequence[int], stops: Sequence[int]) -> Array:
    """Extract a constant-sized slice from an array with constant offsets.

    :param array: input array
    :param starts: a sequence of length *array.ndim* containing slice
        offsets. Must be in bounds.
    :param stops: a sequence of length *array.ndim* containing slice stops
        along each dimension. Must be in bounds and ``>= start`` for each
        dimension.

    .. note::

        Support for slices is currently limited. Among other things, non-trivial
        slices (i.e., not the length of the whole dimension) involving symbolic
        expressions are unsupported.
    """
    if array.ndim != len(starts):
        raise ValueError("'starts' and 'array' do not match in number of dimensions")

    if len(starts) != len(stops):
        raise ValueError("'starts' and 'stops' do not match in number of dimensions")

    for i, (start, stop) in enumerate(zip(starts, stops)):
        symbolic_index = not (
                isinstance(array.shape[i], int)
                and isinstance(start, int)
                and isinstance(stop, int))

        if symbolic_index:
            if not (0 == start and stop == array.shape[i]):
                raise ValueError(
                        "slicing with symbolic dimensions is unsupported")
            continue

        ubound: int = cast(int, array.shape[i])
        if not (0 <= start < ubound):
            raise ValueError("index '%d' of 'begin' out of bounds" % i)

        if not (start <= stop <= ubound):
            raise ValueError("index '%d' of 'size' out of bounds" % i)

    # FIXME: Generate IndexLambda when possible
    return Slice(array, tuple(starts), tuple(stops))


def reshape(array: Array, newshape: Sequence[int], order: str = "C") -> Array:
    """
    :param array: array to be reshaped
    :param newshape: shape of the resulting array
    :param order: ``"C"`` or ``"F"``. Layout order of the result array. Only
        ``"C"`` allowed for now.

    .. note::

        reshapes of arrays with symbolic shapes not yet implemented.
    """
    from pytools import product

    if newshape.count(-1) > 1:
        raise ValueError("can only specify one unknown dimension")

    if not all(isinstance(axis_len, int) for axis_len in array.shape):
        raise ValueError("reshape of arrays with symbolic lengths not allowed")

    if order != "C":
        raise NotImplementedError("Reshapes to a 'F'-ordered arrays")

    newshape_explicit = []

    for new_axislen in newshape:
        if not isinstance(new_axislen, int):
            raise ValueError("Symbolic reshapes not allowed.")

        if not(new_axislen > 0 or new_axislen == -1):
            raise ValueError("newshape should be either sequence of positive ints or"
                    " -1")

        # {{{ infer the axis length corresponding to axis marked "-1"

        if new_axislen == -1:
            size_of_rest_of_newaxes = -1 * product(newshape)

            if array.size % size_of_rest_of_newaxes != 0:
                raise ValueError(f"cannot reshape array of size {array.size}"
                        f" into ({size_of_rest_of_newaxes})")

            new_axislen = array.size // size_of_rest_of_newaxes

        # }}}

        newshape_explicit.append(new_axislen)

    if product(newshape_explicit) != array.size:
        raise ValueError(f"cannot reshape array of size {array.size}"
                f" into {newshape}")

    return Reshape(array, tuple(newshape_explicit), order)


# {{{ make_dict_of_named_arrays

def make_dict_of_named_arrays(data: Dict[str, Array]) -> DictOfNamedArrays:
    """Make a :class:`DictOfNamedArrays` object.

    :param data: member keys and arrays
    """
    return DictOfNamedArrays(data)

# }}}


def make_placeholder(shape: ConvertibleToShape,
        dtype: Any,
        name: Optional[str] = None,
        tags: TagsType = frozenset()) -> Placeholder:
    """Make a :class:`Placeholder` object.

    :param name:       name of the placeholder array, generated automatically
                       if not given
    :param shape:      shape of the placeholder array
    :param dtype:      dtype of the placeholder array
                       (must be convertible to :class:`numpy.dtype`)
    :param tags:       implementation tags
    """
    _check_identifier(name)
    shape = normalize_shape(shape)
    dtype = np.dtype(dtype)

    return Placeholder(name, shape, dtype, tags)


def make_size_param(name: str,
        tags: TagsType = frozenset()) -> SizeParam:
    """Make a :class:`SizeParam`.

    Size parameters may be used as variables in symbolic expressions for array
    sizes.

    :param name:       name
    :param tags:       implementation tags
    """
    _check_identifier(name)
    return SizeParam(name, tags=tags)


def make_data_wrapper(data: DataInterface,
        name: Optional[str] = None,
        shape: Optional[ConvertibleToShape] = None,
        tags: TagsType = frozenset()) -> DataWrapper:
    """Make a :class:`DataWrapper`.

    :param data:       an instance obeying the :class:`DataInterface`
    :param name:       an optional name, generated automatically if not given
    :param shape:      optional shape of the array, inferred from *data* if not given
    :param tags:       implementation tags
    """
<<<<<<< HEAD
    namespace.remove_out_of_scope_data_wrappers()

    if name is None:
        name = namespace.name_gen("_pt_data")

    if not name.isidentifier():
        raise ValueError(f"'{name}' is not a Python identifier")

=======
    _check_identifier(name)
>>>>>>> 6f92045f
    if shape is None:
        shape = data.shape

    shape = normalize_shape(shape)

    return DataWrapper(name, data, shape, tags)

# }}}


# {{{ math functions

def _apply_elem_wise_func(x: ArrayOrScalar, func_name: str,
                          ret_dtype: Optional[_dtype_any] = None
                          ) -> ArrayOrScalar:
    if isinstance(x, SCALAR_CLASSES):
        np_func = getattr(np, func_name)
        return np_func(x)  # type: ignore

    assert isinstance(x, Array)

    if x.dtype.kind != "f":
        raise ValueError(f"'{func_name}' does not support '{x.dtype}' arrays.")
    if ret_dtype is None:
        ret_dtype = x.dtype

    expr = prim.Call(
            var(f"pytato.c99.{func_name}"),
            (prim.Subscript(var("in"),
                tuple(var(f"_{i}") for i in range(len(x.shape)))),))
    return IndexLambda(expr, x.shape, ret_dtype, {"in": x})


def abs(x: Array) -> ArrayOrScalar:
    return _apply_elem_wise_func(x, "abs")


def sin(x: Array) -> ArrayOrScalar:
    return _apply_elem_wise_func(x, "sin")


def cos(x: Array) -> ArrayOrScalar:
    return _apply_elem_wise_func(x, "cos")


def tan(x: Array) -> ArrayOrScalar:
    return _apply_elem_wise_func(x, "tan")


def arcsin(x: Array) -> ArrayOrScalar:
    return _apply_elem_wise_func(x, "asin")


def arccos(x: Array) -> ArrayOrScalar:
    return _apply_elem_wise_func(x, "acos")


def arctan(x: Array) -> ArrayOrScalar:
    return _apply_elem_wise_func(x, "atan")


def sinh(x: Array) -> ArrayOrScalar:
    return _apply_elem_wise_func(x, "sinh")


def cosh(x: Array) -> ArrayOrScalar:
    return _apply_elem_wise_func(x, "cosh")


def tanh(x: Array) -> ArrayOrScalar:
    return _apply_elem_wise_func(x, "tanh")


def exp(x: Array) -> ArrayOrScalar:
    return _apply_elem_wise_func(x, "exp")


def log(x: Array) -> ArrayOrScalar:
    return _apply_elem_wise_func(x, "log")


def log10(x: Array) -> ArrayOrScalar:
    return _apply_elem_wise_func(x, "log10")


def isnan(x: Array) -> ArrayOrScalar:
    return _apply_elem_wise_func(x, "isnan", np.dtype(np.int32))

# }}}


# {{{ full

def full(shape: ConvertibleToShape, fill_value: ScalarType,
         dtype: Any, order: str = "C") -> Array:
    """
    Returns an array of shape *shape* with all entries equal to *fill_value*.
    """
    if order != "C":
        raise ValueError("Only C-ordered arrays supported for now.")

    shape = normalize_shape(shape)
    dtype = np.dtype(dtype)
    return IndexLambda(dtype.type(fill_value), shape, dtype, {})


def zeros(shape: ConvertibleToShape, dtype: Any = float,
        order: str = "C") -> Array:
    """
    Returns an array of shape *shape* with all entries equal to 0.
    """
    # https://github.com/python/mypy/issues/3186
    return full(shape, 0, dtype)  # type: ignore


def ones(shape: ConvertibleToShape, dtype: Any = float,
        order: str = "C") -> Array:
    """
    Returns an array of shape *shape* with all entries equal to 1.
    """
    # https://github.com/python/mypy/issues/3186
    return full(shape, 1, dtype)  # type: ignore

# }}}


# {{{ comparison operator

def _compare(x1: ArrayOrScalar, x2: ArrayOrScalar, which: str) -> Union[Array, bool]:
    # https://github.com/python/mypy/issues/3186
    import pytato.utils as utils
    return utils.broadcast_binary_op(x1, x2,
                                     lambda x, y: prim.Comparison(x, which, y),
                                     lambda x, y: np.bool8)  # type: ignore


def equal(x1: ArrayOrScalar, x2: ArrayOrScalar) -> Union[Array, bool]:
    """
    Returns (x1 == x2) element-wise.
    """
    return _compare(x1, x2, "==")


def not_equal(x1: ArrayOrScalar, x2: ArrayOrScalar) -> Union[Array, bool]:
    """
    Returns (x1 != x2) element-wise.
    """
    return _compare(x1, x2, "!=")


def less(x1: ArrayOrScalar, x2: ArrayOrScalar) -> Union[Array, bool]:
    """
    Returns (x1 < x2) element-wise.
    """
    return _compare(x1, x2, "<")


def less_equal(x1: ArrayOrScalar, x2: ArrayOrScalar) -> Union[Array, bool]:
    """
    Returns (x1 <= x2) element-wise.
    """
    return _compare(x1, x2, "<=")


def greater(x1: ArrayOrScalar, x2: ArrayOrScalar) -> Union[Array, bool]:
    """
    Returns (x1 > x2) element-wise.
    """
    return _compare(x1, x2, ">")


def greater_equal(x1: ArrayOrScalar, x2: ArrayOrScalar) -> Union[Array, bool]:
    """
    Returns (x1 >= x2) element-wise.
    """
    return _compare(x1, x2, ">=")

# }}}


# {{{ logical operations

def logical_or(x1: ArrayOrScalar, x2: ArrayOrScalar) -> Union[Array, bool]:
    """
    Returns the element-wise logical OR of *x1* and *x2*.
    """
    # https://github.com/python/mypy/issues/3186
    import pytato.utils as utils
    return utils.broadcast_binary_op(x1, x2,
                                     lambda x, y: prim.LogicalOr((x, y)),
                                     lambda x, y: np.bool8)  # type: ignore


def logical_and(x1: ArrayOrScalar, x2: ArrayOrScalar) -> Union[Array, bool]:
    """
    Returns the element-wise logical AND of *x1* and *x2*.
    """
    # https://github.com/python/mypy/issues/3186
    import pytato.utils as utils
    return utils.broadcast_binary_op(x1, x2,
                                     lambda x, y: prim.LogicalAnd((x, y)),
                                     lambda x, y: np.bool8)  # type: ignore


def logical_not(x: ArrayOrScalar) -> Union[Array, bool]:
    """
    Returns the element-wise logical NOT of *x*.
    """
    if isinstance(x, SCALAR_CLASSES):
        # https://github.com/python/mypy/issues/3186
        return np.logical_not(x)  # type: ignore

    assert isinstance(x, Array)

    from pytato.utils import with_indices_for_broadcasted_shape
    return IndexLambda(with_indices_for_broadcasted_shape(prim.Variable("_in0"),
                                                          x.shape,
                                                          x.shape),
                       shape=x.shape,
                       dtype=np.bool8,
                       bindings={"_in0": x})

# }}}


# {{{ where

def where(condition: ArrayOrScalar,
          x: Optional[ArrayOrScalar] = None,
          y: Optional[ArrayOrScalar] = None) -> ArrayOrScalar:
    """
    Elementwise selector between *x* and *y* depending on *condition*.
    """
    import pytato.utils as utils

    # {{{ raise if single-argument form of pt.where is invoked

    if x is None and y is None:
        raise ValueError("Pytato does not support data-dependent array shapes.")

    if (x is None) or (y is None):
        raise ValueError("x and y must be pytato arrays")

    # }}}

    if (isinstance(condition, SCALAR_CLASSES) and isinstance(x, SCALAR_CLASSES)
            and isinstance(y, SCALAR_CLASSES)):
        return x if condition else y  # type: ignore

    # {{{ find dtype

    x_dtype = x.dtype if isinstance(x, Array) else np.dtype(type(x))
    y_dtype = y.dtype if isinstance(y, Array) else np.dtype(type(y))
    dtype = np.find_common_type([x_dtype, y_dtype], [])

    # }}}

    result_shape = utils.get_shape_after_broadcasting([condition, x, y])

    bindings: Dict[str, Array] = {}

    expr1 = utils.update_bindings_and_get_broadcasted_expr(condition, "_in0",
                                                           bindings, result_shape)
    expr2 = utils.update_bindings_and_get_broadcasted_expr(x, "_in1", bindings,
                                                           result_shape)
    expr3 = utils.update_bindings_and_get_broadcasted_expr(y, "_in2", bindings,
                                                           result_shape)

    return IndexLambda(prim.If(expr1, expr2, expr3),
            shape=result_shape,
            dtype=dtype,
            bindings=bindings)

# }}}


# {{{ (max|min)inimum

def maximum(x1: ArrayOrScalar, x2: ArrayOrScalar) -> ArrayOrScalar:
    """
    Returns the elementwise maximum of *x1*, *x2*. *x1*, *x2* being
    array-like objects that could be broadcasted together. NaNs are propagated.
    """
    # https://github.com/python/mypy/issues/3186
    return where(logical_or(isnan(x1), isnan(x2)), np.NaN,  # type: ignore
                 where(greater(x1, x2), x1, x2))


def minimum(x1: ArrayOrScalar, x2: ArrayOrScalar) -> ArrayOrScalar:
    """
    Returns the elementwise minimum of *x1*, *x2*. *x1*, *x2* being
    array-like objects that could be broadcasted together. NaNs are propagated.
    """
    # https://github.com/python/mypy/issues/3186
    return where(logical_or(isnan(x1), isnan(x2)), np.NaN,  # type: ignore
                 where(less(x1, x2), x1, x2))

# }}}


# {{{ make_index_lambda

INDEX_RE = re.compile("_r?(0|([1-9][0-9]*))")


def make_index_lambda(namespace: Namespace,
        expression: Union[str, ScalarExpression],
        bindings: Dict[str, Array],
        shape: ShapeType,
        dtype: Any) -> IndexLambda:
    if isinstance(expression, str):
        raise NotImplementedError("Sorry the developers were too lazy to implement"
                " a parser.")

    # {{{ sanity checks

    from pytato.scalar_expr import get_dependencies
    unknown_dep = (get_dependencies(expression)
                   - set(namespace) - set(bindings))
    for dep in unknown_dep:
        if not INDEX_RE.fullmatch(dep):
            raise ValueError(f"Unknown variable '{dep}' in the expression.")

    # }}}

    return IndexLambda(namespace, expr=expression,
            bindings=bindings,
            shape=shape,
            dtype=dtype)

# }}}


# {{{ reductions

def _preprocess_reduction_axes(
        shape: ShapeType,
        reduction_axes: Optional[Union[int, Tuple[int]]]
        ) -> Tuple[ShapeType, Tuple[int, ...]]:
    if reduction_axes is None:
        return (), tuple(range(len(shape)))

    if isinstance(reduction_axes, int):
        reduction_axes = reduction_axes,

    if not isinstance(reduction_axes, tuple):
        raise TypeError("Reduction axes expected to be of type 'NoneType', 'int'"
                f" or 'tuple'. (Got {type(reduction_axes)})")

    for axis in reduction_axes:
        if not (0 <= axis < len(shape)):
            raise ValueError(f"{axis} is out of bounds for array of dimension"
                    f" {len(shape)}.")

    new_shape = []

    for i, axis_len in enumerate(shape):
        if i not in reduction_axes:
            new_shape.append(axis_len)

    return tuple(new_shape), reduction_axes


def _get_reduction_indices_bounds(shape: ShapeType,
        axes: Tuple[int, ...]) -> Tuple[
                List[ScalarExpression],
                Mapping[str, Tuple[ScalarExpression, ScalarExpression]]]:

    indices: List[prim.Variable] = []
    redn_bounds: Mapping[str, Tuple[ScalarExpression, ScalarExpression]] = {}

    n_out_dims = 0
    n_redn_dims = 0
    for idim, axis_len in enumerate(shape):
        if idim in axes:
            idx = f"_r{n_redn_dims}"
            indices.append(prim.Variable(idx))
            redn_bounds[idx] = (0, axis_len)  # type: ignore
            n_redn_dims += 1
        else:
            indices.append(prim.Variable(f"_{n_out_dims}"))
            n_out_dims += 1

    return indices, redn_bounds


def sum(a: Array, axis: Optional[Union[int, Tuple[int]]] = None) -> Array:
    """
    Sums array *a*'s elements along the *axis* axes.

    :arg axis: The axes along which the elements are to be sum-reduced.
        Defaults to all axes of the input arrays.
    """
    new_shape, axes = _preprocess_reduction_axes(a.shape, axis)
    del axis
    indices, redn_bounds = _get_reduction_indices_bounds(a.shape, axes)

    return make_index_lambda(a.namespace,
            scalar_expr.Reduce(
                prim.Subscript(prim.Variable("in"), tuple(indices)),
                scalar_expr.ReductionOp.SUM,
                redn_bounds),
            {"in": a},
            new_shape,
            a.dtype)


def amax(a: Array, axis: Optional[Union[int, Tuple[int]]] = None) -> Array:
    """
    Sums array *a*'s elements along the *axis* axes.

    :arg axis: The axes along which the elements are to be sum-reduced.
        Defaults to all axes of the input arrays.
    """
    new_shape, axes = _preprocess_reduction_axes(a.shape, axis)
    del axis
    indices, redn_bounds = _get_reduction_indices_bounds(a.shape, axes)

    return make_index_lambda(a.namespace,
            scalar_expr.Reduce(
                prim.Subscript(prim.Variable("in"), tuple(indices)),
                scalar_expr.ReductionOp.MAX,
                redn_bounds),
            {"in": a},
            new_shape,
            a.dtype)


def amin(a: Array, axis: Optional[Union[int, Tuple[int]]] = None) -> Array:
    """
    Sums array *a*'s elements along the *axis* axes.

    :arg axis: The axes along which the elements are to be sum-reduced.
        Defaults to all axes of the input arrays.
    """
    new_shape, axes = _preprocess_reduction_axes(a.shape, axis)
    del axis
    indices, redn_bounds = _get_reduction_indices_bounds(a.shape, axes)

    return make_index_lambda(a.namespace,
            scalar_expr.Reduce(
                prim.Subscript(prim.Variable("in"), tuple(indices)),
                scalar_expr.ReductionOp.MIN,
                redn_bounds),
            {"in": a},
            new_shape,
            a.dtype)

# }}}

# vim: foldmethod=marker<|MERGE_RESOLUTION|>--- conflicted
+++ resolved
@@ -180,13 +180,10 @@
 from pytools.tag import (Tag, Taggable, UniqueTag, TagOrIterableType,
     TagsType, tag_dataclass)
 
-<<<<<<< HEAD
 import pytato.scalar_expr as scalar_expr
 from pytato.scalar_expr import ScalarExpression, IntegralScalarExpression
 import re
-=======
 from pytato.scalar_expr import (ScalarType, SCALAR_CLASSES)
->>>>>>> 6f92045f
 
 
 # {{{ get a type variable that represents the type of '...'
@@ -209,98 +206,6 @@
 else:
     _dtype_any = np.dtype
 
-
-<<<<<<< HEAD
-# {{{ namespace
-
-class Namespace(Mapping[str, "Array"]):
-    # Possible future extension: .parent attribute
-    r"""
-    Represents a mapping from :term:`identifier` strings to
-    :term:`array expression`\ s or *None*, where *None* indicates that the name
-    may not be used.  (:class:`pytato.array.Placeholder` instances register
-    their names in this way to avoid ambiguity.)
-
-    .. attribute:: name_gen
-    .. automethod:: __contains__
-    .. automethod:: __getitem__
-    .. automethod:: __iter__
-    .. automethod:: __len__
-    .. automethod:: assign
-    .. automethod:: copy
-    .. automethod:: ref
-    """
-    name_gen: UniqueNameGenerator
-
-    def __init__(self) -> None:
-        self._symbol_table: Dict[str, Array] = {}
-        self.name_gen = UniqueNameGenerator()
-
-    def __contains__(self, name: object) -> bool:
-        return name in self._symbol_table
-
-    def __getitem__(self, name: str) -> Array:
-        item = self._symbol_table[name]
-        return item
-
-    def __iter__(self) -> Iterator[str]:
-        return iter(self._symbol_table)
-
-    def __len__(self) -> int:
-        return len(self._symbol_table)
-
-    def copy(self) -> Namespace:
-        from pytato.transform import CopyMapper, copy_namespace
-        return copy_namespace(self, CopyMapper(Namespace()), only_names=None)
-
-    def assign(self, name: str, value: Array) -> str:
-        """Declare a new array.
-
-        :param name: a Python identifier
-        :param value: the array object
-
-        :returns: *name*
-        """
-        if name in self._symbol_table:
-            raise ValueError(f"'{name}' is already assigned")
-        if not self.name_gen.is_name_conflicting(name):
-            self.name_gen.add_name(name)
-        self._symbol_table[name] = value
-
-        return name
-
-    def ref(self, name: str) -> Array:
-        """
-        :returns: An :term:`array expression` referring to *name*.
-        """
-
-        value = self[name]
-
-        var_ref = prim.Variable(name)
-        if value.shape:
-            var_ref = var_ref[tuple("_%d" % i for i in range(len(value.shape)))]
-
-        return IndexLambda(
-                self, expr=var_ref, shape=value.shape,
-                dtype=value.dtype)
-
-    def remove_out_of_scope_data_wrappers(self) -> None:
-        import sys
-        data_wrappers = {name
-                         for name in self
-                         if (isinstance(self[name], DataWrapper)
-                             and name.startswith("_pt"))}
-        out_of_scope_dws = {name
-                            for name in data_wrappers
-                            if sys.getrefcount(self[name]) <= 2}
-        for k in out_of_scope_dws:
-            del self._symbol_table[k]
-
-# }}}
-
-
-=======
->>>>>>> 6f92045f
 # {{{ shape
 
 ShapeComponent = Union[int, "Array"]
@@ -742,10 +647,6 @@
     def dtype(self) -> np.dtype[Any]:
         return self.expr.dtype
 
-    @property
-    def namespace(self) -> Namespace:
-        return self.dict_of_named_arrays.namespace
-
 
 class DictOfNamedArrays(Mapping[str, NamedArray]):
     """A container that maps valid Python identifiers
@@ -1599,18 +1500,8 @@
     :param shape:      optional shape of the array, inferred from *data* if not given
     :param tags:       implementation tags
     """
-<<<<<<< HEAD
-    namespace.remove_out_of_scope_data_wrappers()
-
-    if name is None:
-        name = namespace.name_gen("_pt_data")
-
-    if not name.isidentifier():
-        raise ValueError(f"'{name}' is not a Python identifier")
-
-=======
     _check_identifier(name)
->>>>>>> 6f92045f
+
     if shape is None:
         shape = data.shape
 
