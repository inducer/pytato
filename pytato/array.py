--- conflicted
+++ resolved
@@ -521,16 +521,6 @@
     .. attribute:: ndim
 
     """
-<<<<<<< HEAD
-    axes: AxesT = dataclasses.field(kw_only=True)
-    tags: FrozenSet[Tag] = dataclasses.field(kw_only=True)
-
-    # These are automatically excluded from equality in EqualityComparer
-    non_equality_tags: FrozenSet[Tag] = dataclasses.field(kw_only=True,
-                                                    hash=False,
-                                                    default=frozenset())
-=======
-
     # otherwise subclasses cannot set these
     if TYPE_CHECKING:
         @property
@@ -549,7 +539,6 @@
         @property
         def dtype(self) -> np.dtype[Any]:
             raise NotImplementedError
->>>>>>> 5e22a98f
 
     _mapper_method: ClassVar[str]
 
@@ -578,21 +567,6 @@
     def copy(self: ArrayT, **kwargs: Any) -> ArrayT:
         return dataclasses.replace(self, **kwargs)
 
-<<<<<<< HEAD
-    def _with_new_tags(self: ArrayT, tags: FrozenSet[Tag]) -> ArrayT:
-        return dataclasses.replace(self, tags=tags)
-
-    if TYPE_CHECKING:
-        @property
-        def shape(self) -> ShapeType:
-            raise NotImplementedError
-
-        @property
-        def dtype(self) -> np.dtype[Any]:
-            raise NotImplementedError
-
-=======
->>>>>>> 5e22a98f
     @property
     def size(self) -> ShapeComponent:
         from pytools import product
@@ -815,10 +789,7 @@
 
 # {{{ mixins
 
-<<<<<<< HEAD
 @dataclasses.dataclass(frozen=True, eq=False, slots=False, repr=False)
-=======
-@attrs.frozen(eq=False, slots=False, repr=False)
 class _SuppliedAxesAndTagsMixin(Taggable):
     axes: AxesT = attrs.field(kw_only=True)
     tags: FrozenSet[Tag] = attrs.field(kw_only=True)
@@ -832,8 +803,7 @@
         return attrs.evolve(self, tags=tags)
 
 
-@attrs.frozen(eq=False, slots=False, repr=False)
->>>>>>> 5e22a98f
+@dataclasses.dataclass(frozen=True, eq=False, slots=False, repr=False)
 class _SuppliedShapeAndDtypeMixin:
     """A mixin class for when an array must store its own *shape* and *dtype*,
     rather than when it can derive them easily from inputs.
@@ -846,13 +816,8 @@
 
 # {{{ dict of named arrays
 
-<<<<<<< HEAD
 @dataclasses.dataclass(frozen=True, eq=False, repr=False, unsafe_hash=True)
-class NamedArray(Array):
-=======
-@attrs.frozen(eq=False, repr=False, hash=True, cache_hash=True)
 class NamedArray(_SuppliedAxesAndTagsMixin, Array):
->>>>>>> 5e22a98f
     """An entry in a :class:`AbstractResultWithNamedArrays`. Holds a reference
     back to the containing instance as well as the name by which *self* is
     known there.
@@ -1005,13 +970,8 @@
 
 # {{{ index lambda
 
-<<<<<<< HEAD
 @dataclasses.dataclass(frozen=True, eq=False, repr=False, unsafe_hash=True)
-class IndexLambda(_SuppliedShapeAndDtypeMixin, Array):
-=======
-@attrs.frozen(eq=False, repr=False, hash=True, cache_hash=True)
 class IndexLambda(_SuppliedAxesAndTagsMixin, _SuppliedShapeAndDtypeMixin, Array):
->>>>>>> 5e22a98f
     r"""Represents an array that can be computed by evaluating
     :attr:`expr` for every value of the input indices. The
     input indices are represented by
@@ -1123,13 +1083,8 @@
     dim: int
 
 
-<<<<<<< HEAD
 @dataclasses.dataclass(frozen=True, eq=False, repr=False, unsafe_hash=True)
-class Einsum(Array):
-=======
-@attrs.frozen(frozen=True, eq=False, repr=False, hash=True, cache_hash=True)
 class Einsum(_SuppliedAxesAndTagsMixin, Array):
->>>>>>> 5e22a98f
     """
     An array expression using the `Einstein summation convention
     <https://en.wikipedia.org/wiki/Einstein_notation>`__. See
@@ -1478,13 +1433,8 @@
 
 # {{{ stack
 
-<<<<<<< HEAD
 @dataclasses.dataclass(frozen=True, eq=False, repr=False, unsafe_hash=True)
-class Stack(Array):
-=======
-@attrs.frozen(eq=False, repr=False, hash=True, cache_hash=True)
 class Stack(_SuppliedAxesAndTagsMixin, Array):
->>>>>>> 5e22a98f
     """Join a sequence of arrays along a new axis.
 
     .. attribute:: arrays
@@ -1516,13 +1466,8 @@
 
 # {{{ concatenate
 
-<<<<<<< HEAD
 @dataclasses.dataclass(frozen=True, eq=False, repr=False, unsafe_hash=True)
-class Concatenate(Array):
-=======
-@attrs.frozen(eq=False, repr=False, hash=True, cache_hash=True)
 class Concatenate(_SuppliedAxesAndTagsMixin, Array):
->>>>>>> 5e22a98f
     """Join a sequence of arrays along an existing axis.
 
     .. attribute:: arrays
@@ -1581,13 +1526,8 @@
 
 # {{{ roll
 
-<<<<<<< HEAD
 @dataclasses.dataclass(frozen=True, eq=False, repr=False, unsafe_hash=True)
-class Roll(IndexRemappingBase):
-=======
-@attrs.frozen(eq=False, repr=False, hash=True, cache_hash=True)
 class Roll(_SuppliedAxesAndTagsMixin, IndexRemappingBase):
->>>>>>> 5e22a98f
     """Roll an array along an axis.
 
     .. attribute:: shift
@@ -1612,13 +1552,8 @@
 
 # {{{ axis permutation
 
-<<<<<<< HEAD
 @dataclasses.dataclass(frozen=True, eq=False, repr=False, unsafe_hash=True)
-class AxisPermutation(IndexRemappingBase):
-=======
-@attrs.frozen(eq=False, repr=False, hash=True, cache_hash=True)
 class AxisPermutation(_SuppliedAxesAndTagsMixin, IndexRemappingBase):
->>>>>>> 5e22a98f
     r"""Permute the axes of an array.
 
     .. attribute:: array
@@ -1644,13 +1579,8 @@
 
 # {{{ reshape
 
-<<<<<<< HEAD
 @dataclasses.dataclass(frozen=True, eq=False, repr=False, unsafe_hash=True)
-class Reshape(IndexRemappingBase):
-=======
-@attrs.frozen(eq=False, repr=False, hash=True, cache_hash=True)
 class Reshape(_SuppliedAxesAndTagsMixin, IndexRemappingBase):
->>>>>>> 5e22a98f
     """
     Reshape an array.
 
@@ -1686,13 +1616,8 @@
 
 # {{{ indexing
 
-<<<<<<< HEAD
 @dataclasses.dataclass(frozen=True, eq=False, repr=False, unsafe_hash=True)
-class IndexBase(IndexRemappingBase):
-=======
-@attrs.frozen(eq=False, repr=False, hash=True, cache_hash=True)
 class IndexBase(_SuppliedAxesAndTagsMixin, IndexRemappingBase):
->>>>>>> 5e22a98f
     """
     Abstract class for all index expressions on an array.
 
@@ -1845,13 +1770,8 @@
         pass
 
 
-<<<<<<< HEAD
 @dataclasses.dataclass(frozen=True, eq=False, repr=False)
-class DataWrapper(InputArgumentBase):
-=======
-@attrs.frozen(eq=False, repr=False, hash=False)
 class DataWrapper(_SuppliedAxesAndTagsMixin, InputArgumentBase):
->>>>>>> 5e22a98f
     """Takes concrete array data and packages it to be compatible with the
     :class:`Array` interface.
 
@@ -1919,16 +1839,11 @@
 
 # {{{ placeholder
 
-<<<<<<< HEAD
 @dataclasses.dataclass(frozen=True, eq=False, repr=False, unsafe_hash=True)
-class Placeholder(_SuppliedShapeAndDtypeMixin, InputArgumentBase):
-=======
-@attrs.frozen(eq=False, repr=False, hash=True, cache_hash=True)
 class Placeholder(
                   _SuppliedAxesAndTagsMixin,
                   _SuppliedShapeAndDtypeMixin,
                   InputArgumentBase):
->>>>>>> 5e22a98f
     r"""A named placeholder for an array whose concrete value is supplied by the
     user during evaluation.
 
@@ -1948,15 +1863,10 @@
 
 # {{{ size parameter
 
-<<<<<<< HEAD
 @dataclasses.dataclass(frozen=True, eq=False, repr=False, unsafe_hash=True)
-class SizeParam(InputArgumentBase):
-=======
-@attrs.frozen(eq=False, repr=False, hash=True, cache_hash=True)
 class SizeParam(
                 _SuppliedAxesAndTagsMixin,
                 InputArgumentBase):
->>>>>>> 5e22a98f
     r"""A named placeholder for a scalar that may be used as a variable in symbolic
     expressions for array sizes.
 
