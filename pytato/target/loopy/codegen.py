--- conflicted
+++ resolved
@@ -23,6 +23,7 @@
 THE SOFTWARE.
 """
 
+import dataclasses
 import re
 import sys
 from abc import ABC, abstractmethod
@@ -33,7 +34,6 @@
     Tuple,
 )
 
-import attrs
 import islpy as isl
 
 import loopy as lp
@@ -65,14 +65,6 @@
 )
 from pytato.function import Call, NamedCallResult
 from pytato.loopy import LoopyCall
-<<<<<<< HEAD
-from pytato.tags import (ImplStored, ImplInlined, Named, PrefixNamed,
-                         ImplementationStrategy)
-from pytools.tag import Tag
-import pytato.reductions as red
-from pytato.codegen import _generate_name_for_temp
-import dataclasses
-=======
 from pytato.scalar_expr import INT_CLASSES, ScalarExpression, TypeCast
 from pytato.tags import (
     ImplementationStrategy,
@@ -85,7 +77,6 @@
 from pytato.target.loopy import ImplSubstitution, LoopyPyOpenCLTarget, LoopyTarget
 from pytato.transform import Mapper
 
->>>>>>> 08ca5d90
 
 # set in doc/conf.py
 if getattr(sys, "_BUILDING_SPHINX_DOCS", False):
@@ -140,13 +131,8 @@
 
 # {{{ LoopyExpressionContexts
 
-<<<<<<< HEAD
 @dataclasses.dataclass(init=True, repr=False, eq=False)
-class PersistentExpressionContext(object):
-=======
-@attrs.define(init=True, repr=False, eq=False)
 class PersistentExpressionContext:
->>>>>>> 08ca5d90
     """
     Mutable state used while generating :mod:`loopy` expressions for a
     :class:`ImplementedResult`. Wraps :class:`CodeGenState` with more
@@ -169,12 +155,7 @@
 
     """
     state: CodeGenState
-<<<<<<< HEAD
-    _depends_on: FrozenSet[str] = dataclasses.field(default_factory=frozenset)
-=======
-    _depends_on: frozenset[str] = \
-            attrs.field(factory=frozenset)
->>>>>>> 08ca5d90
+    _depends_on: frozenset[str] = dataclasses.field(default_factory=frozenset)
 
     @property
     def depends_on(self) -> frozenset[str]:
