from __future__ import annotations

__copyright__ = """Copyright (C) 2020 Matt Wala"""

__license__ = """
Permission is hereby granted, free of charge, to any person obtaining a copy
of this software and associated documentation files (the "Software"), to deal
in the Software without restriction, including without limitation the rights
to use, copy, modify, merge, publish, distribute, sublicense, and/or sell
copies of the Software, and to permit persons to whom the Software is
furnished to do so, subject to the following conditions:

The above copyright notice and this permission notice shall be included in
all copies or substantial portions of the Software.

THE SOFTWARE IS PROVIDED "AS IS", WITHOUT WARRANTY OF ANY KIND, EXPRESS OR
IMPLIED, INCLUDING BUT NOT LIMITED TO THE WARRANTIES OF MERCHANTABILITY,
FITNESS FOR A PARTICULAR PURPOSE AND NONINFRINGEMENT. IN NO EVENT SHALL THE
AUTHORS OR COPYRIGHT HOLDERS BE LIABLE FOR ANY CLAIM, DAMAGES OR OTHER
LIABILITY, WHETHER IN AN ACTION OF CONTRACT, TORT OR OTHERWISE, ARISING FROM,
OUT OF OR IN CONNECTION WITH THE SOFTWARE OR THE USE OR OTHER DEALINGS IN
THE SOFTWARE.
"""

import dataclasses
import islpy as isl
import loopy as lp
import pytools
import re
import pytato.scalar_expr as scalar_expr
import pymbolic.primitives as prim
from pymbolic import var

from typing import (
        Union, Optional, Mapping, Dict, Tuple, FrozenSet, Set, Callable,
        TYPE_CHECKING, Any, List)

if TYPE_CHECKING:
    import pyopencl

from pytato.array import (Array, DictOfNamedArrays, ShapeType, IndexLambda,
<<<<<<< HEAD
        SizeParam, InputArgumentBase, Placeholder, Namespace,
        NamedArray)
=======
        SizeParam, InputArgumentBase, MatrixProduct, Placeholder)
>>>>>>> 6f92045f
from pytato.target import BoundProgram
from pytato.target.loopy import LoopyPyOpenCLTarget, LoopyTarget
from pytato.transform import Mapper, WalkMapper
from pytato.scalar_expr import ScalarExpression
from pytato.codegen import preprocess, normalize_outputs, SymbolicIndex
from pytato.loopy import LoopyFunction

__doc__ = """
.. currentmodule:: pytato.target.loopy.codegen

.. autofunction:: generate_loopy

.. autoclass:: LoopyExpressionContext
.. autoclass:: ImplementedResult
.. autoclass:: StoredResult
.. autoclass:: InlinedResult
.. autoclass:: SubstitutionRuleResult
.. autoclass:: CodeGenState
.. autoclass:: CodeGenMapper
.. autoclass:: InlinedExpressionGenMapper

.. autofunction:: domain_for_shape
.. autofunction:: get_loopy_temporary
.. autofunction:: add_store
.. autofunction:: rename_reductions
.. autofunction:: normalize_outputs
.. autofunction:: get_initial_codegen_state
"""


# {{{ loopy-specific mappers

class SubstitutionMapper(scalar_expr.SubstitutionMapper,
        lp.symbolic.SubstitutionMapper):  # type: ignore
    pass

# }}}


# {{{ generated array expressions

# SymbolicIndex and ShapeType are semantically distinct but identical at the
# type level.
ReductionBounds = Dict[str, Tuple[ScalarExpression, ScalarExpression]]


@dataclasses.dataclass(init=True, repr=False, eq=False)
class LoopyExpressionContext(object):
    """Mutable state used while generating :mod:`loopy` expressions.
    Wraps :class:`CodeGenState` with more expression-specific information.

    This data is passed through :class:`InlinedExpressionGenMapper` via arguments,
    and is also used by :meth:`ImplementedResult.to_loopy_expression` to
    retrieve contextual data.

    .. attribute:: state

        The :class:`CodeGenState`.

    .. attribute:: local_namespace

        A (read-only) local name mapping used for name lookup when generating
        code.

    .. attribute:: num_indices

        The number of indices of the form ``_0``, ``_1``, allowed in the
        expression.

    .. attribute:: depends_on

        The set of statement IDs that need to be included in
        :attr:`loopy.InstructionBase.depends_on`.

    .. attribute:: reduction_bounds

        A mapping from inames to reduction bounds in the expression.

    .. automethod:: update_depends_on
    .. automethod:: lookup

    """
    state: CodeGenState
    num_indices: int
    _depends_on: FrozenSet[str] = \
            dataclasses.field(default_factory=frozenset)
    local_namespace: Mapping[str, Array] = \
            dataclasses.field(default_factory=dict)
    reduction_bounds: ReductionBounds = \
            dataclasses.field(default_factory=dict)

    def lookup(self, name: str) -> Array:
        return self.local_namespace[name]

    @property
    def depends_on(self) -> FrozenSet[str]:
        return self._depends_on

    def update_depends_on(self, other: FrozenSet[str]) -> None:
        self._depends_on = self._depends_on | other


class ImplementedResult(object):
    """Generated code for a node in the computation graph (i.e., an array
    expression).

    .. automethod:: to_loopy_expression
    """

    def to_loopy_expression(self, indices: SymbolicIndex,
            expr_context: LoopyExpressionContext) -> ScalarExpression:
        """Return a :mod:`loopy` expression for this result.

        :param indices: symbolic expressions for the indices of the array
        :param expr_context: the associated expression context. The fields are
            treated as follows:

            - *depends_on* is populated with any dependencies needed for the
              generated expression.

            - *reduction_bounds* is populated with reduction bounds for the
              reduction inames in the returned expression. If
              *reduction_bounds* is nonempty, then the returned inames are
              ensured to be disjoint from those present.
        """
        raise NotImplementedError


class StoredResult(ImplementedResult):
    """An array expression generated as a :mod:`loopy` array.

    See also: :class:`pytato.array.ImplStored`.
    """
    def __init__(self, name: str, num_indices: int, depends_on: FrozenSet[str]):
        self.name = name
        self.num_indices = num_indices
        self.depends_on = depends_on

    def to_loopy_expression(self, indices: SymbolicIndex,
            expr_context: LoopyExpressionContext) -> ScalarExpression:
        assert len(indices) == self.num_indices
        expr_context.update_depends_on(self.depends_on)
        if indices == ():
            return prim.Variable(self.name)
        else:
            return prim.Variable(self.name)[indices]


class InlinedResult(ImplementedResult):
    """An array expression generated as a :mod:`loopy` expression containing inlined
    sub-expressions.

    See also: :class:`pytato.array.ImplInlined`.
    """
    def __init__(self, expr: ScalarExpression,
            num_indices: int,
            reduction_bounds: ReductionBounds,
            depends_on: FrozenSet[str]):
        self.expr = expr
        self.num_indices = num_indices
        self.reduction_bounds = dict(reduction_bounds)
        self.depends_on = depends_on

    @staticmethod
    def from_loopy_expression(
            loopy_expr: ScalarExpression,
            loopy_expr_context: LoopyExpressionContext) -> InlinedResult:
        return InlinedResult(loopy_expr,
                loopy_expr_context.num_indices,
                loopy_expr_context.reduction_bounds,
                loopy_expr_context.depends_on)

    def to_loopy_expression(self, indices: SymbolicIndex,
            expr_context: LoopyExpressionContext) -> ScalarExpression:
        assert len(indices) == self.num_indices
        substitutions = {f"_{d}": i for d, i in enumerate(indices)}

        reduction_start = len(expr_context.reduction_bounds)

        # Rename reductions in expression not to conflict with those in expr_context.
        for i, (old_name, bounds) in enumerate(self.reduction_bounds.items()):
            new_name = f"_r{i + reduction_start}"
            assert new_name not in expr_context.reduction_bounds
            substitutions[old_name] = var(new_name)
            expr_context.reduction_bounds[new_name] = bounds

        expr_context.update_depends_on(self.depends_on)

        return scalar_expr.substitute(self.expr, substitutions)


class SubstitutionRuleResult(ImplementedResult):
    # TODO: implement
    pass

# }}}


# {{{ codegen

@dataclasses.dataclass(init=True, repr=False, eq=False)
class CodeGenState:
    """A container for data kept by :class:`CodeGenMapper`.

    .. attribute:: _program

        The partial :class:`loopy.LoopKernel` or :class:`loopy.Program` being built.

    .. attribute:: results

        A mapping from :class:`pytato.Array` instances to
        instances of :class:`ImplementedResult`.

    .. attribute:: var_name_gen
    .. attribute:: insn_id_gen

    .. automethod:: update_kernel
    """
    _program: Union["lp.Program", lp.LoopKernel]
    results: Dict[Array, ImplementedResult]

    var_name_gen: pytools.UniqueNameGenerator = dataclasses.field(init=False)
    insn_id_gen: pytools.UniqueNameGenerator = dataclasses.field(init=False)

    def __post_init__(self) -> None:
        if isinstance(self._program, lp.LoopKernel):
            self.var_name_gen = self._program.get_var_name_generator()
            self.insn_id_gen = self._program.get_instruction_id_generator()
        else:
            self.var_name_gen = self._program["_pt_kernel"].get_var_name_generator()
            self.insn_id_gen = (
                    self._program["_pt_kernel"].get_instruction_id_generator())

    @property
    def program(self) -> Union["lp.Program", lp.LoopKernel]:
        return self._program

    @property
    def kernel(self) -> lp.LoopKernel:
        """
        Returns the entry kernel of the loopy program being built.
        """
        if isinstance(self._program, lp.LoopKernel):
            return self._program
        else:
            return self._program["_pt_kernel"]

    def update_kernel(self, kernel: lp.LoopKernel) -> None:
        if isinstance(self._program, lp.LoopKernel):
            self._program = kernel
        else:
            self._program = self._program.with_kernel(kernel)

    def update_program(self, program: lp.Program) -> None:
        self._program = program


class CodeGenMapper(Mapper):
    """A mapper for generating code for nodes in the computation graph.
    """
    exprgen_mapper: InlinedExpressionGenMapper

    def __init__(self) -> None:
        self.exprgen_mapper = InlinedExpressionGenMapper(self)

    def map_size_param(self, expr: SizeParam,
            state: CodeGenState) -> ImplementedResult:
        if expr in state.results:
            return state.results[expr]

        arg = lp.ValueArg(expr.name, dtype=expr.dtype)
        kernel = state.kernel.copy(args=state.kernel.args + [arg])
        state.update_kernel(kernel)
        assert expr.name is not None
        result = StoredResult(expr.name, expr.ndim, frozenset())
        state.results[expr] = result
        return result

    def map_placeholder(self, expr: Placeholder,
            state: CodeGenState) -> ImplementedResult:
        if expr in state.results:
            return state.results[expr]

        shape = shape_to_scalar_expression(expr.shape, self, state)

        arg = lp.GlobalArg(expr.name,
                shape=shape,
                dtype=expr.dtype,
                order="C",
                is_output_only=False)
        kernel = state.kernel.copy(args=state.kernel.args + [arg])
        state.update_kernel(kernel)
        assert expr.name is not None
        result = StoredResult(expr.name, expr.ndim, frozenset())
        state.results[expr] = result
        return result

    def map_index_lambda(self, expr: IndexLambda,
            state: CodeGenState) -> ImplementedResult:
        if expr in state.results:
            return state.results[expr]

        # TODO: Respect tags.

        loopy_expr_context = LoopyExpressionContext(state,
                local_namespace=expr.bindings,
                num_indices=expr.ndim)
<<<<<<< HEAD
        loopy_expr = self.exprgen_mapper(expr.expr, loopy_expr_context)
=======

        loopy_expr_context.reduction_bounds["_r0"] = (0,
                shape_to_scalar_expression(expr.x2.shape, self, state)[0])
>>>>>>> 6f92045f

        result = InlinedResult.from_loopy_expression(loopy_expr,
                loopy_expr_context)
<<<<<<< HEAD
=======

        output_name = state.var_name_gen("matmul")

        insn_id = add_store(output_name, expr, inlined_result, state,
                            self, output_to_temporary=True)

        result = StoredResult(output_name, expr.ndim, frozenset([insn_id]))

>>>>>>> 6f92045f
        state.results[expr] = result
        return result

    def map_dict_of_named_arrays(self, expr: DictOfNamedArrays,
            state: CodeGenState) -> None:
        for key in expr:
            subexpr = expr[key].expr
            name = state.var_name_gen("_pt_temp")
            insn_id = add_store(name, subexpr, self.rec(subexpr, state), state,
                    output_to_temporary=True)
            state.results[subexpr] = state.results[expr[key]] = (
                    StoredResult(name, subexpr.ndim, frozenset([insn_id])))

    def map_named_array(self, expr: NamedArray,
            state: CodeGenState) -> ImplementedResult:
        if expr in state.results:
            return state.results[expr]

        self.rec(expr.dict_of_named_arrays, state)

        assert expr in state.results
        return state.results[expr]

    def map_loopy_function(self, expr: LoopyFunction, state: CodeGenState) -> None:
        from loopy.kernel.instruction import make_assignment
        from loopy.symbolic import SubArrayRef

        callee_kernel = expr.program[expr.entrypoint]

        state.update_program(lp.merge([state.program, expr.program]))

        domains = []

        def _get_sub_array_ref(array: Array, name: str) -> "lp.symbolic.SubArrayRef":
            inames = tuple(
                    state.var_name_gen(f"_{name}_dim{d}")
                    for d in range(array.ndim))

            domains.append(domain_for_shape(inames, array.shape, {}))

            inames_as_vars = tuple(var(iname) for iname in inames)
            return SubArrayRef(inames_as_vars,
                               prim.Subscript(var(name), inames_as_vars))

        assignees = []
        params = []
        depends_on: Set[str] = set()
        new_tvs = {}
        new_insn_id = state.insn_id_gen(f"call_{callee_kernel.name}")

        for arg in callee_kernel.args:
            # must traverse in the order of callee's args to generate the correct
            # assignees order
            if isinstance(arg, lp.ArrayArg):
                if arg.is_output:
                    assignee_name = state.var_name_gen("_pt_temp")
                    assignees.append(_get_sub_array_ref(expr[arg.name],
                                                        assignee_name))

                    named_array = expr[arg.name]

                    # stored result for the assignee
                    result = StoredResult(assignee_name,
                                          named_array.ndim,
                                          frozenset([new_insn_id]))
                    # record the result for the corresponding loopy array
                    state.results[named_array] = result

                    new_tvs[assignee_name] = get_loopy_temporary(assignee_name,
                            named_array)
                else:
                    assert arg.is_input
                    assert isinstance(expr.bindings[arg.name], Array)

                    subexpr: Array = expr.bindings[arg.name]  # type: ignore

                    if subexpr in state.results and (
                            isinstance(state.results[subexpr], StoredResult)):
                        # found a stored result corresponding to the argument, use it
                        stored_result: StoredResult = state.results[  # type: ignore
                                subexpr]
                        name = stored_result.name
                        params.append(_get_sub_array_ref(subexpr, name))
                        depends_on.update(stored_result.depends_on)
                    else:
                        # did not find a stored result for the sub-expression, store
                        # it and then pass it to the call
                        name = state.var_name_gen("_pt_temp")
                        store_insn_id = add_store(name, subexpr,
                                self.rec(subexpr, state),
                                state, output_to_temporary=True)
                        depends_on.add(store_insn_id)
                        # replace "arg" with the created stored variable
                        state.results[subexpr] = StoredResult(name, subexpr.ndim,
                                                          frozenset([store_insn_id]))
                        params.append(_get_sub_array_ref(subexpr, name))
                        new_tvs[name] = get_loopy_temporary(name, subexpr)
            else:
                assert isinstance(arg, lp.ValueArg) and arg.is_input
                loopy_expr_context = LoopyExpressionContext(state,
                        local_namespace={}, num_indices=0)
                params.append(self.exprgen_mapper(expr.bindings[arg.name],
                        loopy_expr_context))

        # }}}

<<<<<<< HEAD
        new_insn = make_assignment(
                tuple(assignees),
                var(expr.entrypoint)(*params),
                depends_on=frozenset(depends_on),
                id=new_insn_id)

        # update kernel
        kernel = state.kernel
        tvs = state.kernel.temporary_variables.copy()
        tvs.update(new_tvs)

        kernel = kernel.copy(instructions=kernel.instructions+[new_insn],
                             temporary_variables=tvs,
                             domains=kernel.domains+domains)

        state.update_kernel(kernel)
=======
        result = InlinedResult.from_loopy_expression(loopy_expr,
                loopy_expr_context)
        state.results[expr] = result

        shape_to_scalar_expression(expr.shape, self, state)  # walk over size params

        return result
>>>>>>> 6f92045f

# }}}


# {{{ inlined expression gen mapper

ELWISE_INDEX_RE = re.compile("_(0|([1-9][0-9]*))")
REDN_INDEX_RE = re.compile("_r(0|([1-9][0-9]*))")


class InlinedExpressionGenMapper(scalar_expr.IdentityMapper):
    """A mapper for generating :mod:`loopy` expressions with inlined
    sub-expressions.

    The inputs to this mapper are scalar expression as found in
    :class:`pytato.array.IndexLambda`, or expressions that are
    compatible (e.g., shape expressions).

    The outputs of this mapper are scalar expressions suitable for wrapping in
    :class:`InlinedResult`.
    """
    codegen_mapper: CodeGenMapper

    def __init__(self, codegen_mapper: CodeGenMapper):
        self.codegen_mapper = codegen_mapper

    def __call__(self, expr: ScalarExpression,
            expr_context: LoopyExpressionContext) -> ScalarExpression:
        return self.rec(expr, expr_context)

    def map_subscript(self, expr: prim.Subscript,
            expr_context: LoopyExpressionContext) -> ScalarExpression:
        assert isinstance(expr.aggregate, prim.Variable)
        result: ImplementedResult = self.codegen_mapper(
                expr_context.lookup(expr.aggregate.name), expr_context.state)
        return result.to_loopy_expression(self.rec(expr.index, expr_context),
                                          expr_context)

    # TODO: map_reduction()

    def map_variable(self, expr: prim.Variable,
            expr_context: LoopyExpressionContext) -> ScalarExpression:
<<<<<<< HEAD
        match = ELWISE_INDEX_RE.fullmatch(expr.name)
=======

        match = INDEX_RE.fullmatch(expr.name)
>>>>>>> 6f92045f
        if match:
            # Found an index of the form _0, _1, ...
            index = int(match.group(1))
            if not (0 <= index < expr_context.num_indices):
                raise ValueError(f"invalid index encountered: _{index}")
            return expr
        else:
            array = expr_context.lookup(expr.name)
            impl_result: ImplementedResult = self.codegen_mapper(array,
                    expr_context.state)
            return impl_result.to_loopy_expression((), expr_context)

    def map_call(self, expr: prim.Call,
            expr_context: LoopyExpressionContext) -> ScalarExpression:
        if isinstance(expr.function, prim.Variable) and (
                expr.function.name.startswith("pytato.c99.")):
            name_in_loopy = expr.function.name[11:]

            return prim.Call(prim.Variable(name_in_loopy),
                             self.rec(expr.parameters, expr_context))

        return super().map_call(expr, expr_context)

    def map_reduce(self, expr: scalar_expr.Reduce,
            expr_context: LoopyExpressionContext) -> ScalarExpression:
        from pymbolic.mapper.substitutor import make_subst_func
        from loopy.symbolic import Reduction
        from loopy.library.reduction import parse_reduction_op
        state = expr_context.state

        unique_names_mapping = {
                old_name: prim.Variable(state.var_name_gen(f"_pt_{expr.op.value}")
                                        + old_name)
                for old_name in expr.bounds}
        inner_expr = self.rec(expr.inner_expr, expr_context)
        inner_expr = SubstitutionMapper(
                make_subst_func(unique_names_mapping))(inner_expr)
        inner_expr = Reduction(parse_reduction_op(expr.op.value),
                tuple(v.name for v in unique_names_mapping.values()),
                inner_expr)

        updated_bounds = {unique_names_mapping[k].name: v
                for k, v in expr.bounds.items()}
        domain = domain_for_shape((), shape=(), reductions=updated_bounds)
        rule_name = state.var_name_gen("_pt_subst")
        args = tuple(state.var_name_gen(f"i{i}")
                     for i in range(expr_context.num_indices))

        subst_rule = lp.SubstitutionRule(
                rule_name,
                args,
                SubstitutionMapper(make_subst_func({
                    f"_{i}": prim.Variable(args[i])
                    for i in range(expr_context.num_indices)}))(inner_expr))

        kernel = state.kernel
        new_substitutions = kernel.substitutions.copy()
        new_substitutions[rule_name] = subst_rule
        kernel = kernel.copy(
                domains=kernel.domains+[domain],
                substitutions=new_substitutions)
        state.update_kernel(kernel)
        return prim.Call(prim.Variable(rule_name),
                tuple(prim.Variable(f"_{i}")
                      for i in range(expr_context.num_indices)))

# }}}


# {{{ utils

def shape_to_scalar_expression(shape: ShapeType,
                               cgen_mapper: CodeGenMapper,
                               state: CodeGenState
                               ) -> Tuple[ScalarExpression, ...]:
    shape_context = LoopyExpressionContext(state, num_indices=0)
    result: List[ScalarExpression] = []
    for component in shape:
        if isinstance(component, int):
            result.append(component)
        else:
            assert isinstance(component, Array)
            result.append(
                cgen_mapper(component, state).to_loopy_expression((), shape_context))

    return tuple(result)


def domain_for_shape(dim_names: Tuple[str, ...],
         shape: Tuple[ScalarExpression, ...],
         reductions: Dict[str, Tuple[ScalarExpression, ScalarExpression]],
         ) -> isl.BasicSet:  # noqa
    """Create an :class:`islpy.BasicSet` that expresses an appropriate index domain
    for an array of (potentially symbolic) shape *shape* having reduction
    dimensions *reductions*.

    :param dim_names: A tuple of strings, the names of the axes. These become set
        dimensions in the returned domain.

    :param shape: A tuple of constant or quasi-affine :mod:`pymbolic`
        expressions. The variables in these expressions become parameter
        dimensions in the returned set.  Must have the same length as
        *dim_names*.

    :arg reductions: A map from reduction inames to (lower, upper) bounds
        (as half-open integer ranges). The variables in the bounds become
        parameter dimensions in the returned set.
    """
    assert len(dim_names) == len(shape)

    # Collect parameters.
    param_names_set: Set[str] = set()
    for sdep in map(scalar_expr.get_dependencies, shape):
        param_names_set |= sdep

    for bounds in reductions.values():
        for sdep in map(scalar_expr.get_dependencies, bounds):
            # FIXME: Assumes that reduction bounds are not data-dependent.
            param_names_set |= sdep

    set_names = sorted(tuple(dim_names) + tuple(reductions))
    param_names = sorted(param_names_set)

    # Build domain.
    dom = isl.BasicSet.universe(
            isl.Space.create_from_names(isl.DEFAULT_CONTEXT,
            set=set_names,
            params=param_names))

    # Add constraints.
    from loopy.symbolic import aff_from_expr
    affs = isl.affs_from_space(dom.space)

    for iname, dim in zip(dim_names, shape):
        dom &= affs[0].le_set(affs[iname])
        dom &= affs[iname].lt_set(aff_from_expr(dom.space, dim))

    for iname, (left, right) in reductions.items():
        dom &= aff_from_expr(dom.space, left).le_set(affs[iname])
        dom &= affs[iname].lt_set(aff_from_expr(dom.space, right))

    doms = dom.get_basic_sets()

    if len(doms) == 0:
        # empty set
        dom = isl.BasicSet.empty(dom.get_space())
    else:
        dom, = doms

    return dom


def add_store(name: str, expr: Array, result: ImplementedResult,
              state: CodeGenState, cgen_mapper: CodeGenMapper,
              output_to_temporary: bool = False) -> str:
    """Add an instruction that stores to a variable in the kernel.

    :param name: name of the output array, which is created
    :param expr: the :class:`~pytato.Array` to store
    :param result: the corresponding :class:`ImplementedResult`
    :param state: code generation state
    :param output_to_temporary: whether to generate an output argument (default)
        or a temporary variable

    :returns: the id of the generated instruction
    """
    # Get expression.
    inames = tuple(
            state.var_name_gen(f"{name}_dim{d}")
            for d in range(expr.ndim))
    indices = tuple(prim.Variable(iname) for iname in inames)
    loopy_expr_context = LoopyExpressionContext(state, num_indices=0)
    loopy_expr = result.to_loopy_expression(indices, loopy_expr_context)

    # Rename reduction variables to names suitable as inames.
    loopy_expr = rename_reductions(
            loopy_expr, loopy_expr_context,
            lambda old_name: state.var_name_gen(f"{name}{old_name}"))

    # Make the instruction
    from loopy.kernel.instruction import make_assignment
    if indices:
        assignee = prim.Variable(name)[indices]
    else:
        assignee = prim.Variable(name)
    insn_id = state.insn_id_gen(f"{name}_store")
    insn = make_assignment((assignee,),
            loopy_expr,
            id=insn_id,
            within_inames=frozenset(inames),
            depends_on=loopy_expr_context.depends_on)
    shape = shape_to_scalar_expression(expr.shape, cgen_mapper, state)

    # Get the domain.
    domain = domain_for_shape(inames, shape,
                              loopy_expr_context.reduction_bounds)

    # Update the kernel.
    kernel = state.kernel

    if output_to_temporary:
        tvar = get_loopy_temporary(name, expr, cgen_mapper, state)
        temporary_variables = kernel.temporary_variables.copy()
        temporary_variables[name] = tvar
        kernel = kernel.copy(temporary_variables=temporary_variables,
                domains=kernel.domains + [domain],
                instructions=kernel.instructions + [insn])
    else:
        arg = lp.GlobalArg(name,
                shape=shape,
                dtype=expr.dtype,
                order="C",
                is_output_only=True)
        kernel = kernel.copy(args=kernel.args + [arg],
                domains=kernel.domains + [domain],
                instructions=kernel.instructions + [insn])

    state.update_kernel(kernel)
    return insn_id


<<<<<<< HEAD
def get_loopy_temporary(name: str, expr: Array) -> lp.TemporaryVariable:
    # always allocating to global address space to avoid stack overflow
    address_space = lp.AddressSpace.GLOBAL
=======
def get_loopy_temporary(name: str, expr: Array, cgen_mapper: CodeGenMapper,
                        state: CodeGenState) -> lp.TemporaryVariable:
    is_shape_symbolic = not all(isinstance(dim, int) for dim in expr.shape)
    # Only global variables can have symbolic shape.
    address_space = lp.AddressSpace.GLOBAL if is_shape_symbolic else lp.auto
>>>>>>> 6f92045f
    return lp.TemporaryVariable(name,
            shape=shape_to_scalar_expression(expr.shape, cgen_mapper, state),
            dtype=expr.dtype,
            address_space=address_space)


def rename_reductions(
        loopy_expr: ScalarExpression,
        loopy_expr_context: LoopyExpressionContext,
        var_name_gen: Callable[[str], str]) -> ScalarExpression:
    """Rename the reduction variables in *loopy_expr* and *loopy_expr_context*
    using the callable *var_name_gen.*
    """
    new_reduction_inames = tuple(
            var_name_gen(old_iname)
            for old_iname in loopy_expr_context.reduction_bounds)

    substitutions = dict(zip(
            loopy_expr_context.reduction_bounds,
            map(var, new_reduction_inames)))

    result = scalar_expr.substitute(loopy_expr, substitutions)

    new_reduction_bounds = {
            substitutions[old_iname].name: bounds
            for old_iname, bounds in loopy_expr_context.reduction_bounds.items()}

    loopy_expr_context.reduction_bounds = new_reduction_bounds
    return result

# }}}


def get_initial_codegen_state(target: LoopyTarget,
        options: lp.Options) -> CodeGenState:
    kernel = lp.make_kernel("{:}", [],
            name="_pt_kernel",
            target=target.get_loopy_target(),
            options=options,
            lang_version=lp.MOST_RECENT_LANGUAGE_VERSION)

    return CodeGenState(_program=kernel,
            results=dict())


class InputNameRecorder(WalkMapper):
    def __init__(self, state: CodeGenState) -> None:
        super().__init__()
        self.state = state
        self.already_visited: Set[InputArgumentBase] = set()

    def post_visit(self, expr: Any) -> None:
        if (isinstance(expr, InputArgumentBase)
                and expr not in self.already_visited):
            assert expr.name is not None
            self.state.var_name_gen.add_names([expr.name])
            self.already_visited.add(expr)


def generate_loopy(result: Union[Array, DictOfNamedArrays, Dict[str, Array]],
        target: Optional[LoopyTarget] = None,
        options: Optional[lp.Options] = None,
        *,
        cl_device: Optional["pyopencl.Device"] = None) -> BoundProgram:
    r"""Code generation entry point.

    :param result: Outputs of the computation.
    :param target: Code generation target.
    :param options: Code generation options for the kernel.
    :returns: A :class:`pytato.program.BoundProgram` wrapping the generated
        :mod:`loopy` program.

    If *result* is a :class:`dict` or a :class:`DictOfNamedArrays` and *options*
    is not supplied, then the Loopy option :attr:`~loopy.Options.return_dict`
    will be set to *True*.
    """

    result_is_dict = isinstance(result, (dict, DictOfNamedArrays))
    orig_outputs: DictOfNamedArrays = normalize_outputs(result)
    del result

    if target is None:
        target = LoopyPyOpenCLTarget(device=cl_device)
    else:
        if cl_device is not None:
            raise TypeError("may not pass both 'target' and 'cl_device'")

    preproc_result = preprocess(orig_outputs, target)
    outputs = preproc_result.outputs
    compute_order = preproc_result.compute_order

    if options is None and result_is_dict:
        options = lp.Options(return_dict=True)

    state = get_initial_codegen_state(target, options)
    input_name_recorder = InputNameRecorder(state)

    for name in compute_order:
        expr = outputs[name]
        # Reserve names of input and output arguments.
        input_name_recorder(expr)

    state.var_name_gen.add_names(outputs)

    cg_mapper = CodeGenMapper()

    # Generate code for outputs.
    for name in compute_order:
<<<<<<< HEAD
        expr = outputs[name].expr
        insn_id = add_store(name, expr, cg_mapper(expr, state), state)
=======
        expr = outputs[name]
        insn_id = add_store(name, expr, cg_mapper(expr, state), state, cg_mapper)
>>>>>>> 6f92045f
        # replace "expr" with the created stored variable
        state.results[expr] = StoredResult(name, expr.ndim, frozenset([insn_id]))

    return target.bind_program(
            program=lp.make_reduction_inames_unique(state.program),
            bound_arguments=preproc_result.bound_arguments)

# }}}

# vim:fdm=marker<|MERGE_RESOLUTION|>--- conflicted
+++ resolved
@@ -39,12 +39,7 @@
     import pyopencl
 
 from pytato.array import (Array, DictOfNamedArrays, ShapeType, IndexLambda,
-<<<<<<< HEAD
-        SizeParam, InputArgumentBase, Placeholder, Namespace,
-        NamedArray)
-=======
         SizeParam, InputArgumentBase, MatrixProduct, Placeholder)
->>>>>>> 6f92045f
 from pytato.target import BoundProgram
 from pytato.target.loopy import LoopyPyOpenCLTarget, LoopyTarget
 from pytato.transform import Mapper, WalkMapper
@@ -352,27 +347,13 @@
         loopy_expr_context = LoopyExpressionContext(state,
                 local_namespace=expr.bindings,
                 num_indices=expr.ndim)
-<<<<<<< HEAD
-        loopy_expr = self.exprgen_mapper(expr.expr, loopy_expr_context)
-=======
 
         loopy_expr_context.reduction_bounds["_r0"] = (0,
                 shape_to_scalar_expression(expr.x2.shape, self, state)[0])
->>>>>>> 6f92045f
 
         result = InlinedResult.from_loopy_expression(loopy_expr,
                 loopy_expr_context)
-<<<<<<< HEAD
-=======
-
-        output_name = state.var_name_gen("matmul")
-
-        insn_id = add_store(output_name, expr, inlined_result, state,
-                            self, output_to_temporary=True)
-
-        result = StoredResult(output_name, expr.ndim, frozenset([insn_id]))
-
->>>>>>> 6f92045f
+
         state.results[expr] = result
         return result
 
@@ -479,7 +460,6 @@
 
         # }}}
 
-<<<<<<< HEAD
         new_insn = make_assignment(
                 tuple(assignees),
                 var(expr.entrypoint)(*params),
@@ -496,15 +476,6 @@
                              domains=kernel.domains+domains)
 
         state.update_kernel(kernel)
-=======
-        result = InlinedResult.from_loopy_expression(loopy_expr,
-                loopy_expr_context)
-        state.results[expr] = result
-
-        shape_to_scalar_expression(expr.shape, self, state)  # walk over size params
-
-        return result
->>>>>>> 6f92045f
 
 # }}}
 
@@ -547,12 +518,8 @@
 
     def map_variable(self, expr: prim.Variable,
             expr_context: LoopyExpressionContext) -> ScalarExpression:
-<<<<<<< HEAD
-        match = ELWISE_INDEX_RE.fullmatch(expr.name)
-=======
 
         match = INDEX_RE.fullmatch(expr.name)
->>>>>>> 6f92045f
         if match:
             # Found an index of the form _0, _1, ...
             index = int(match.group(1))
@@ -774,17 +741,11 @@
     return insn_id
 
 
-<<<<<<< HEAD
-def get_loopy_temporary(name: str, expr: Array) -> lp.TemporaryVariable:
-    # always allocating to global address space to avoid stack overflow
-    address_space = lp.AddressSpace.GLOBAL
-=======
 def get_loopy_temporary(name: str, expr: Array, cgen_mapper: CodeGenMapper,
                         state: CodeGenState) -> lp.TemporaryVariable:
     is_shape_symbolic = not all(isinstance(dim, int) for dim in expr.shape)
     # Only global variables can have symbolic shape.
     address_space = lp.AddressSpace.GLOBAL if is_shape_symbolic else lp.auto
->>>>>>> 6f92045f
     return lp.TemporaryVariable(name,
             shape=shape_to_scalar_expression(expr.shape, cgen_mapper, state),
             dtype=expr.dtype,
@@ -893,13 +854,9 @@
 
     # Generate code for outputs.
     for name in compute_order:
-<<<<<<< HEAD
         expr = outputs[name].expr
         insn_id = add_store(name, expr, cg_mapper(expr, state), state)
-=======
-        expr = outputs[name]
-        insn_id = add_store(name, expr, cg_mapper(expr, state), state, cg_mapper)
->>>>>>> 6f92045f
+
         # replace "expr" with the created stored variable
         state.results[expr] = StoredResult(name, expr.ndim, frozenset([insn_id]))
 
