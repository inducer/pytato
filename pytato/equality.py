--- conflicted
+++ resolved
@@ -131,17 +131,6 @@
                 and expr1.tags == expr2.tags
                 and expr1.axes == expr2.axes)
 
-<<<<<<< HEAD
-=======
-    def map_matrix_product(self, expr1: MatrixProduct, expr2: Any) -> bool:
-        return (expr1.__class__ is expr2.__class__
-                and self.rec(expr1.x1, expr2.x1)
-                and self.rec(expr1.x2, expr2.x2)
-                and expr1.tags == expr2.tags
-                and expr1.axes == expr2.axes
-                )
-
->>>>>>> a9eb50ad
     def map_stack(self, expr1: Stack, expr2: Any) -> bool:
         return (expr1.__class__ is expr2.__class__
                 and expr1.axis == expr2.axis
