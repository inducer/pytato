from __future__ import annotations

__copyright__ = """
Copyright (C) 2020 Matt Wala
"""

__license__ = """
Permission is hereby granted, free of charge, to any person obtaining a copy
of this software and associated documentation files (the "Software"), to deal
in the Software without restriction, including without limitation the rights
to use, copy, modify, merge, publish, distribute, sublicense, and/or sell
copies of the Software, and to permit persons to whom the Software is
furnished to do so, subject to the following conditions:

The above copyright notice and this permission notice shall be included in
all copies or substantial portions of the Software.

THE SOFTWARE IS PROVIDED "AS IS", WITHOUT WARRANTY OF ANY KIND, EXPRESS OR
IMPLIED, INCLUDING BUT NOT LIMITED TO THE WARRANTIES OF MERCHANTABILITY,
FITNESS FOR A PARTICULAR PURPOSE AND NONINFRINGEMENT. IN NO EVENT SHALL THE
AUTHORS OR COPYRIGHT HOLDERS BE LIABLE FOR ANY CLAIM, DAMAGES OR OTHER
LIABILITY, WHETHER IN AN ACTION OF CONTRACT, TORT OR OTHERWISE, ARISING FROM,
OUT OF OR IN CONNECTION WITH THE SOFTWARE OR THE USE OR OTHER DEALINGS IN
THE SOFTWARE.
"""

from abc import ABC, abstractmethod
from typing import (Any, Callable, Dict, FrozenSet, Union, TypeVar, Set, Generic,
                    List, Mapping, Iterable, Optional, Tuple)

from pytato.array import (
        Array, IndexLambda, Placeholder, MatrixProduct, Stack, Roll,
        AxisPermutation, DataWrapper, SizeParam, DictOfNamedArrays,
        AbstractResultWithNamedArrays, Reshape, Concatenate, NamedArray,
        IndexRemappingBase, Einsum, InputArgumentBase,
        BasicIndex, AdvancedIndexInContiguousAxes, AdvancedIndexInNoncontiguousAxes,
        IndexBase)

from pytato.loopy import LoopyCall, LoopyCallResult
from dataclasses import dataclass
from pytato.tags import ImplStored

# Circular import :-(
# from pytato.distributed import DistributedSend, DistributedRecv

T = TypeVar("T", Array, AbstractResultWithNamedArrays)
CombineT = TypeVar("CombineT")  # used in CombineMapper
CachedMapperT = TypeVar("CachedMapperT")  # used in CachedMapper
ArrayOrNames = Union[Array, AbstractResultWithNamedArrays]
R = FrozenSet[Array]

__doc__ = """
.. currentmodule:: pytato.transform

.. autoclass:: Mapper
.. autoclass:: CachedMapper
.. autoclass:: CopyMapper
.. autoclass:: CombineMapper
.. autoclass:: DependencyMapper
.. autoclass:: InputGatherer
.. autoclass:: SizeParamGatherer
.. autoclass:: SubsetDependencyMapper
.. autoclass:: WalkMapper
.. autoclass:: CachedWalkMapper
.. autoclass:: TopoSortMapper
.. autoclass:: CachedMapAndCopyMapper
.. autoclass:: EdgeCachedMapper
.. autofunction:: copy_dict_of_named_arrays
.. autofunction:: get_dependencies
.. autofunction:: map_and_copy
.. autofunction:: materialize_with_mpms

Dict representation of DAGs
---------------------------

.. autoclass:: UsersCollector
.. autofunction:: reverse_graph
.. autofunction:: tag_child_nodes
"""


class UnsupportedArrayError(ValueError):
    pass


# {{{ mapper base class

class Mapper:
    """A class that when called with a :class:`pytato.Array` recursively iterates over
    the DAG, calling the *_mapper_method* of each node. Users of this
    class are expected to override the methods of this class or create a
    subclass.

    .. note::

       This class might visit a node multiple times. Use a :class:`CachedMapper`
       if this is not desired.

    .. automethod:: handle_unsupported_array
    .. automethod:: map_foreign
    .. automethod:: rec
    .. automethod:: __call__
    """

    def handle_unsupported_array(self, expr: T, *args: Any, **kwargs: Any) -> Any:
        """Mapper method that is invoked for
        :class:`pytato.Array` subclasses for which a mapper
        method does not exist in this mapper.
        """
        raise UnsupportedArrayError("%s cannot handle expressions of type %s"
                % (type(self).__name__, type(expr)))

    def map_foreign(self, expr: Any, *args: Any, **kwargs: Any) -> Any:
        """Mapper method that is invoked for an object of class for which a
        mapper method does not exist in this mapper.
        """
        raise ValueError("%s encountered invalid foreign object: %s"
                % (type(self).__name__, repr(expr)))

    def rec(self, expr: T, *args: Any, **kwargs: Any) -> Any:
        """Call the mapper method of *expr* and return the result."""
        method: Callable[..., Array]

        try:
            method = getattr(self, expr._mapper_method)
        except AttributeError:
            if isinstance(expr, Array):
                return self.handle_unsupported_array(expr, *args, **kwargs)
            else:
                return self.map_foreign(expr, *args, **kwargs)

        return method(expr, *args, **kwargs)

    def __call__(self, expr: T, *args: Any, **kwargs: Any) -> Any:
        """Handle the mapping of *expr*."""
        return self.rec(expr, *args, **kwargs)

# }}}


# {{{ CachedMapper

class CachedMapper(Mapper, Generic[CachedMapperT]):
    """Mapper class that maps each node in the DAG exactly once. This loses some
    information compared to :class:`Mapper` as a node is visited only from
    one of its predecessors.
    """

    def __init__(self) -> None:
        self._cache: Dict[CachedMapperT, Any] = {}

    def cache_key(self, expr: CachedMapperT) -> Any:
        return expr

    # type-ignore-reason: incompatible with super class
    def rec(self, expr: CachedMapperT) -> Any:  # type: ignore[override]
        key = self.cache_key(expr)
        try:
            return self._cache[key]
        except KeyError:
            result = super().rec(expr)  # type: ignore[type-var]
            self._cache[key] = result
            return result

# }}}


# {{{ CopyMapper

class CopyMapper(CachedMapper[ArrayOrNames]):
    """Performs a deep copy of a :class:`pytato.array.Array`.
    The typical use of this mapper is to override individual ``map_`` methods
    in subclasses to permit term rewriting on an expression graph.

    .. note::

       This does not copy the data of a :class:`pytato.array.DataWrapper`.
    """

    def map_index_lambda(self, expr: IndexLambda) -> Array:
        bindings: Dict[str, Array] = {
                name: self.rec(subexpr)
                for name, subexpr in sorted(expr.bindings.items())}
        return IndexLambda(expr=expr.expr,
                shape=tuple(self.rec(s) if isinstance(s, Array) else s
                            for s in expr.shape),
                dtype=expr.dtype,
                bindings=bindings,
                tags=expr.tags)

    def map_placeholder(self, expr: Placeholder) -> Array:
        assert expr.name is not None
        return Placeholder(name=expr.name,
                shape=tuple(self.rec(s) if isinstance(s, Array) else s
                            for s in expr.shape),
                dtype=expr.dtype,
                tags=expr.tags)

    def map_matrix_product(self, expr: MatrixProduct) -> Array:
        return MatrixProduct(x1=self.rec(expr.x1),
                x2=self.rec(expr.x2),
                tags=expr.tags)

    def map_stack(self, expr: Stack) -> Array:
        arrays = tuple(self.rec(arr) for arr in expr.arrays)
        return Stack(arrays=arrays, axis=expr.axis, tags=expr.tags)

    def map_concatenate(self, expr: Concatenate) -> Array:
        arrays = tuple(self.rec(arr) for arr in expr.arrays)
        return Concatenate(arrays=arrays, axis=expr.axis, tags=expr.tags)

    def map_roll(self, expr: Roll) -> Array:
        return Roll(array=self.rec(expr.array),
                shift=expr.shift,
                axis=expr.axis,
                tags=expr.tags)

    def map_axis_permutation(self, expr: AxisPermutation) -> Array:
        return AxisPermutation(array=self.rec(expr.array),
                axes=expr.axes,
                tags=expr.tags)

    def _map_index_base(self, expr: IndexBase) -> Array:
        return type(expr)(self.rec(expr.array),
                          tuple(self.rec(idx) if isinstance(idx, Array) else idx
                                for idx in expr.indices))

    def map_basic_index(self, expr: BasicIndex) -> Array:
        return self._map_index_base(expr)

    def map_contiguous_advanced_index(self,
                                      expr: AdvancedIndexInContiguousAxes
                                      ) -> Array:
        return self._map_index_base(expr)

    def map_non_contiguous_advanced_index(self,
                                          expr: AdvancedIndexInNoncontiguousAxes
                                          ) -> Array:
        return self._map_index_base(expr)

    def map_data_wrapper(self, expr: DataWrapper) -> Array:
        return DataWrapper(name=expr.name,
                data=expr.data,
                shape=tuple(self.rec(s) if isinstance(s, Array) else s
                            for s in expr.shape),
                tags=expr.tags)

    def map_size_param(self, expr: SizeParam) -> Array:
        assert expr.name is not None
        return SizeParam(name=expr.name, tags=expr.tags)

    def map_einsum(self, expr: Einsum) -> Array:
        return Einsum(expr.access_descriptors,
                      tuple(self.rec(arg) for arg in expr.args),
                      tags=expr.tags)

    def map_named_array(self, expr: NamedArray) -> Array:
        return type(expr)(self.rec(expr._container), expr.name, tags=expr.tags)

    def map_dict_of_named_arrays(self,
            expr: DictOfNamedArrays) -> DictOfNamedArrays:
        return DictOfNamedArrays({key: self.rec(val.expr)
                                  for key, val in expr.items()})

    def map_loopy_call(self, expr: LoopyCall) -> LoopyCall:
        bindings = {name: (self.rec(subexpr) if isinstance(subexpr, Array)
                           else subexpr)
                    for name, subexpr in sorted(expr.bindings.items())}

        return LoopyCall(translation_unit=expr.translation_unit,
                         bindings=bindings,
                         entrypoint=expr.entrypoint)

    def map_reshape(self, expr: Reshape) -> Array:
        return Reshape(self.rec(expr.array),
                       # type-ignore reason: mypy can't tell 'rec' is being fed
                       # only arrays
                       newshape=tuple(self.rec(s)  # type: ignore
                                      if isinstance(s, Array)
                                      else s
                                      for s in expr.newshape),
                       order=expr.order,
                       tags=expr.tags)

    def map_distributed_send(self, expr: Any) -> Any:
        from pytato.distributed import DistributedSend
        return DistributedSend(self.rec(expr.data),
                               dest_rank=expr.dest_rank, comm_tag=expr.comm_tag)

    def map_distributed_recv(self, expr: Any) -> Any:
        from pytato.distributed import DistributedRecv
        return DistributedRecv(self.rec(expr.data),
                               src_rank=expr.src_rank, comm_tag=expr.comm_tag)

# }}}


# {{{ CombineMapper

class CombineMapper(Mapper, Generic[CombineT]):
    def __init__(self) -> None:
        self.cache: Dict[ArrayOrNames, CombineT] = {}

    def rec(self, expr: ArrayOrNames) -> CombineT:  # type: ignore
        if expr in self.cache:
            return self.cache[expr]
        # type-ignore reason: type not compatible with super.rec() type
        result: CombineT = super().rec(expr)  # type: ignore
        self.cache[expr] = result
        return result

    # type-ignore reason: incompatible ret. type with super class
    def __call__(self, expr: ArrayOrNames) -> CombineT:  # type: ignore
        return self.rec(expr)

    def combine(self, *args: CombineT) -> CombineT:
        raise NotImplementedError

    def map_index_lambda(self, expr: IndexLambda) -> CombineT:
        return self.combine(*(self.rec(bnd)
                              for _, bnd in sorted(expr.bindings.items())),
                            *(self.rec(s)
                              for s in expr.shape if isinstance(s, Array)))

    def map_placeholder(self, expr: Placeholder) -> CombineT:
        return self.combine(*(self.rec(s)
                              for s in expr.shape if isinstance(s, Array)))

    def map_data_wrapper(self, expr: DataWrapper) -> CombineT:
        return self.combine(*(self.rec(s)
                              for s in expr.shape if isinstance(s, Array)))

    def map_matrix_product(self, expr: MatrixProduct) -> CombineT:
        return self.combine(self.rec(expr.x1), self.rec(expr.x2))

    def map_stack(self, expr: Stack) -> CombineT:
        return self.combine(*(self.rec(ary)
                              for ary in expr.arrays))

    def map_roll(self, expr: Roll) -> CombineT:
        return self.combine(self.rec(expr.array))

    def map_axis_permutation(self, expr: AxisPermutation) -> CombineT:
        return self.combine(self.rec(expr.array))

    def _map_index_base(self, expr: IndexBase) -> CombineT:
        return self.combine(self.rec(expr.array),
                            *(self.rec(idx)
                              for idx in expr.indices
                              if isinstance(idx, Array)))

    def map_basic_index(self, expr: BasicIndex) -> CombineT:
        return self._map_index_base(expr)

    def map_contiguous_advanced_index(self,
                                      expr: AdvancedIndexInContiguousAxes
                                      ) -> CombineT:
        return self._map_index_base(expr)

    def map_non_contiguous_advanced_index(self,
                                          expr: AdvancedIndexInNoncontiguousAxes
                                          ) -> CombineT:
        return self._map_index_base(expr)

    def map_reshape(self, expr: Reshape) -> CombineT:
        return self.combine(self.rec(expr.array))

    def map_concatenate(self, expr: Concatenate) -> CombineT:
        return self.combine(*(self.rec(ary)
                              for ary in expr.arrays))

    def map_einsum(self, expr: Einsum) -> CombineT:
        return self.combine(*(self.rec(ary)
                              for ary in expr.args))

    def map_named_array(self, expr: NamedArray) -> CombineT:
        return self.combine(self.rec(expr._container))

    def map_dict_of_named_arrays(self, expr: DictOfNamedArrays) -> CombineT:
        return self.combine(*(self.rec(ary.expr)
                              for ary in expr.values()))

    def map_loopy_call(self, expr: LoopyCall) -> CombineT:
        return self.combine(*(self.rec(ary)
                              for _, ary in sorted(expr.bindings.items())
                              if isinstance(ary, Array)))

    def map_distributed_send(self, expr: Any) -> CombineT:
        return self.combine(self.rec(expr.data))

    def map_distributed_recv(self, expr: Any) -> CombineT:
        return self.combine(self.rec(expr.data))
# }}}


# {{{ DependencyMapper

class DependencyMapper(CombineMapper[R]):
    """
    Maps a :class:`pytato.array.Array` to a :class:`frozenset` of
    :class:`pytato.array.Array`'s it depends on.

    .. warning::

       This returns every node in the graph! Consider a custom
       :class:`CombineMapper` or a :class:`SubsetDependencyMapper` instead.
    """

    def combine(self, *args: R) -> R:
        from functools import reduce
        return reduce(lambda a, b: a | b, args, frozenset())

    def map_index_lambda(self, expr: IndexLambda) -> R:
        return self.combine(frozenset([expr]), super().map_index_lambda(expr))

    def map_placeholder(self, expr: Placeholder) -> R:
        return self.combine(frozenset([expr]), super().map_placeholder(expr))

    def map_data_wrapper(self, expr: DataWrapper) -> R:
        return self.combine(frozenset([expr]), super().map_data_wrapper(expr))

    def map_size_param(self, expr: SizeParam) -> R:
        return frozenset([expr])

    def map_matrix_product(self, expr: MatrixProduct) -> R:
        return self.combine(frozenset([expr]), super().map_matrix_product(expr))

    def map_stack(self, expr: Stack) -> R:
        return self.combine(frozenset([expr]), super().map_stack(expr))

    def map_roll(self, expr: Roll) -> R:
        return self.combine(frozenset([expr]), super().map_roll(expr))

    def map_axis_permutation(self, expr: AxisPermutation) -> R:
        return self.combine(frozenset([expr]), super().map_axis_permutation(expr))

    def _map_index_base(self, expr: IndexBase) -> R:
        return self.combine(frozenset([expr]), super()._map_index_base(expr))

    def map_reshape(self, expr: Reshape) -> R:
        return self.combine(frozenset([expr]), super().map_reshape(expr))

    def map_concatenate(self, expr: Concatenate) -> R:
        return self.combine(frozenset([expr]), super().map_concatenate(expr))

    def map_einsum(self, expr: Einsum) -> R:
        return self.combine(frozenset([expr]), super().map_einsum(expr))

    def map_named_array(self, expr: NamedArray) -> R:
        return self.combine(frozenset([expr]), super().map_named_array(expr))

    def map_distributed_send(self, expr: Any) -> R:
        return self.combine(frozenset([expr]), super().map_distributed_send(expr))

    def map_distributed_recv(self, expr: Any) -> R:
        return self.combine(frozenset([expr]), super().map_distributed_recv(expr))

# }}}


# {{{ SubsetDependencyMapper

class SubsetDependencyMapper(DependencyMapper):
    """
    Mapper to combine the dependencies of an expression that are a subset of
    *universe*.
    """
    def __init__(self, universe: FrozenSet[Array]):
        self.universe = universe
        super().__init__()

    def combine(self, *args: FrozenSet[Array]) -> FrozenSet[Array]:
        from functools import reduce
        return reduce(lambda acc, arg: acc | (arg & self.universe),
                      args,
                      frozenset())

# }}}


# {{{ InputGatherer

class InputGatherer(CombineMapper[FrozenSet[InputArgumentBase]]):
    """
    Mapper to combine all instances of :class:`pytato.array.InputArgumentBase` that
    an array expression depends on.
    """
    def combine(self, *args: FrozenSet[InputArgumentBase]
                ) -> FrozenSet[InputArgumentBase]:
        from functools import reduce
        return reduce(lambda a, b: a | b, args, frozenset())

    def map_placeholder(self, expr: Placeholder) -> FrozenSet[InputArgumentBase]:
        return self.combine(frozenset([expr]), super().map_placeholder(expr))

    def map_data_wrapper(self, expr: DataWrapper) -> FrozenSet[InputArgumentBase]:
        return self.combine(frozenset([expr]), super().map_data_wrapper(expr))

    def map_size_param(self, expr: SizeParam) -> FrozenSet[SizeParam]:
        return frozenset([expr])

# }}}


# {{{ SizeParamGatherer

class SizeParamGatherer(CombineMapper[FrozenSet[SizeParam]]):
    """
    Mapper to combine all instances of :class:`pytato.array.SizeParam` that
    an array expression depends on.
    """
    def combine(self, *args: FrozenSet[SizeParam]
                ) -> FrozenSet[SizeParam]:
        from functools import reduce
        return reduce(lambda a, b: a | b, args, frozenset())

    def map_size_param(self, expr: SizeParam) -> FrozenSet[SizeParam]:
        return frozenset([expr])

# }}}


# {{{ WalkMapper

class WalkMapper(Mapper):
    """
    A mapper that walks over all the arrays in a :class:`pytato.Array`.

    Users may override the specific mapper methods in a derived class or
    override :meth:`WalkMapper.visit` and :meth:`WalkMapper.post_visit`.

    .. automethod:: visit
    .. automethod:: post_visit
    """

    def visit(self, expr: Any) -> bool:
        """
        If this method returns *True*, *expr* is traversed during the walk.
        If this method returns *False*, *expr* is not traversed as a part of
        the walk.
        """
        return True

    def post_visit(self, expr: Any) -> None:
        """
        Callback after *expr* has been traversed.
        """
        pass

    def map_index_lambda(self, expr: IndexLambda) -> None:
        if not self.visit(expr):
            return

        for _, child in sorted(expr.bindings.items()):
            self.rec(child)

        for dim in expr.shape:
            if isinstance(dim, Array):
                self.rec(dim)

        self.post_visit(expr)

    def map_placeholder(self, expr: Placeholder) -> None:
        if not self.visit(expr):
            return

        for dim in expr.shape:
            if isinstance(dim, Array):
                self.rec(dim)

        self.post_visit(expr)

    map_data_wrapper = map_placeholder
    map_size_param = map_placeholder

    def map_matrix_product(self, expr: MatrixProduct) -> None:
        if not self.visit(expr):
            return

        self.rec(expr.x1)
        self.rec(expr.x2)

        self.post_visit(expr)

    def _map_index_remapping_base(self, expr: IndexRemappingBase) -> None:
        if not self.visit(expr):
            return

        self.rec(expr.array)
        self.post_visit(expr)

    map_roll = _map_index_remapping_base
    map_axis_permutation = _map_index_remapping_base
    map_reshape = _map_index_remapping_base

    def _map_index_base(self, expr: IndexBase) -> None:
        if not self.visit(expr):
            return

        self.rec(expr.array)

        for idx in expr.indices:
            if isinstance(idx, Array):
                self.rec(idx)

        self.post_visit(expr)

    def map_basic_index(self, expr: BasicIndex) -> None:
        return self._map_index_base(expr)

    def map_contiguous_advanced_index(self,
                                      expr: AdvancedIndexInContiguousAxes
                                      ) -> None:
        return self._map_index_base(expr)

    def map_non_contiguous_advanced_index(self,
                                          expr: AdvancedIndexInNoncontiguousAxes
                                          ) -> None:
        return self._map_index_base(expr)

    def map_stack(self, expr: Stack) -> None:
        if not self.visit(expr):
            return

        for child in expr.arrays:
            self.rec(child)

        self.post_visit(expr)

    def map_concatenate(self, expr: Concatenate) -> None:
        if not self.visit(expr):
            return

        for child in expr.arrays:
            self.rec(child)

        self.post_visit(expr)

    def map_einsum(self, expr: Einsum) -> None:
        if not self.visit(expr):
            return

        for child in expr.args:
            self.rec(child)

        for dim in expr.shape:
            if isinstance(dim, Array):
                self.rec(dim)

        self.post_visit(expr)

    def map_loopy_call(self, expr: LoopyCall) -> None:
        if not self.visit(expr):
            return

        for _, child in sorted(expr.bindings.items()):
            if isinstance(child, Array):
                self.rec(child)

        self.post_visit(expr)

    def map_dict_of_named_arrays(self, expr: DictOfNamedArrays) -> None:
        if not self.visit(expr):
            return

        for child in expr._data.values():
            self.rec(child)

        self.post_visit(expr)

    def map_named_array(self, expr: NamedArray) -> None:
        if not self.visit(expr):
            return

        self.rec(expr._container)

        self.post_visit(expr)

    def map_distributed_send(self, expr: Array, *args: Any) -> None:
        if not self.visit(expr):
            return

        from pytato.distributed import DistributedSend
        assert isinstance(expr, DistributedSend)

        self.rec(expr.data)

        self.post_visit(expr)

    def map_distributed_recv(self, expr: Array, *args: Any) -> None:
        if not self.visit(expr):
            return

        from pytato.distributed import DistributedRecv
        assert isinstance(expr, DistributedRecv)

        self.rec(expr.data)

        self.post_visit(expr)

# }}}


# {{{ CachedWalkMapper

class CachedWalkMapper(WalkMapper):
    """
    WalkMapper that visits each node in the DAG exactly once. This loses some
    information compared to :class:`WalkMapper` as a node is visited only from
    one of its predecessors.
    """

    def __init__(self) -> None:
        self._visited_ids: Set[int] = set()

    # type-ignore reason: CachedWalkMapper.rec's type does not match
    # WalkMapper.rec's type
    def rec(self, expr: ArrayOrNames) -> None:  # type: ignore
        # Why choose id(x) as the cache key?
        # - Some downstream users (NamesValidityChecker) of this mapper rely on
        #   structurally equal objects being walked separately (e.g. to detect
        #   separate instances of Placeholder with the same name).

        if id(expr) in self._visited_ids:
            return

        # type-ignore reason: super().rec expects either 'Array' or
        # 'AbstractResultWithNamedArrays', passed 'ArrayOrNames'
        super().rec(expr)  # type: ignore
        self._visited_ids.add(id(expr))

# }}}


# {{{ TopoSortMapper

class TopoSortMapper(CachedWalkMapper):
    """A mapper that creates a list of nodes in topological order.

    :members: topological_order
    """

    def __init__(self) -> None:
        super().__init__()
        self.topological_order: List[Array] = []

    def post_visit(self, expr: Any) -> None:
        self.topological_order.append(expr)

# }}}


# {{{ MapAndCopyMapper

class CachedMapAndCopyMapper(CopyMapper):
    """
    Mapper that applies *map_fn* to each node and copies it. Results of
    traversals are memoized i.e. each node is mapped via *map_fn* exactly once.
    """

    def __init__(self, map_fn: Callable[[ArrayOrNames], ArrayOrNames]) -> None:
        super().__init__()
        self.map_fn: Callable[[ArrayOrNames], ArrayOrNames] = map_fn

    # type-ignore-reason:incompatible with Mapper.rec()
    def rec(self, expr: ArrayOrNames) -> ArrayOrNames:  # type: ignore[override]
        if expr in self._cache:
            return self._cache[expr]  # type: ignore[no-any-return]

        result = super().rec(self.map_fn(expr))
        self._cache[expr] = result
        return result  # type: ignore[no-any-return]

    # type-ignore-reason: Mapper.__call__ returns Any
    def __call__(self, expr: ArrayOrNames) -> ArrayOrNames:  # type: ignore[override]
        return self.rec(expr)

# }}}


# {{{ MPMS materializer

@dataclass(frozen=True, eq=True)
class MPMSMaterializerAccumulator:
    """This class serves as the return value of :class:`MPMSMaterializer`. It
    contains the set of materialized predecessors and the rewritten expression
    (i.e. the expression with tags for materialization applied).
    """
    materialized_predecessors: FrozenSet[Array]
    expr: Array


def _materialize_if_mpms(expr: Array,
                         nsuccessors: int,
                         predecessors: Iterable[MPMSMaterializerAccumulator]
                         ) -> MPMSMaterializerAccumulator:
    """
    Returns an instance of :class:`MPMSMaterializerAccumulator`, that
    materializes *expr* if it has more than 1 successors and more than 1
    materialized predecessors.
    """
    from functools import reduce

    materialized_predecessors: FrozenSet[Array] = reduce(
                                                    frozenset.union,
                                                    (pred.materialized_predecessors
                                                     for pred in predecessors),
                                                    frozenset())
    if nsuccessors > 1 and len(materialized_predecessors) > 1:
        new_expr = expr.tagged(ImplStored())
        return MPMSMaterializerAccumulator(frozenset([new_expr]), new_expr)
    else:
        return MPMSMaterializerAccumulator(materialized_predecessors, expr)


class MPMSMaterializer(Mapper):
    """See :func:`materialize_with_mpms` for an explanation."""
    def __init__(self, nsuccessors: Mapping[Array, int]):
        super().__init__()
        self.nsuccessors = nsuccessors
        self.cache: Dict[ArrayOrNames, MPMSMaterializerAccumulator] = {}

    # type-ignore reason: return type not compatible with Mapper.rec's type
    def rec(self, expr: ArrayOrNames) -> MPMSMaterializerAccumulator:  # type: ignore
        if expr in self.cache:
            return self.cache[expr]
        # type-ignore reason: type not compatible with super.rec() type
        result: MPMSMaterializerAccumulator = super().rec(expr)  # type: ignore
        self.cache[expr] = result
        return result

    def _map_input_base(self, expr: InputArgumentBase
                        ) -> MPMSMaterializerAccumulator:
        return MPMSMaterializerAccumulator(frozenset([expr]), expr)

    map_placeholder = _map_input_base
    map_data_wrapper = _map_input_base
    map_size_param = _map_input_base

    def map_named_array(self, expr: NamedArray) -> MPMSMaterializerAccumulator:
        if not isinstance(expr, LoopyCallResult):
            raise NotImplementedError("only LoopyCallResult named array"
                                      " supported for now.")

        # loopy call result is always materialized
        return MPMSMaterializerAccumulator(frozenset([expr]), expr)

    def map_index_lambda(self, expr: IndexLambda) -> MPMSMaterializerAccumulator:
        children_rec = {bnd_name: self.rec(bnd)
                        for bnd_name, bnd in expr.bindings.items()}

        new_expr = IndexLambda(expr.expr,
                               expr.shape,
                               expr.dtype,
                               {bnd_name: bnd.expr
                                for bnd_name, bnd in children_rec.items()},
                               tags=expr.tags)
        return _materialize_if_mpms(new_expr, self.nsuccessors[expr],
                                    children_rec.values())

    def map_matrix_product(self, expr: MatrixProduct) -> MPMSMaterializerAccumulator:
        x1_rec, x2_rec = self.rec(expr.x1), self.rec(expr.x2)
        new_expr = MatrixProduct(x1_rec.expr, x2_rec.expr, expr.tags)

        return _materialize_if_mpms(new_expr,
                                    self.nsuccessors[expr],
                                    (x1_rec, x2_rec))

    def map_stack(self, expr: Stack) -> MPMSMaterializerAccumulator:
        rec_arrays = [self.rec(ary) for ary in expr.arrays]
        new_expr = Stack(tuple(ary.expr for ary in rec_arrays), expr.axis, expr.tags)

        return _materialize_if_mpms(new_expr,
                                    self.nsuccessors[expr],
                                    rec_arrays)

    def map_concatenate(self, expr: Concatenate) -> MPMSMaterializerAccumulator:
        rec_arrays = [self.rec(ary) for ary in expr.arrays]
        new_expr = Concatenate(tuple(ary.expr for ary in rec_arrays),
                               expr.axis,
                               expr.tags)
        return _materialize_if_mpms(new_expr,
                                    self.nsuccessors[expr],
                                    rec_arrays)

    def map_roll(self, expr: Roll) -> MPMSMaterializerAccumulator:
        rec_array = self.rec(expr.array)
        new_expr = Roll(rec_array.expr, expr.shift, expr.axis, expr.tags)
        return _materialize_if_mpms(new_expr, self.nsuccessors[expr],
                                    (rec_array,))

    def map_axis_permutation(self, expr: AxisPermutation
                             ) -> MPMSMaterializerAccumulator:
        rec_array = self.rec(expr.array)
        new_expr = AxisPermutation(rec_array.expr, expr.axes, expr.tags)
        return _materialize_if_mpms(new_expr,
                                    self.nsuccessors[expr],
                                    (rec_array,))

    def _map_index_base(self, expr: IndexBase) -> MPMSMaterializerAccumulator:
        rec_array = self.rec(expr.array)
        rec_indices = {i: self.rec(idx)
                       for i, idx in enumerate(expr.indices)
                       if isinstance(idx, Array)}

        new_expr = type(expr)(rec_array.expr,
                              tuple(rec_indices[i].expr
                                    if i in rec_indices
                                    else expr.indices[i]
                                    for i in range(
                                        len(expr.indices))),
                              expr.tags)

        return _materialize_if_mpms(new_expr,
                                    self.nsuccessors[expr],
                                    (rec_array,) + tuple(rec_indices.values())
                                    )

    map_basic_index = _map_index_base
    map_contiguous_advanced_index = _map_index_base
    map_non_contiguous_advanced_index = _map_index_base

    def map_reshape(self, expr: Reshape) -> MPMSMaterializerAccumulator:
        rec_array = self.rec(expr.array)
        new_expr = Reshape(rec_array.expr, expr.newshape, expr.order, expr.tags)

        return _materialize_if_mpms(new_expr,
                                    self.nsuccessors[expr],
                                    (rec_array,))

    def map_einsum(self, expr: Einsum) -> MPMSMaterializerAccumulator:
        rec_arrays = [self.rec(ary) for ary in expr.args]
        new_expr = Einsum(expr.access_descriptors,
                          tuple(ary.expr for ary in rec_arrays),
                          expr.tags)

        return _materialize_if_mpms(new_expr,
                                    self.nsuccessors[expr],
                                    rec_arrays)

    def map_dict_of_named_arrays(self, expr: DictOfNamedArrays
                                 ) -> MPMSMaterializerAccumulator:
        raise NotImplementedError

# }}}


# {{{ mapper frontends

def copy_dict_of_named_arrays(source_dict: DictOfNamedArrays,
        copy_mapper: CopyMapper) -> DictOfNamedArrays:
    """Copy the elements of a :class:`~pytato.DictOfNamedArrays` into a
    :class:`~pytato.DictOfNamedArrays`.

    :param source_dict: The :class:`~pytato.DictOfNamedArrays` to copy
    :param copy_mapper: A mapper that performs copies different array types
    :returns: A new :class:`~pytato.DictOfNamedArrays` containing copies of the
        items in *source_dict*
    """
    if not source_dict:
        return DictOfNamedArrays({})

    data = {name: copy_mapper(val.expr) for name, val in source_dict.items()}
    return DictOfNamedArrays(data)


def get_dependencies(expr: DictOfNamedArrays) -> Dict[str, FrozenSet[Array]]:
    """Returns the dependencies of each named array in *expr*.
    """
    dep_mapper = DependencyMapper()

    return {name: dep_mapper(val.expr) for name, val in expr.items()}


def map_and_copy(expr: T,
                 map_fn: Callable[[ArrayOrNames], ArrayOrNames]
                 ) -> ArrayOrNames:
    """
    Returns a copy of *expr* with every array expression reachable from *expr*
    mapped via *map_fn*.

    .. note::

        Uses :class:`CachedMapAndCopyMapper` under the hood and because of its
        caching nature each node is mapped exactly once.
    """
    return CachedMapAndCopyMapper(map_fn)(expr)


def materialize_with_mpms(expr: DictOfNamedArrays) -> DictOfNamedArrays:
    r"""
    Materialize nodes in *expr* with MPMS materialization strategy.
    MPMS stands for Multiple-Predecessors, Multiple-Successors.

    .. note::

        - MPMS materialization strategy is a greedy materialization algorithm in
          which any node with more than 1 materialized predecessors and more than
          1 successors is materialized.
        - Materializing here corresponds to tagging a node with
          :class:`~pytato.tags.ImplStored`.
        - Does not attempt to materialize sub-expressions in
          :attr:`pytato.Array.shape`.

    .. warning::

        This is a greedy materialization algorithm and thereby this algorithm
        might be too eager to materialize. Consider the graph below:

        ::

                           I1          I2
                            \         /
                             \       /
                              \     /
                               🡦   🡧
                                 T
                                / \
                               /   \
                              /     \
                             🡧       🡦
                            O1        O2

        where, 'I1', 'I2' correspond to instances of
        :class:`pytato.array.InputArgumentBase`, and, 'O1' and 'O2' are the outputs
        required to be evaluated in the computation graph. MPMS materialization
        algorithm will materialize the intermediate node 'T' as it has 2
        predecessors and 2 successors. However, the total number of memory
        accesses after applying MPMS goes up as shown by the table below.

        ======  ========  =======
        ..        Before    After
        ======  ========  =======
        Reads          4        4
        Writes         2        3
        Total          6        7
        ======  ========  =======

    """
    from pytato.analysis import get_nusers
    materializer = MPMSMaterializer(get_nusers(expr))
    new_data = {}
    for name, ary in expr.items():
        new_data[name] = materializer(ary.expr).expr

    return DictOfNamedArrays(new_data)

# }}}


# {{{ UsersCollector

class UsersCollector(CachedMapper[ArrayOrNames]):
    """
    Maps a graph to a dictionary representation mapping a node to its users,
    i.e. all the nodes using its value.

<<<<<<< HEAD
    .. attribute:: graph_dict

       Mapping of each node in the graph to its users.
    """

    def __init__(self) -> None:
        """Initialize the UsersCollector."""
        super().__init__()
        self.graph_dict: Dict[ArrayOrNames, Set[ArrayOrNames]] = {}

    def map_dict_of_named_arrays(self, expr: DictOfNamedArrays) -> None:
        for child in expr._data.values():
            self.graph_dict.setdefault(child, set()).add(expr)
            self.rec(child)

    def map_named_array(self, expr: NamedArray) -> None:
        self.graph_dict.setdefault(expr._container, set()).add(expr)
=======
    .. attribute:: node_to_users

       Mapping of each node in the graph to its users.

    .. automethod:: __init__
    """

    def __init__(self) -> None:
        super().__init__()
        self.node_to_users: Dict[ArrayOrNames, Set[ArrayOrNames]] = {}

    def map_dict_of_named_arrays(self, expr: DictOfNamedArrays) -> None:
        for child in expr._data.values():
            self.node_to_users.setdefault(child, set()).add(expr)
            self.rec(child)

    def map_named_array(self, expr: NamedArray) -> None:
        self.node_to_users.setdefault(expr._container, set()).add(expr)
>>>>>>> 5c7de219
        self.rec(expr._container)

    def map_loopy_call(self, expr: LoopyCall) -> None:
        for _, child in sorted(expr.bindings.items()):
            if isinstance(child, Array):
<<<<<<< HEAD
                self.graph_dict.setdefault(child, set()).add(expr)
=======
                self.node_to_users.setdefault(child, set()).add(expr)
>>>>>>> 5c7de219
                self.rec(child)

    def map_einsum(self, expr: Einsum) -> None:
        for arg in expr.args:
<<<<<<< HEAD
            self.graph_dict.setdefault(arg, set()).add(expr)
=======
            self.node_to_users.setdefault(arg, set()).add(expr)
>>>>>>> 5c7de219
            self.rec(arg)

    def map_reshape(self, expr: Reshape) -> None:
        for dim in expr.shape:
            if isinstance(dim, Array):
<<<<<<< HEAD
                self.graph_dict.setdefault(dim, set()).add(expr)
                self.rec(dim)

        self.graph_dict.setdefault(expr.array, set()).add(expr)
=======
                self.node_to_users.setdefault(dim, set()).add(expr)
                self.rec(dim)

        self.node_to_users.setdefault(expr.array, set()).add(expr)
>>>>>>> 5c7de219
        self.rec(expr.array)

    def map_placeholder(self, expr: Placeholder) -> None:
        for dim in expr.shape:
            if isinstance(dim, Array):
<<<<<<< HEAD
                self.graph_dict.setdefault(dim, set()).add(expr)
=======
                self.node_to_users.setdefault(dim, set()).add(expr)
>>>>>>> 5c7de219
                self.rec(dim)

    def map_matrix_product(self, expr: MatrixProduct) -> None:
        for child in (expr.x1, expr.x2):
<<<<<<< HEAD
            self.graph_dict.setdefault(child, set()).add(expr)
=======
            self.node_to_users.setdefault(child, set()).add(expr)
>>>>>>> 5c7de219
            self.rec(child)

    def map_concatenate(self, expr: Concatenate) -> None:
        for ary in expr.arrays:
<<<<<<< HEAD
            self.graph_dict.setdefault(ary, set()).add(expr)
=======
            self.node_to_users.setdefault(ary, set()).add(expr)
>>>>>>> 5c7de219
            self.rec(ary)

    def map_stack(self, expr: Stack) -> None:
        for ary in expr.arrays:
<<<<<<< HEAD
            self.graph_dict.setdefault(ary, set()).add(expr)
            self.rec(ary)

    def map_roll(self, expr: Roll) -> None:
        self.graph_dict.setdefault(expr.array, set()).add(expr)
=======
            self.node_to_users.setdefault(ary, set()).add(expr)
            self.rec(ary)

    def map_roll(self, expr: Roll) -> None:
        self.node_to_users.setdefault(expr.array, set()).add(expr)
>>>>>>> 5c7de219
        self.rec(expr.array)

    def map_size_param(self, expr: SizeParam) -> None:
        # no child nodes, nothing to do
        pass

    def map_axis_permutation(self, expr: AxisPermutation) -> None:
<<<<<<< HEAD
        self.graph_dict.setdefault(expr.array, set()).add(expr)
=======
        self.node_to_users.setdefault(expr.array, set()).add(expr)
>>>>>>> 5c7de219
        self.rec(expr.array)

    def map_data_wrapper(self, expr: DataWrapper) -> None:
        for dim in expr.shape:
            if isinstance(dim, Array):
<<<<<<< HEAD
                self.graph_dict.setdefault(dim, set()).add(expr)
=======
                self.node_to_users.setdefault(dim, set()).add(expr)
>>>>>>> 5c7de219
                self.rec(dim)

    def map_index_lambda(self, expr: IndexLambda) -> None:
        for child in expr.bindings.values():
<<<<<<< HEAD
            self.graph_dict.setdefault(child, set()).add(expr)
=======
            self.node_to_users.setdefault(child, set()).add(expr)
>>>>>>> 5c7de219
            self.rec(child)

        for dim in expr.shape:
            if isinstance(dim, Array):
<<<<<<< HEAD
                self.graph_dict.setdefault(dim, set()).add(expr)
                self.rec(dim)

    def map_distributed_send(self, expr: Array, *args: Any) -> None:
        from pytato.distributed import DistributedSend
        assert isinstance(expr, DistributedSend)

        self.graph_dict.setdefault(expr.data, set()).add(expr)
        self.rec(expr.data)

    def map_distributed_recv(self, expr: Array, *args: Any) -> None:
        from pytato.distributed import DistributedRecv
        assert isinstance(expr, DistributedRecv)

        self.graph_dict.setdefault(expr.data, set()).add(expr)
        self.rec(expr.data)

    def _map_index_base(self, expr: IndexBase) -> None:
        self.graph_dict.setdefault(expr.array, set()).add(expr)
=======
                self.node_to_users.setdefault(dim, set()).add(expr)
                self.rec(dim)

    def _map_index_base(self, expr: IndexBase) -> None:
        self.node_to_users.setdefault(expr.array, set()).add(expr)
>>>>>>> 5c7de219
        self.rec(expr.array)

        for idx in expr.indices:
            if isinstance(idx, Array):
<<<<<<< HEAD
                self.graph_dict.setdefault(idx, set()).add(expr)
=======
                self.node_to_users.setdefault(idx, set()).add(expr)
>>>>>>> 5c7de219
                self.rec(idx)

    def map_basic_index(self, expr: BasicIndex) -> None:
        self._map_index_base(expr)

    def map_contiguous_advanced_index(self,
                                      expr: AdvancedIndexInContiguousAxes
                                      ) -> None:
        self._map_index_base(expr)

    def map_non_contiguous_advanced_index(self,
                                          expr: AdvancedIndexInNoncontiguousAxes
                                          ) -> None:
        self._map_index_base(expr)

<<<<<<< HEAD
    def __call__(self, expr: ArrayOrNames, *args: Any, **kwargs: Any) -> Any:
        # Root node might have no predecessor
        self.graph_dict[expr] = set()
        return self.rec(expr, *args)
=======
>>>>>>> 5c7de219
# }}}


# {{{ operations on graphs in dict form

def reverse_graph(graph: Dict[ArrayOrNames, Set[ArrayOrNames]]) \
        -> Dict[ArrayOrNames, Set[ArrayOrNames]]:
    """Reverses a graph.

<<<<<<< HEAD
    :param graph: A dict representation of the graph created by
        :class:`UsersCollector`.
    :returns: A dict representation of *graph* where used nodes and using
        nodes are reversed.
=======
    :param graph: A :class:`dict` representation of a directed graph, mapping each
        node to other nodes to which it is connected by edges. A possible
        use case for this function is the graph in
        :attr:`UsersCollector.node_to_users`.
    :returns: A :class:`dict` representing *graph* with edges reversed.
>>>>>>> 5c7de219
    """
    result: Dict[ArrayOrNames, Set[ArrayOrNames]] = {}

    for node_key, edges in graph.items():
<<<<<<< HEAD
        if node_key not in result:
            result[node_key] = set()
=======
>>>>>>> 5c7de219
        for other_node_key in edges:
            result.setdefault(other_node_key, set()).add(node_key)

    return result


def tag_child_nodes(graph: Dict[ArrayOrNames, Set[ArrayOrNames]], tag: Any,
<<<<<<< HEAD
        starting_point: Optional[ArrayOrNames] = None,
        node_to_tags:
            Optional[Dict[Optional[ArrayOrNames], Set[ArrayOrNames]]] = None) \
        -> None:
    """Tags all nodes reachable from *starting_point* with *tag*.

    :param graph: A dict representation of the graph created by
        :class:`UsersCollector`.
    :param tag: The value to tag the nodes with.
    :param starting_point: An optional starting point in *graph*.
    :param node_to_tags: The resulting mapping of nodes to tags.
=======
        starting_point: ArrayOrNames,
        node_to_tags: Optional[Dict[ArrayOrNames, Set[ArrayOrNames]]] = None) \
        -> Dict[ArrayOrNames, Set[ArrayOrNames]]:
    """Tags all nodes reachable from *starting_point* with *tag*.

    :param graph: A :class:`dict` representation of a directed graph, mapping each
        node to other nodes to which it is connected by edges. A possible
        use case for this function is the graph in
        :attr:`UsersCollector.node_to_users`.
    :param tag: The value to tag the nodes with.
    :param starting_point: An optional starting point in *graph*.
    :param node_to_tags: The resulting mapping of nodes to tags.
    :returns: the updated value of *node_to_tags*.
>>>>>>> 5c7de219
    """
    if node_to_tags is None:
        node_to_tags = {}
    node_to_tags.setdefault(starting_point, set()).add(tag)
    if starting_point in graph:
        for other_node_key in graph[starting_point]:
<<<<<<< HEAD
            tag_child_nodes(graph, tag=tag,
                    starting_point=other_node_key, node_to_tags=node_to_tags)
=======
            tag_child_nodes(graph, other_node_key, tag,
                                          node_to_tags)

    return node_to_tags
>>>>>>> 5c7de219

# }}}


# {{{ EdgeCachedMapper

class EdgeCachedMapper(CachedMapper[ArrayOrNames], ABC):
    """
    Mapper class to execute a rewriting method (:meth:`handle_edge`) on each
    edge in the graph.

    .. automethod:: handle_edge
    """

    @abstractmethod
    def handle_edge(self, expr: ArrayOrNames, child: ArrayOrNames) -> Any:
        pass

    def _handle_shape(self, expr: Array, shape: Any, *args: Any) -> Tuple[Any, ...]:
        return tuple([
            self.handle_edge(expr, dim, *args) if isinstance(dim, Array) else dim
            for dim in shape])

    # {{{ map_xxx methods

    def map_named_array(self, expr: NamedArray, *args: Any) -> NamedArray:
        return NamedArray(
            container=self.handle_edge(expr, expr._container, *args),
            name=expr.name,
            tags=expr.tags)

    def map_index_lambda(self, expr: IndexLambda, *args: Any) -> IndexLambda:
        return IndexLambda(expr=expr.expr,
                shape=self._handle_shape(expr, expr.shape),
                dtype=expr.dtype,
                bindings={name: self.handle_edge(expr, child)
                          for name, child in expr.bindings.items()},
                tags=expr.tags)

    def map_einsum(self, expr: Einsum, *args: Any) -> Einsum:
        return Einsum(
                     access_descriptors=expr.access_descriptors,
                     args=tuple(self.handle_edge(expr, arg, *args)
                                for arg in expr.args),
                     tags=expr.tags)

    def map_matrix_product(self, expr: MatrixProduct, *args: Any) -> MatrixProduct:
        return MatrixProduct(x1=self.handle_edge(expr, expr.x1, *args),
                             x2=self.handle_edge(expr, expr.x2, *args),
                             tags=expr.tags)

    def map_stack(self, expr: Stack, *args: Any) -> Stack:
        return Stack(
                     arrays=tuple(self.handle_edge(expr, ary, *args)
                                  for ary in expr.arrays),
                     axis=expr.axis,
                     tags=expr.tags)

    def map_concatenate(self, expr: Concatenate, *args: Any) -> Concatenate:
        return Concatenate(
                     arrays=tuple(self.handle_edge(expr, ary, *args)
                                  for ary in expr.arrays),
                     axis=expr.axis,
                     tags=expr.tags)

    def map_roll(self, expr: Roll, *args: Any) -> Roll:
        return Roll(array=self.handle_edge(expr, expr.array, *args),
                shift=expr.shift,
                axis=expr.axis,
                tags=expr.tags)

    def map_axis_permutation(self, expr: AxisPermutation, *args: Any) \
            -> AxisPermutation:
        return AxisPermutation(
                array=self.handle_edge(expr, expr.array, *args),
                axes=expr.axes,
                tags=expr.tags)

<<<<<<< HEAD
    def map_distributed_send(self, expr: Any, *args: Any) \
            -> Any:
        from pytato.distributed import DistributedSend
        # FIXME: Return Placeholder instead?
        return DistributedSend(self.handle_edge(expr, expr.data))

    def map_distributed_recv(self, expr: Any, *args: Any) \
            -> Any:
        from pytato.distributed import DistributedRecv
        # FIXME: Return Placeholder instead?
        return DistributedRecv(self.handle_edge(expr, expr.data))

=======
>>>>>>> 5c7de219
    def map_reshape(self, expr: Reshape, *args: Any) -> Reshape:
        return Reshape(
            array=self.handle_edge(expr, expr.array, *args),
            newshape=self._handle_shape(expr, expr.newshape),
            order=expr.order,
            tags=expr.tags)

    def map_basic_index(self, expr: BasicIndex, *args: Any) -> BasicIndex:
        return BasicIndex(
                array=self.handle_edge(expr, expr.array, *args),
                indices=tuple(self.handle_edge(expr, idx, *args)
                                if isinstance(idx, Array) else idx
                                for idx in expr.indices))

    def map_contiguous_advanced_index(self,
            expr: AdvancedIndexInContiguousAxes, *args: Any) \
                    -> AdvancedIndexInContiguousAxes:
        return AdvancedIndexInContiguousAxes(
                array=self.handle_edge(expr, expr.array, *args),
                indices=tuple(self.handle_edge(expr, idx, *args)
                                if isinstance(idx, Array) else idx
                                for idx in expr.indices))

    def map_non_contiguous_advanced_index(self,
            expr: AdvancedIndexInNoncontiguousAxes, *args: Any) \
            -> AdvancedIndexInNoncontiguousAxes:
        return AdvancedIndexInNoncontiguousAxes(
                array=self.handle_edge(expr, expr.array, *args),
                indices=tuple(self.handle_edge(expr, idx, *args)
                                if isinstance(idx, Array) else idx
                                for idx in expr.indices))

    def map_data_wrapper(self, expr: DataWrapper, *args: Any) -> DataWrapper:
        return DataWrapper(
                name=expr.name,
                data=expr.data,
                shape=self._handle_shape(expr, expr.shape, *args),
                tags=expr.tags)

    def map_placeholder(self, expr: Placeholder, *args: Any) -> Placeholder:
        assert expr.name

        return Placeholder(name=expr.name,
                shape=self._handle_shape(expr, expr.shape, *args),
                dtype=expr.dtype,
                tags=expr.tags)

    def map_size_param(self, expr: SizeParam, *args: Any) -> SizeParam:
        assert expr.name
        return SizeParam(name=expr.name, tags=expr.tags)

    # }}}

# }}}

# vim: foldmethod=marker<|MERGE_RESOLUTION|>--- conflicted
+++ resolved
@@ -1055,25 +1055,6 @@
     Maps a graph to a dictionary representation mapping a node to its users,
     i.e. all the nodes using its value.
 
-<<<<<<< HEAD
-    .. attribute:: graph_dict
-
-       Mapping of each node in the graph to its users.
-    """
-
-    def __init__(self) -> None:
-        """Initialize the UsersCollector."""
-        super().__init__()
-        self.graph_dict: Dict[ArrayOrNames, Set[ArrayOrNames]] = {}
-
-    def map_dict_of_named_arrays(self, expr: DictOfNamedArrays) -> None:
-        for child in expr._data.values():
-            self.graph_dict.setdefault(child, set()).add(expr)
-            self.rec(child)
-
-    def map_named_array(self, expr: NamedArray) -> None:
-        self.graph_dict.setdefault(expr._container, set()).add(expr)
-=======
     .. attribute:: node_to_users
 
        Mapping of each node in the graph to its users.
@@ -1092,87 +1073,51 @@
 
     def map_named_array(self, expr: NamedArray) -> None:
         self.node_to_users.setdefault(expr._container, set()).add(expr)
->>>>>>> 5c7de219
         self.rec(expr._container)
 
     def map_loopy_call(self, expr: LoopyCall) -> None:
         for _, child in sorted(expr.bindings.items()):
             if isinstance(child, Array):
-<<<<<<< HEAD
-                self.graph_dict.setdefault(child, set()).add(expr)
-=======
                 self.node_to_users.setdefault(child, set()).add(expr)
->>>>>>> 5c7de219
                 self.rec(child)
 
     def map_einsum(self, expr: Einsum) -> None:
         for arg in expr.args:
-<<<<<<< HEAD
-            self.graph_dict.setdefault(arg, set()).add(expr)
-=======
             self.node_to_users.setdefault(arg, set()).add(expr)
->>>>>>> 5c7de219
             self.rec(arg)
 
     def map_reshape(self, expr: Reshape) -> None:
         for dim in expr.shape:
             if isinstance(dim, Array):
-<<<<<<< HEAD
-                self.graph_dict.setdefault(dim, set()).add(expr)
-                self.rec(dim)
-
-        self.graph_dict.setdefault(expr.array, set()).add(expr)
-=======
                 self.node_to_users.setdefault(dim, set()).add(expr)
                 self.rec(dim)
 
         self.node_to_users.setdefault(expr.array, set()).add(expr)
->>>>>>> 5c7de219
         self.rec(expr.array)
 
     def map_placeholder(self, expr: Placeholder) -> None:
         for dim in expr.shape:
             if isinstance(dim, Array):
-<<<<<<< HEAD
-                self.graph_dict.setdefault(dim, set()).add(expr)
-=======
                 self.node_to_users.setdefault(dim, set()).add(expr)
->>>>>>> 5c7de219
                 self.rec(dim)
 
     def map_matrix_product(self, expr: MatrixProduct) -> None:
         for child in (expr.x1, expr.x2):
-<<<<<<< HEAD
-            self.graph_dict.setdefault(child, set()).add(expr)
-=======
             self.node_to_users.setdefault(child, set()).add(expr)
->>>>>>> 5c7de219
             self.rec(child)
 
     def map_concatenate(self, expr: Concatenate) -> None:
         for ary in expr.arrays:
-<<<<<<< HEAD
-            self.graph_dict.setdefault(ary, set()).add(expr)
-=======
             self.node_to_users.setdefault(ary, set()).add(expr)
->>>>>>> 5c7de219
             self.rec(ary)
 
     def map_stack(self, expr: Stack) -> None:
         for ary in expr.arrays:
-<<<<<<< HEAD
-            self.graph_dict.setdefault(ary, set()).add(expr)
-            self.rec(ary)
-
-    def map_roll(self, expr: Roll) -> None:
-        self.graph_dict.setdefault(expr.array, set()).add(expr)
-=======
             self.node_to_users.setdefault(ary, set()).add(expr)
             self.rec(ary)
 
     def map_roll(self, expr: Roll) -> None:
         self.node_to_users.setdefault(expr.array, set()).add(expr)
->>>>>>> 5c7de219
         self.rec(expr.array)
 
     def map_size_param(self, expr: SizeParam) -> None:
@@ -1180,70 +1125,46 @@
         pass
 
     def map_axis_permutation(self, expr: AxisPermutation) -> None:
-<<<<<<< HEAD
-        self.graph_dict.setdefault(expr.array, set()).add(expr)
-=======
         self.node_to_users.setdefault(expr.array, set()).add(expr)
->>>>>>> 5c7de219
         self.rec(expr.array)
 
     def map_data_wrapper(self, expr: DataWrapper) -> None:
         for dim in expr.shape:
             if isinstance(dim, Array):
-<<<<<<< HEAD
-                self.graph_dict.setdefault(dim, set()).add(expr)
-=======
                 self.node_to_users.setdefault(dim, set()).add(expr)
->>>>>>> 5c7de219
                 self.rec(dim)
 
     def map_index_lambda(self, expr: IndexLambda) -> None:
         for child in expr.bindings.values():
-<<<<<<< HEAD
-            self.graph_dict.setdefault(child, set()).add(expr)
-=======
             self.node_to_users.setdefault(child, set()).add(expr)
->>>>>>> 5c7de219
             self.rec(child)
 
         for dim in expr.shape:
             if isinstance(dim, Array):
-<<<<<<< HEAD
-                self.graph_dict.setdefault(dim, set()).add(expr)
+                self.node_to_users.setdefault(dim, set()).add(expr)
                 self.rec(dim)
 
     def map_distributed_send(self, expr: Array, *args: Any) -> None:
         from pytato.distributed import DistributedSend
         assert isinstance(expr, DistributedSend)
 
-        self.graph_dict.setdefault(expr.data, set()).add(expr)
+        self.node_to_users.setdefault(expr.data, set()).add(expr)
         self.rec(expr.data)
 
     def map_distributed_recv(self, expr: Array, *args: Any) -> None:
         from pytato.distributed import DistributedRecv
         assert isinstance(expr, DistributedRecv)
 
-        self.graph_dict.setdefault(expr.data, set()).add(expr)
+        self.node_to_users.setdefault(expr.data, set()).add(expr)
         self.rec(expr.data)
-
-    def _map_index_base(self, expr: IndexBase) -> None:
-        self.graph_dict.setdefault(expr.array, set()).add(expr)
-=======
-                self.node_to_users.setdefault(dim, set()).add(expr)
-                self.rec(dim)
 
     def _map_index_base(self, expr: IndexBase) -> None:
         self.node_to_users.setdefault(expr.array, set()).add(expr)
->>>>>>> 5c7de219
         self.rec(expr.array)
 
         for idx in expr.indices:
             if isinstance(idx, Array):
-<<<<<<< HEAD
-                self.graph_dict.setdefault(idx, set()).add(expr)
-=======
                 self.node_to_users.setdefault(idx, set()).add(expr)
->>>>>>> 5c7de219
                 self.rec(idx)
 
     def map_basic_index(self, expr: BasicIndex) -> None:
@@ -1259,13 +1180,11 @@
                                           ) -> None:
         self._map_index_base(expr)
 
-<<<<<<< HEAD
     def __call__(self, expr: ArrayOrNames, *args: Any, **kwargs: Any) -> Any:
         # Root node might have no predecessor
         self.graph_dict[expr] = set()
         return self.rec(expr, *args)
-=======
->>>>>>> 5c7de219
+
 # }}}
 
 
@@ -1275,27 +1194,15 @@
         -> Dict[ArrayOrNames, Set[ArrayOrNames]]:
     """Reverses a graph.
 
-<<<<<<< HEAD
-    :param graph: A dict representation of the graph created by
-        :class:`UsersCollector`.
-    :returns: A dict representation of *graph* where used nodes and using
-        nodes are reversed.
-=======
     :param graph: A :class:`dict` representation of a directed graph, mapping each
         node to other nodes to which it is connected by edges. A possible
         use case for this function is the graph in
         :attr:`UsersCollector.node_to_users`.
     :returns: A :class:`dict` representing *graph* with edges reversed.
->>>>>>> 5c7de219
     """
     result: Dict[ArrayOrNames, Set[ArrayOrNames]] = {}
 
     for node_key, edges in graph.items():
-<<<<<<< HEAD
-        if node_key not in result:
-            result[node_key] = set()
-=======
->>>>>>> 5c7de219
         for other_node_key in edges:
             result.setdefault(other_node_key, set()).add(node_key)
 
@@ -1303,19 +1210,6 @@
 
 
 def tag_child_nodes(graph: Dict[ArrayOrNames, Set[ArrayOrNames]], tag: Any,
-<<<<<<< HEAD
-        starting_point: Optional[ArrayOrNames] = None,
-        node_to_tags:
-            Optional[Dict[Optional[ArrayOrNames], Set[ArrayOrNames]]] = None) \
-        -> None:
-    """Tags all nodes reachable from *starting_point* with *tag*.
-
-    :param graph: A dict representation of the graph created by
-        :class:`UsersCollector`.
-    :param tag: The value to tag the nodes with.
-    :param starting_point: An optional starting point in *graph*.
-    :param node_to_tags: The resulting mapping of nodes to tags.
-=======
         starting_point: ArrayOrNames,
         node_to_tags: Optional[Dict[ArrayOrNames, Set[ArrayOrNames]]] = None) \
         -> Dict[ArrayOrNames, Set[ArrayOrNames]]:
@@ -1329,22 +1223,16 @@
     :param starting_point: An optional starting point in *graph*.
     :param node_to_tags: The resulting mapping of nodes to tags.
     :returns: the updated value of *node_to_tags*.
->>>>>>> 5c7de219
     """
     if node_to_tags is None:
         node_to_tags = {}
     node_to_tags.setdefault(starting_point, set()).add(tag)
     if starting_point in graph:
         for other_node_key in graph[starting_point]:
-<<<<<<< HEAD
-            tag_child_nodes(graph, tag=tag,
-                    starting_point=other_node_key, node_to_tags=node_to_tags)
-=======
             tag_child_nodes(graph, other_node_key, tag,
                                           node_to_tags)
 
     return node_to_tags
->>>>>>> 5c7de219
 
 # }}}
 
@@ -1423,7 +1311,6 @@
                 axes=expr.axes,
                 tags=expr.tags)
 
-<<<<<<< HEAD
     def map_distributed_send(self, expr: Any, *args: Any) \
             -> Any:
         from pytato.distributed import DistributedSend
@@ -1436,8 +1323,6 @@
         # FIXME: Return Placeholder instead?
         return DistributedRecv(self.handle_edge(expr, expr.data))
 
-=======
->>>>>>> 5c7de219
     def map_reshape(self, expr: Reshape, *args: Any) -> Reshape:
         return Reshape(
             array=self.handle_edge(expr, expr.array, *args),
