from __future__ import annotations

__copyright__ = """
Copyright (C) 2020 Matt Wala
Copyright (C) 2020-21 Kaushik Kulkarni
Copyright (C) 2020-21 University of Illinois Board of Trustees
"""

__license__ = """
Permission is hereby granted, free of charge, to any person obtaining a copy
of this software and associated documentation files (the "Software"), to deal
in the Software without restriction, including without limitation the rights
to use, copy, modify, merge, publish, distribute, sublicense, and/or sell
copies of the Software, and to permit persons to whom the Software is
furnished to do so, subject to the following conditions:

The above copyright notice and this permission notice shall be included in
all copies or substantial portions of the Software.

THE SOFTWARE IS PROVIDED "AS IS", WITHOUT WARRANTY OF ANY KIND, EXPRESS OR
IMPLIED, INCLUDING BUT NOT LIMITED TO THE WARRANTIES OF MERCHANTABILITY,
FITNESS FOR A PARTICULAR PURPOSE AND NONINFRINGEMENT. IN NO EVENT SHALL THE
AUTHORS OR COPYRIGHT HOLDERS BE LIABLE FOR ANY CLAIM, DAMAGES OR OTHER
LIABILITY, WHETHER IN AN ACTION OF CONTRACT, TORT OR OTHERWISE, ARISING FROM,
OUT OF OR IN CONNECTION WITH THE SOFTWARE OR THE USE OR OTHER DEALINGS IN
THE SOFTWARE.
"""

from abc import abstractmethod
from typing import (Any, Callable, Dict, FrozenSet, Union, TypeVar, Set, Generic,
<<<<<<< HEAD
                    List, Mapping, Iterable, Tuple, Optional, TYPE_CHECKING)
=======
                    List, Mapping, Iterable, Optional, Tuple)
from pyrsistent.typing import PMap as PMapT
>>>>>>> d2af0c75

from pytato.array import (
        Array, IndexLambda, Placeholder, Stack, Roll,
        AxisPermutation, DataWrapper, SizeParam, DictOfNamedArrays,
        AbstractResultWithNamedArrays, Reshape, Concatenate, NamedArray,
        IndexRemappingBase, Einsum, InputArgumentBase,
        BasicIndex, AdvancedIndexInContiguousAxes, AdvancedIndexInNoncontiguousAxes,
        IndexBase)

from pytato.loopy import LoopyCall, LoopyCallResult
from dataclasses import dataclass
from pytato.tags import ImplStored
from pyrsistent import pmap

if TYPE_CHECKING:
    from pytato.distributed import DistributedSendRefHolder, DistributedRecv

T = TypeVar("T", Array, AbstractResultWithNamedArrays)
CombineT = TypeVar("CombineT")  # used in CombineMapper
CachedMapperT = TypeVar("CachedMapperT")  # used in CachedMapper
IndexOrShapeExpr = TypeVar("IndexOrShapeExpr")
ArrayOrNames = Union[Array, AbstractResultWithNamedArrays]
R = FrozenSet[Array]

__doc__ = """
.. currentmodule:: pytato.transform

.. autoclass:: Mapper
.. autoclass:: CachedMapper
.. autoclass:: CopyMapper
.. autoclass:: CombineMapper
.. autoclass:: DependencyMapper
.. autoclass:: InputGatherer
.. autoclass:: SizeParamGatherer
.. autoclass:: SubsetDependencyMapper
.. autoclass:: WalkMapper
.. autoclass:: CachedWalkMapper
.. autoclass:: TopoSortMapper
.. autoclass:: CachedMapAndCopyMapper
.. autoclass:: EdgeCachedMapper
.. autofunction:: copy_dict_of_named_arrays
.. autofunction:: get_dependencies
.. autofunction:: map_and_copy
.. autofunction:: materialize_with_mpms

Dict representation of DAGs
---------------------------

.. autoclass:: UsersCollector
.. autofunction:: reverse_graph
<<<<<<< HEAD
.. autofunction:: tag_user_nodes
=======
.. autofunction:: rec_get_user_nodes
>>>>>>> d2af0c75

Internal stuff that is only here because the documentation tool wants it
^^^^^^^^^^^^^^^^^^^^^^^^^^^^^^^^^^^^^^^^^^^^^^^^^^^^^^^^^^^^^^^^^^^^^^^^

.. class:: T

    A type variable representing the input type of a :class:`Mapper`.
"""


class UnsupportedArrayError(ValueError):
    pass


# {{{ mapper base class

class Mapper:
    """A class that when called with a :class:`pytato.Array` recursively iterates over
    the DAG, calling the *_mapper_method* of each node. Users of this
    class are expected to override the methods of this class or create a
    subclass.

    .. note::

       This class might visit a node multiple times. Use a :class:`CachedMapper`
       if this is not desired.

    .. automethod:: handle_unsupported_array
    .. automethod:: map_foreign
    .. automethod:: rec
    .. automethod:: __call__
    """

    def handle_unsupported_array(self, expr: T, *args: Any, **kwargs: Any) -> Any:
        """Mapper method that is invoked for
        :class:`pytato.Array` subclasses for which a mapper
        method does not exist in this mapper.
        """
        raise UnsupportedArrayError("%s cannot handle expressions of type %s"
                % (type(self).__name__, type(expr)))

    def map_foreign(self, expr: Any, *args: Any, **kwargs: Any) -> Any:
        """Mapper method that is invoked for an object of class for which a
        mapper method does not exist in this mapper.
        """
        raise ValueError("%s encountered invalid foreign object: %s"
                % (type(self).__name__, repr(expr)))

    def rec(self, expr: T, *args: Any, **kwargs: Any) -> Any:
        """Call the mapper method of *expr* and return the result."""
        method: Optional[Callable[..., Array]]

        try:
            method = getattr(self, expr._mapper_method)
        except AttributeError:
            if isinstance(expr, Array):
                for cls in type(expr).__mro__[1:]:
                    method_name = getattr(cls, "_mapper_method", None)
                    if method_name:
                        method = getattr(self, method_name, None)
                        if method:
                            break
                else:
                    return self.handle_unsupported_array(expr, *args, **kwargs)
            else:
                return self.map_foreign(expr, *args, **kwargs)

        assert method is not None
        return method(expr, *args, **kwargs)

    def __call__(self, expr: T, *args: Any, **kwargs: Any) -> Any:
        """Handle the mapping of *expr*."""
        return self.rec(expr, *args, **kwargs)

# }}}


# {{{ CachedMapper

class CachedMapper(Mapper, Generic[CachedMapperT]):
    """Mapper class that maps each node in the DAG exactly once. This loses some
    information compared to :class:`Mapper` as a node is visited only from
    one of its predecessors.
    """

    def __init__(self) -> None:
        self._cache: Dict[CachedMapperT, Any] = {}

    def cache_key(self, expr: CachedMapperT) -> Any:
        return expr

    # type-ignore-reason: incompatible with super class
    def rec(self, expr: CachedMapperT) -> Any:  # type: ignore[override]
        key = self.cache_key(expr)
        try:
            return self._cache[key]
        except KeyError:
            result = super().rec(expr)  # type: ignore[type-var]
            self._cache[key] = result
            return result

# }}}


# {{{ CopyMapper

class CopyMapper(CachedMapper[ArrayOrNames]):
    """Performs a deep copy of a :class:`pytato.array.Array`.
    The typical use of this mapper is to override individual ``map_`` methods
    in subclasses to permit term rewriting on an expression graph.

    .. note::

       This does not copy the data of a :class:`pytato.array.DataWrapper`.
    """

    def rec_idx_or_size_tuple(self, situp: Tuple[IndexOrShapeExpr, ...]
                              ) -> Tuple[IndexOrShapeExpr, ...]:
        return tuple(self.rec(s) if isinstance(s, Array) else s for s in situp)

    def map_index_lambda(self, expr: IndexLambda) -> Array:
        bindings: Dict[str, Array] = {
                name: self.rec(subexpr)
                for name, subexpr in sorted(expr.bindings.items())}
        return IndexLambda(expr=expr.expr,
                shape=self.rec_idx_or_size_tuple(expr.shape),
                dtype=expr.dtype,
                bindings=bindings,
                axes=expr.axes,
                tags=expr.tags)

    def map_placeholder(self, expr: Placeholder) -> Array:
        assert expr.name is not None
        return Placeholder(name=expr.name,
                shape=self.rec_idx_or_size_tuple(expr.shape),
                dtype=expr.dtype,
                axes=expr.axes,
                tags=expr.tags)

    def map_stack(self, expr: Stack) -> Array:
        arrays = tuple(self.rec(arr) for arr in expr.arrays)
        return Stack(arrays=arrays, axis=expr.axis, axes=expr.axes, tags=expr.tags)

    def map_concatenate(self, expr: Concatenate) -> Array:
        arrays = tuple(self.rec(arr) for arr in expr.arrays)
        return Concatenate(arrays=arrays, axis=expr.axis,
                           axes=expr.axes, tags=expr.tags)

    def map_roll(self, expr: Roll) -> Array:
        return Roll(array=self.rec(expr.array),
                shift=expr.shift,
                axis=expr.axis,
                axes=expr.axes,
                tags=expr.tags)

    def map_axis_permutation(self, expr: AxisPermutation) -> Array:
        return AxisPermutation(array=self.rec(expr.array),
                axis_permutation=expr.axis_permutation,
                axes=expr.axes,
                tags=expr.tags)

    def _map_index_base(self, expr: IndexBase) -> Array:
        return type(expr)(self.rec(expr.array),
                          indices=self.rec_idx_or_size_tuple(expr.indices),
                          axes=expr.axes,
                          tags=expr.tags)

    def map_basic_index(self, expr: BasicIndex) -> Array:
        return self._map_index_base(expr)

    def map_contiguous_advanced_index(self,
                                      expr: AdvancedIndexInContiguousAxes
                                      ) -> Array:
        return self._map_index_base(expr)

    def map_non_contiguous_advanced_index(self,
                                          expr: AdvancedIndexInNoncontiguousAxes
                                          ) -> Array:
        return self._map_index_base(expr)

    def map_data_wrapper(self, expr: DataWrapper) -> Array:
        return DataWrapper(name=expr.name,
                data=expr.data,
                shape=self.rec_idx_or_size_tuple(expr.shape),
                axes=expr.axes,
                tags=expr.tags)

    def map_size_param(self, expr: SizeParam) -> Array:
        assert expr.name is not None
        return SizeParam(name=expr.name, axes=expr.axes, tags=expr.tags)

    def map_einsum(self, expr: Einsum) -> Array:
        return Einsum(expr.access_descriptors,
                      tuple(self.rec(arg) for arg in expr.args),
                      axes=expr.axes,
                      tags=expr.tags)

    def map_named_array(self, expr: NamedArray) -> Array:
        return type(expr)(self.rec(expr._container),
                          expr.name,
                          axes=expr.axes,
                          tags=expr.tags)

    def map_dict_of_named_arrays(self,
            expr: DictOfNamedArrays) -> DictOfNamedArrays:
        return DictOfNamedArrays({key: self.rec(val.expr)
                                  for key, val in expr.items()})

    def map_loopy_call(self, expr: LoopyCall) -> LoopyCall:
        bindings = {name: (self.rec(subexpr) if isinstance(subexpr, Array)
                           else subexpr)
                    for name, subexpr in sorted(expr.bindings.items())}

        return LoopyCall(translation_unit=expr.translation_unit,
                         bindings=bindings,
                         entrypoint=expr.entrypoint)

    def map_loopy_call_result(self, expr: LoopyCallResult) -> Array:
        return LoopyCallResult(
                loopy_call=self.rec(expr._container),
                name=expr.name,
                axes=expr.axes,
                tags=expr.tags)

    def map_reshape(self, expr: Reshape) -> Array:
        return Reshape(self.rec(expr.array),
                       newshape=self.rec_idx_or_size_tuple(expr.newshape),
                       order=expr.order,
                       axes=expr.axes,
                       tags=expr.tags)

    def map_distributed_send_ref_holder(
            self, expr: DistributedSendRefHolder) -> Array:
        from pytato.distributed import DistributedSend, DistributedSendRefHolder
        return DistributedSendRefHolder(
                DistributedSend(
                    data=self.rec(expr.send.data),
                    dest_rank=expr.send.dest_rank,
                    comm_tag=expr.send.comm_tag),
                self.rec(expr.passthrough_data))

    def map_distributed_recv(self, expr: DistributedRecv) -> Array:
        from pytato.distributed import DistributedRecv
        return DistributedRecv(
               src_rank=expr.src_rank, comm_tag=expr.comm_tag,
               shape=self.rec_idx_or_size_tuple(expr.shape),
               dtype=expr.dtype, tags=expr.tags)

# }}}


# {{{ CombineMapper

class CombineMapper(Mapper, Generic[CombineT]):
    def __init__(self) -> None:
        self.cache: Dict[ArrayOrNames, CombineT] = {}

    def rec_idx_or_size_tuple(self, situp: Tuple[IndexOrShapeExpr, ...]
                              ) -> Tuple[CombineT, ...]:
        return tuple(self.rec(s) for s in situp if isinstance(s, Array))

    def rec(self, expr: ArrayOrNames) -> CombineT:  # type: ignore
        if expr in self.cache:
            return self.cache[expr]
        # type-ignore reason: type not compatible with super.rec() type
        result: CombineT = super().rec(expr)  # type: ignore
        self.cache[expr] = result
        return result

    # type-ignore reason: incompatible ret. type with super class
    def __call__(self, expr: ArrayOrNames) -> CombineT:  # type: ignore
        return self.rec(expr)

    def combine(self, *args: CombineT) -> CombineT:
        raise NotImplementedError

    def map_index_lambda(self, expr: IndexLambda) -> CombineT:
        return self.combine(*(self.rec(bnd)
                              for _, bnd in sorted(expr.bindings.items())),
                            *self.rec_idx_or_size_tuple(expr.shape))

    def map_placeholder(self, expr: Placeholder) -> CombineT:
        return self.combine(*self.rec_idx_or_size_tuple(expr.shape))

    def map_data_wrapper(self, expr: DataWrapper) -> CombineT:
        return self.combine(*self.rec_idx_or_size_tuple(expr.shape))

    def map_stack(self, expr: Stack) -> CombineT:
        return self.combine(*(self.rec(ary)
                              for ary in expr.arrays))

    def map_roll(self, expr: Roll) -> CombineT:
        return self.combine(self.rec(expr.array))

    def map_axis_permutation(self, expr: AxisPermutation) -> CombineT:
        return self.combine(self.rec(expr.array))

    def _map_index_base(self, expr: IndexBase) -> CombineT:
        return self.combine(self.rec(expr.array),
                            *self.rec_idx_or_size_tuple(expr.indices))

    def map_basic_index(self, expr: BasicIndex) -> CombineT:
        return self._map_index_base(expr)

    def map_contiguous_advanced_index(self,
                                      expr: AdvancedIndexInContiguousAxes
                                      ) -> CombineT:
        return self._map_index_base(expr)

    def map_non_contiguous_advanced_index(self,
                                          expr: AdvancedIndexInNoncontiguousAxes
                                          ) -> CombineT:
        return self._map_index_base(expr)

    def map_reshape(self, expr: Reshape) -> CombineT:
        return self.combine(
                self.rec(expr.array),
                *self.rec_idx_or_size_tuple(expr.newshape))

    def map_concatenate(self, expr: Concatenate) -> CombineT:
        return self.combine(*(self.rec(ary)
                              for ary in expr.arrays))

    def map_einsum(self, expr: Einsum) -> CombineT:
        return self.combine(*(self.rec(ary)
                              for ary in expr.args))

    def map_named_array(self, expr: NamedArray) -> CombineT:
        return self.combine(self.rec(expr._container))

    def map_dict_of_named_arrays(self, expr: DictOfNamedArrays) -> CombineT:
        return self.combine(*(self.rec(ary.expr)
                              for ary in expr.values()))

    def map_loopy_call(self, expr: LoopyCall) -> CombineT:
        return self.combine(*(self.rec(ary)
                              for _, ary in sorted(expr.bindings.items())
                              if isinstance(ary, Array)))

    def map_loopy_call_result(self, expr: LoopyCallResult) -> CombineT:
        return self.rec(expr._container)

    def map_distributed_send_ref_holder(
            self, expr: DistributedSendRefHolder) -> CombineT:
        return self.combine(
                self.rec(expr.send.data),
                self.rec(expr.passthrough_data),
                )

    def map_distributed_recv(self, expr: DistributedRecv) -> CombineT:
        return self.combine(*self.rec_idx_or_size_tuple(expr.shape))

# }}}


# {{{ DependencyMapper

class DependencyMapper(CombineMapper[R]):
    """
    Maps a :class:`pytato.array.Array` to a :class:`frozenset` of
    :class:`pytato.array.Array`'s it depends on.

    .. warning::

       This returns every node in the graph! Consider a custom
       :class:`CombineMapper` or a :class:`SubsetDependencyMapper` instead.
    """

    def combine(self, *args: R) -> R:
        from functools import reduce
        return reduce(lambda a, b: a | b, args, frozenset())

    def map_index_lambda(self, expr: IndexLambda) -> R:
        return self.combine(frozenset([expr]), super().map_index_lambda(expr))

    def map_placeholder(self, expr: Placeholder) -> R:
        return self.combine(frozenset([expr]), super().map_placeholder(expr))

    def map_data_wrapper(self, expr: DataWrapper) -> R:
        return self.combine(frozenset([expr]), super().map_data_wrapper(expr))

    def map_size_param(self, expr: SizeParam) -> R:
        return frozenset([expr])

    def map_stack(self, expr: Stack) -> R:
        return self.combine(frozenset([expr]), super().map_stack(expr))

    def map_roll(self, expr: Roll) -> R:
        return self.combine(frozenset([expr]), super().map_roll(expr))

    def map_axis_permutation(self, expr: AxisPermutation) -> R:
        return self.combine(frozenset([expr]), super().map_axis_permutation(expr))

    def _map_index_base(self, expr: IndexBase) -> R:
        return self.combine(frozenset([expr]), super()._map_index_base(expr))

    def map_reshape(self, expr: Reshape) -> R:
        return self.combine(frozenset([expr]), super().map_reshape(expr))

    def map_concatenate(self, expr: Concatenate) -> R:
        return self.combine(frozenset([expr]), super().map_concatenate(expr))

    def map_einsum(self, expr: Einsum) -> R:
        return self.combine(frozenset([expr]), super().map_einsum(expr))

    def map_named_array(self, expr: NamedArray) -> R:
        return self.combine(frozenset([expr]), super().map_named_array(expr))

    def map_loopy_call_result(self, expr: LoopyCallResult) -> R:
        return self.combine(frozenset([expr]), super().map_loopy_call_result(expr))

    def map_distributed_send_ref_holder(
            self, expr: DistributedSendRefHolder) -> R:
        return self.combine(
                frozenset([expr]), super().map_distributed_send_ref_holder(expr))

    def map_distributed_recv(self, expr: DistributedRecv) -> R:
        return self.combine(frozenset([expr]), super().map_distributed_recv(expr))

# }}}


# {{{ SubsetDependencyMapper

class SubsetDependencyMapper(DependencyMapper):
    """
    Mapper to combine the dependencies of an expression that are a subset of
    *universe*.
    """
    def __init__(self, universe: FrozenSet[Array]):
        self.universe = universe
        super().__init__()

    def combine(self, *args: FrozenSet[Array]) -> FrozenSet[Array]:
        from functools import reduce
        return reduce(lambda acc, arg: acc | (arg & self.universe),
                      args,
                      frozenset())

# }}}


# {{{ InputGatherer

class InputGatherer(CombineMapper[FrozenSet[InputArgumentBase]]):
    """
    Mapper to combine all instances of :class:`pytato.array.InputArgumentBase` that
    an array expression depends on.
    """
    def combine(self, *args: FrozenSet[InputArgumentBase]
                ) -> FrozenSet[InputArgumentBase]:
        from functools import reduce
        return reduce(lambda a, b: a | b, args, frozenset())

    def map_placeholder(self, expr: Placeholder) -> FrozenSet[InputArgumentBase]:
        return self.combine(frozenset([expr]), super().map_placeholder(expr))

    def map_data_wrapper(self, expr: DataWrapper) -> FrozenSet[InputArgumentBase]:
        return self.combine(frozenset([expr]), super().map_data_wrapper(expr))

    def map_size_param(self, expr: SizeParam) -> FrozenSet[SizeParam]:
        return frozenset([expr])

# }}}


# {{{ SizeParamGatherer

class SizeParamGatherer(CombineMapper[FrozenSet[SizeParam]]):
    """
    Mapper to combine all instances of :class:`pytato.array.SizeParam` that
    an array expression depends on.
    """
    def combine(self, *args: FrozenSet[SizeParam]
                ) -> FrozenSet[SizeParam]:
        from functools import reduce
        return reduce(lambda a, b: a | b, args, frozenset())

    def map_size_param(self, expr: SizeParam) -> FrozenSet[SizeParam]:
        return frozenset([expr])

# }}}


# {{{ WalkMapper

class WalkMapper(Mapper):
    """
    A mapper that walks over all the arrays in a :class:`pytato.Array`.

    Users may override the specific mapper methods in a derived class or
    override :meth:`WalkMapper.visit` and :meth:`WalkMapper.post_visit`.

    .. automethod:: visit
    .. automethod:: post_visit
    """

    def visit(self, expr: Any) -> bool:
        """
        If this method returns *True*, *expr* is traversed during the walk.
        If this method returns *False*, *expr* is not traversed as a part of
        the walk.
        """
        return True

    def post_visit(self, expr: Any) -> None:
        """
        Callback after *expr* has been traversed.
        """
        pass

    def rec_idx_or_size_tuple(self, situp: Tuple[IndexOrShapeExpr, ...]) -> None:
        for comp in situp:
            if isinstance(comp, Array):
                self.rec(comp)

    def map_index_lambda(self, expr: IndexLambda) -> None:
        if not self.visit(expr):
            return

        for _, child in sorted(expr.bindings.items()):
            self.rec(child)

        self.rec_idx_or_size_tuple(expr.shape)

        self.post_visit(expr)

    def map_placeholder(self, expr: Placeholder) -> None:
        if not self.visit(expr):
            return

        self.rec_idx_or_size_tuple(expr.shape)

        self.post_visit(expr)

    map_data_wrapper = map_placeholder
    map_size_param = map_placeholder

    def _map_index_remapping_base(self, expr: IndexRemappingBase) -> None:
        if not self.visit(expr):
            return

        self.rec(expr.array)
        self.post_visit(expr)

    map_roll = _map_index_remapping_base
    map_axis_permutation = _map_index_remapping_base
    map_reshape = _map_index_remapping_base

    def _map_index_base(self, expr: IndexBase) -> None:
        if not self.visit(expr):
            return

        self.rec(expr.array)

        self.rec_idx_or_size_tuple(expr.indices)

        self.post_visit(expr)

    def map_basic_index(self, expr: BasicIndex) -> None:
        return self._map_index_base(expr)

    def map_contiguous_advanced_index(self,
                                      expr: AdvancedIndexInContiguousAxes
                                      ) -> None:
        return self._map_index_base(expr)

    def map_non_contiguous_advanced_index(self,
                                          expr: AdvancedIndexInNoncontiguousAxes
                                          ) -> None:
        return self._map_index_base(expr)

    def map_stack(self, expr: Stack) -> None:
        if not self.visit(expr):
            return

        for child in expr.arrays:
            self.rec(child)

        self.post_visit(expr)

    def map_concatenate(self, expr: Concatenate) -> None:
        if not self.visit(expr):
            return

        for child in expr.arrays:
            self.rec(child)

        self.post_visit(expr)

    def map_einsum(self, expr: Einsum) -> None:
        if not self.visit(expr):
            return

        for child in expr.args:
            self.rec(child)

        self.post_visit(expr)

    def map_dict_of_named_arrays(self, expr: DictOfNamedArrays) -> None:
        if not self.visit(expr):
            return

        for child in expr._data.values():
            self.rec(child)

        self.post_visit(expr)

    def map_distributed_send_ref_holder(
            self, expr: DistributedSendRefHolder, *args: Any) -> None:
        if not self.visit(expr):
            return

        self.rec(expr.send.data)
        self.rec(expr.passthrough_data)

        self.post_visit(expr)

    def map_distributed_recv(self, expr: DistributedRecv, *args: Any) -> None:
        if not self.visit(expr):
            return

        self.rec_idx_or_size_tuple(expr.shape)

        self.post_visit(expr)

    def map_named_array(self, expr: NamedArray) -> None:
        if not self.visit(expr):
            return

        self.rec(expr._container)

        self.post_visit(expr)

    def map_loopy_call(self, expr: LoopyCall) -> None:
        if not self.visit(expr):
            return

        for _, child in sorted(expr.bindings.items()):
            if isinstance(child, Array):
                self.rec(child)

        self.post_visit(expr)

# }}}


# {{{ CachedWalkMapper

class CachedWalkMapper(WalkMapper):
    """
    WalkMapper that visits each node in the DAG exactly once. This loses some
    information compared to :class:`WalkMapper` as a node is visited only from
    one of its predecessors.
    """

    def __init__(self) -> None:
        self._visited_ids: Set[int] = set()

    # type-ignore reason: CachedWalkMapper.rec's type does not match
    # WalkMapper.rec's type
    def rec(self, expr: ArrayOrNames) -> None:  # type: ignore
        # Why choose id(x) as the cache key?
        # - Some downstream users (NamesValidityChecker) of this mapper rely on
        #   structurally equal objects being walked separately (e.g. to detect
        #   separate instances of Placeholder with the same name).

        if id(expr) in self._visited_ids:
            return

        # type-ignore reason: super().rec expects either 'Array' or
        # 'AbstractResultWithNamedArrays', passed 'ArrayOrNames'
        super().rec(expr)  # type: ignore
        self._visited_ids.add(id(expr))

# }}}


# {{{ TopoSortMapper

class TopoSortMapper(CachedWalkMapper):
    """A mapper that creates a list of nodes in topological order.

    :members: topological_order
    """

    def __init__(self) -> None:
        super().__init__()
        self.topological_order: List[Array] = []

    def post_visit(self, expr: Any) -> None:
        self.topological_order.append(expr)

# }}}


# {{{ MapAndCopyMapper

class CachedMapAndCopyMapper(CopyMapper):
    """
    Mapper that applies *map_fn* to each node and copies it. Results of
    traversals are memoized i.e. each node is mapped via *map_fn* exactly once.
    """

    def __init__(self, map_fn: Callable[[ArrayOrNames], ArrayOrNames]) -> None:
        super().__init__()
        self.map_fn: Callable[[ArrayOrNames], ArrayOrNames] = map_fn

    # type-ignore-reason:incompatible with Mapper.rec()
    def rec(self, expr: ArrayOrNames) -> ArrayOrNames:  # type: ignore[override]
        if expr in self._cache:
            return self._cache[expr]  # type: ignore[no-any-return]

        result = super().rec(self.map_fn(expr))
        self._cache[expr] = result
        return result  # type: ignore[no-any-return]

    # type-ignore-reason: Mapper.__call__ returns Any
    def __call__(self, expr: ArrayOrNames) -> ArrayOrNames:  # type: ignore[override]
        return self.rec(expr)

# }}}


# {{{ MPMS materializer

@dataclass(frozen=True, eq=True)
class MPMSMaterializerAccumulator:
    """This class serves as the return value of :class:`MPMSMaterializer`. It
    contains the set of materialized predecessors and the rewritten expression
    (i.e. the expression with tags for materialization applied).
    """
    materialized_predecessors: FrozenSet[Array]
    expr: Array


def _materialize_if_mpms(expr: Array,
                         nsuccessors: int,
                         predecessors: Iterable[MPMSMaterializerAccumulator]
                         ) -> MPMSMaterializerAccumulator:
    """
    Returns an instance of :class:`MPMSMaterializerAccumulator`, that
    materializes *expr* if it has more than 1 successors and more than 1
    materialized predecessors.
    """
    from functools import reduce

    materialized_predecessors: FrozenSet[Array] = reduce(
                                                    frozenset.union,
                                                    (pred.materialized_predecessors
                                                     for pred in predecessors),
                                                    frozenset())
    if nsuccessors > 1 and len(materialized_predecessors) > 1:
        new_expr = expr.tagged(ImplStored())
        return MPMSMaterializerAccumulator(frozenset([new_expr]), new_expr)
    else:
        return MPMSMaterializerAccumulator(materialized_predecessors, expr)


class MPMSMaterializer(Mapper):
    """See :func:`materialize_with_mpms` for an explanation."""
    def __init__(self, nsuccessors: Mapping[Array, int]):
        super().__init__()
        self.nsuccessors = nsuccessors
        self.cache: Dict[ArrayOrNames, MPMSMaterializerAccumulator] = {}

    # type-ignore reason: return type not compatible with Mapper.rec's type
    def rec(self, expr: ArrayOrNames) -> MPMSMaterializerAccumulator:  # type: ignore
        if expr in self.cache:
            return self.cache[expr]
        # type-ignore reason: type not compatible with super.rec() type
        result: MPMSMaterializerAccumulator = super().rec(expr)  # type: ignore
        self.cache[expr] = result
        return result

    def _map_input_base(self, expr: InputArgumentBase
                        ) -> MPMSMaterializerAccumulator:
        return MPMSMaterializerAccumulator(frozenset([expr]), expr)

    map_placeholder = _map_input_base
    map_data_wrapper = _map_input_base
    map_size_param = _map_input_base

    def map_named_array(self, expr: NamedArray) -> MPMSMaterializerAccumulator:
        raise NotImplementedError("only LoopyCallResult named array"
                                  " supported for now.")

    def map_index_lambda(self, expr: IndexLambda) -> MPMSMaterializerAccumulator:
        children_rec = {bnd_name: self.rec(bnd)
                        for bnd_name, bnd in expr.bindings.items()}

        new_expr = IndexLambda(expr.expr,
                               expr.shape,
                               expr.dtype,
                               {bnd_name: bnd.expr
                                for bnd_name, bnd in children_rec.items()},
                               axes=expr.axes,
                               tags=expr.tags)
        return _materialize_if_mpms(new_expr, self.nsuccessors[expr],
                                    children_rec.values())

    def map_stack(self, expr: Stack) -> MPMSMaterializerAccumulator:
        rec_arrays = [self.rec(ary) for ary in expr.arrays]
        new_expr = Stack(tuple(ary.expr for ary in rec_arrays),
                         expr.axis, expr.axes, expr.tags)

        return _materialize_if_mpms(new_expr,
                                    self.nsuccessors[expr],
                                    rec_arrays)

    def map_concatenate(self, expr: Concatenate) -> MPMSMaterializerAccumulator:
        rec_arrays = [self.rec(ary) for ary in expr.arrays]
        new_expr = Concatenate(tuple(ary.expr for ary in rec_arrays),
                               expr.axis,
                               expr.axes,
                               expr.tags)
        return _materialize_if_mpms(new_expr,
                                    self.nsuccessors[expr],
                                    rec_arrays)

    def map_roll(self, expr: Roll) -> MPMSMaterializerAccumulator:
        rec_array = self.rec(expr.array)
        new_expr = Roll(rec_array.expr, expr.shift, expr.axis, expr.axes, expr.tags)
        return _materialize_if_mpms(new_expr, self.nsuccessors[expr],
                                    (rec_array,))

    def map_axis_permutation(self, expr: AxisPermutation
                             ) -> MPMSMaterializerAccumulator:
        rec_array = self.rec(expr.array)
        new_expr = AxisPermutation(rec_array.expr, expr.axis_permutation,
                                   expr.axes, expr.tags)
        return _materialize_if_mpms(new_expr,
                                    self.nsuccessors[expr],
                                    (rec_array,))

    def _map_index_base(self, expr: IndexBase) -> MPMSMaterializerAccumulator:
        rec_array = self.rec(expr.array)
        rec_indices = {i: self.rec(idx)
                       for i, idx in enumerate(expr.indices)
                       if isinstance(idx, Array)}

        new_expr = type(expr)(rec_array.expr,
                              tuple(rec_indices[i].expr
                                    if i in rec_indices
                                    else expr.indices[i]
                                    for i in range(
                                        len(expr.indices))),
                              expr.axes,
                              expr.tags)

        return _materialize_if_mpms(new_expr,
                                    self.nsuccessors[expr],
                                    (rec_array,) + tuple(rec_indices.values())
                                    )

    map_basic_index = _map_index_base
    map_contiguous_advanced_index = _map_index_base
    map_non_contiguous_advanced_index = _map_index_base

    def map_reshape(self, expr: Reshape) -> MPMSMaterializerAccumulator:
        rec_array = self.rec(expr.array)
        new_expr = Reshape(rec_array.expr, expr.newshape,
                           expr.order, expr.axes, expr.tags)

        return _materialize_if_mpms(new_expr,
                                    self.nsuccessors[expr],
                                    (rec_array,))

    def map_einsum(self, expr: Einsum) -> MPMSMaterializerAccumulator:
        rec_arrays = [self.rec(ary) for ary in expr.args]
        new_expr = Einsum(expr.access_descriptors,
                          tuple(ary.expr for ary in rec_arrays),
                          expr.axes,
                          expr.tags)

        return _materialize_if_mpms(new_expr,
                                    self.nsuccessors[expr],
                                    rec_arrays)

    def map_dict_of_named_arrays(self, expr: DictOfNamedArrays
                                 ) -> MPMSMaterializerAccumulator:
        raise NotImplementedError

    def map_loopy_call_result(self, expr: NamedArray) -> MPMSMaterializerAccumulator:
        # loopy call result is always materialized
        return MPMSMaterializerAccumulator(frozenset([expr]), expr)

# }}}


# {{{ mapper frontends

def copy_dict_of_named_arrays(source_dict: DictOfNamedArrays,
        copy_mapper: CopyMapper) -> DictOfNamedArrays:
    """Copy the elements of a :class:`~pytato.DictOfNamedArrays` into a
    :class:`~pytato.DictOfNamedArrays`.

    :param source_dict: The :class:`~pytato.DictOfNamedArrays` to copy
    :param copy_mapper: A mapper that performs copies different array types
    :returns: A new :class:`~pytato.DictOfNamedArrays` containing copies of the
        items in *source_dict*
    """
    if not source_dict:
        return DictOfNamedArrays({})

    data = {name: copy_mapper(val.expr) for name, val in source_dict.items()}
    return DictOfNamedArrays(data)


def get_dependencies(expr: DictOfNamedArrays) -> Dict[str, FrozenSet[Array]]:
    """Returns the dependencies of each named array in *expr*.
    """
    dep_mapper = DependencyMapper()

    return {name: dep_mapper(val.expr) for name, val in expr.items()}


def map_and_copy(expr: T,
                 map_fn: Callable[[ArrayOrNames], ArrayOrNames]
                 ) -> ArrayOrNames:
    """
    Returns a copy of *expr* with every array expression reachable from *expr*
    mapped via *map_fn*.

    .. note::

        Uses :class:`CachedMapAndCopyMapper` under the hood and because of its
        caching nature each node is mapped exactly once.
    """
    return CachedMapAndCopyMapper(map_fn)(expr)


def materialize_with_mpms(expr: DictOfNamedArrays) -> DictOfNamedArrays:
    r"""
    Materialize nodes in *expr* with MPMS materialization strategy.
    MPMS stands for Multiple-Predecessors, Multiple-Successors.

    .. note::

        - MPMS materialization strategy is a greedy materialization algorithm in
          which any node with more than 1 materialized predecessors and more than
          1 successors is materialized.
        - Materializing here corresponds to tagging a node with
          :class:`~pytato.tags.ImplStored`.
        - Does not attempt to materialize sub-expressions in
          :attr:`pytato.Array.shape`.

    .. warning::

        This is a greedy materialization algorithm and thereby this algorithm
        might be too eager to materialize. Consider the graph below:

        ::

                           I1          I2
                            \         /
                             \       /
                              \     /
                               🡦   🡧
                                 T
                                / \
                               /   \
                              /     \
                             🡧       🡦
                            O1        O2

        where, 'I1', 'I2' correspond to instances of
        :class:`pytato.array.InputArgumentBase`, and, 'O1' and 'O2' are the outputs
        required to be evaluated in the computation graph. MPMS materialization
        algorithm will materialize the intermediate node 'T' as it has 2
        predecessors and 2 successors. However, the total number of memory
        accesses after applying MPMS goes up as shown by the table below.

        ======  ========  =======
        ..        Before    After
        ======  ========  =======
        Reads          4        4
        Writes         2        3
        Total          6        7
        ======  ========  =======

    """
    from pytato.analysis import get_nusers
    materializer = MPMSMaterializer(get_nusers(expr))
    new_data = {}
    for name, ary in expr.items():
        new_data[name] = materializer(ary.expr).expr

    return DictOfNamedArrays(new_data)

# }}}


# {{{ UsersCollector

class UsersCollector(CachedMapper[ArrayOrNames]):
    """
    Maps a graph to a dictionary representation mapping a node to its users,
    i.e. all the nodes using its value.

    .. attribute:: node_to_users

       Mapping of each node in the graph to its users.

    .. automethod:: __init__
    """

    def __init__(self) -> None:
        super().__init__()
        from pytato.distributed import DistributedSend
        self.node_to_users: Dict[ArrayOrNames,
                Set[Union[DistributedSend, ArrayOrNames]]] = {}

    def __call__(self, expr: ArrayOrNames, *args: Any, **kwargs: Any) -> Any:
        # Root node has no predecessor
        self.node_to_users[expr] = set()
        return self.rec(expr, *args)

    def rec_idx_or_size_tuple(
            self, expr: Array, situp: Tuple[IndexOrShapeExpr, ...]
            ) -> None:
        for dim in situp:
            if isinstance(dim, Array):
                self.node_to_users.setdefault(dim, set()).add(expr)
                self.rec(dim)

    def map_dict_of_named_arrays(self, expr: DictOfNamedArrays) -> None:
        for child in expr._data.values():
            self.node_to_users.setdefault(child, set()).add(expr)
            self.rec(child)

    def map_named_array(self, expr: NamedArray) -> None:
        self.node_to_users.setdefault(expr._container, set()).add(expr)
        self.rec(expr._container)

    def map_einsum(self, expr: Einsum) -> None:
        for arg in expr.args:
            self.node_to_users.setdefault(arg, set()).add(expr)
            self.rec(arg)

    def map_reshape(self, expr: Reshape) -> None:
        self.rec_idx_or_size_tuple(expr, expr.shape)

        self.node_to_users.setdefault(expr.array, set()).add(expr)
        self.rec(expr.array)

    def map_placeholder(self, expr: Placeholder) -> None:
        self.rec_idx_or_size_tuple(expr, expr.shape)

    def map_concatenate(self, expr: Concatenate) -> None:
        for ary in expr.arrays:
            self.node_to_users.setdefault(ary, set()).add(expr)
            self.rec(ary)

    def map_stack(self, expr: Stack) -> None:
        for ary in expr.arrays:
            self.node_to_users.setdefault(ary, set()).add(expr)
            self.rec(ary)

    def map_roll(self, expr: Roll) -> None:
        self.node_to_users.setdefault(expr.array, set()).add(expr)
        self.rec(expr.array)

    def map_size_param(self, expr: SizeParam) -> None:
        # no child nodes, nothing to do
        pass

    def map_axis_permutation(self, expr: AxisPermutation) -> None:
        self.node_to_users.setdefault(expr.array, set()).add(expr)
        self.rec(expr.array)

    def map_data_wrapper(self, expr: DataWrapper) -> None:
        self.rec_idx_or_size_tuple(expr, expr.shape)

    def map_index_lambda(self, expr: IndexLambda) -> None:
        for child in expr.bindings.values():
            self.node_to_users.setdefault(child, set()).add(expr)
            self.rec(child)

        self.rec_idx_or_size_tuple(expr, expr.shape)

    def _map_index_base(self, expr: IndexBase) -> None:
        self.node_to_users.setdefault(expr.array, set()).add(expr)
        self.rec(expr.array)

        for idx in expr.indices:
            if isinstance(idx, Array):
                self.node_to_users.setdefault(idx, set()).add(expr)
                self.rec(idx)

    def map_basic_index(self, expr: BasicIndex) -> None:
        self._map_index_base(expr)

    def map_contiguous_advanced_index(self,
                                      expr: AdvancedIndexInContiguousAxes
                                      ) -> None:
        self._map_index_base(expr)

    def map_non_contiguous_advanced_index(self,
                                          expr: AdvancedIndexInNoncontiguousAxes
                                          ) -> None:
        self._map_index_base(expr)

    def map_loopy_call(self, expr: LoopyCall) -> None:
        for _, child in sorted(expr.bindings.items()):
            if isinstance(child, Array):
                self.node_to_users.setdefault(child, set()).add(expr)
                self.rec(child)

<<<<<<< HEAD
    def map_distributed_send_ref_holder(
            self, expr: DistributedSendRefHolder, *args: Any) -> None:
        self.node_to_users.setdefault(expr.passthrough_data, set()).add(expr)
        self.rec(expr.passthrough_data)
        self.node_to_users.setdefault(expr.send.data, set()).add(expr.send)
        self.rec(expr.send.data)

    def map_distributed_recv(self, expr: DistributedRecv, *args: Any) -> None:
        self.rec_idx_or_size_tuple(expr, expr.shape)
=======

def get_users(expr: ArrayOrNames) -> PMapT[ArrayOrNames,
                                           FrozenSet[ArrayOrNames]]:
    """
    Returns a mapping from node in *expr* to its direct users.
    """
    user_collector = UsersCollector()
    user_collector(expr)
    return pmap({node: frozenset(users)
                 for node, users in user_collector.node_to_users.items()})
>>>>>>> d2af0c75

# }}}


# {{{ operations on graphs in dict form

def reverse_graph(graph: Dict[ArrayOrNames, Set[ArrayOrNames]]) \
        -> Dict[ArrayOrNames, Set[ArrayOrNames]]:
    """Reverses a graph.

    :param graph: A :class:`dict` representation of a directed graph, mapping each
        node to other nodes to which it is connected by edges. A possible
        use case for this function is the graph in
        :attr:`UsersCollector.node_to_users`.
    :returns: A :class:`dict` representing *graph* with edges reversed.
    """
    result: Dict[ArrayOrNames, Set[ArrayOrNames]] = {}

    for node_key, edges in graph.items():
        # Make sure every node is in the result even if it has no users
        result.setdefault(node_key, set())

        for other_node_key in edges:
            result.setdefault(other_node_key, set()).add(node_key)

    return result


<<<<<<< HEAD
def tag_user_nodes(graph: Dict[ArrayOrNames, Set[ArrayOrNames]], tag: Any,
        starting_point: ArrayOrNames,
        node_to_tags: Dict[ArrayOrNames, Set[ArrayOrNames]]) \
        -> None:
=======
def _recursively_get_all_users(
        direct_users: Mapping[ArrayOrNames, FrozenSet[ArrayOrNames]],
        node: ArrayOrNames) -> FrozenSet[ArrayOrNames]:
    result = set()
    queue = list(direct_users.get(node, set()))
    ids_already_noted_to_visit: Set[int] = set()

    while queue:
        current_node = queue[0]
        queue = queue[1:]
        result.add(current_node)
        # visit each user only once.
        users_to_visit = frozenset({user
                                    for user in direct_users.get(current_node, set())
                                    if id(user) not in ids_already_noted_to_visit})

        ids_already_noted_to_visit.update({id(k)
                                           for k in users_to_visit})

        queue.extend(list(users_to_visit))

    return frozenset(result)


def rec_get_user_nodes(expr: ArrayOrNames,
                       node: ArrayOrNames,
                       ) -> FrozenSet[ArrayOrNames]:
    """
    Returns all direct and indirect users of *node* in *expr*.
    """
    users = get_users(expr)
    return _recursively_get_all_users(users, node)


def tag_child_nodes(
        graph: Mapping[ArrayOrNames, FrozenSet[ArrayOrNames]],
        tag: Any,
        starting_point: ArrayOrNames,
        node_to_tags: Optional[Dict[ArrayOrNames, Set[ArrayOrNames]]] = None
        ) -> Dict[ArrayOrNames, Set[Any]]:
>>>>>>> d2af0c75
    """Tags all nodes reachable from *starting_point* with *tag*.

    :param graph: A :class:`dict` representation of a directed graph, mapping each
        node to other nodes to which it is connected by edges. A possible
        use case for this function is the graph in
        :attr:`UsersCollector.node_to_users`.
    :param tag: The value to tag the nodes with.
    :param starting_point: A starting point in *graph*.
    :param node_to_tags: The resulting mapping of nodes to tags.
    """
<<<<<<< HEAD
    node_to_tags.setdefault(starting_point, set()).add(tag)
    if starting_point in graph:
        for other_node_key in graph[starting_point]:
            tag_user_nodes(graph, tag=tag, starting_point=other_node_key,
                                          node_to_tags=node_to_tags)
=======
    from warnings import warn
    warn("tag_child_nodes is set for deprecation in June, 2022",
         DeprecationWarning)

    if node_to_tags is None:
        node_to_tags = {}

    node_to_tags.setdefault(starting_point, set()).add(tag)

    for user in _recursively_get_all_users(graph, starting_point):
        node_to_tags.setdefault(user, set()).add(tag)

    return node_to_tags
>>>>>>> d2af0c75

# }}}


# {{{ EdgeCachedMapper

class EdgeCachedMapper(CachedMapper[ArrayOrNames]):
    """
    Mapper class to execute a rewriting method (:meth:`handle_edge`) on each
    edge in the graph.

    .. automethod:: handle_edge
    """

    @abstractmethod
    def handle_edge(self, expr: ArrayOrNames, child: ArrayOrNames) -> Any:
        pass

    def rec_idx_or_size_tuple(self,
            expr: Array,
            situp: Tuple[IndexOrShapeExpr, ...],
            *args: Any) -> Tuple[IndexOrShapeExpr, ...]:
        return tuple([
            self.handle_edge(expr, dim, *args) if isinstance(dim, Array) else dim
            for dim in situp])

    # {{{ map_xxx methods

    def map_named_array(self, expr: NamedArray, *args: Any) -> NamedArray:
        return type(expr)(
            self.handle_edge(expr, expr._container, *args),
            name=expr.name,
            axes=expr.axes,
            tags=expr.tags)

    def map_index_lambda(self, expr: IndexLambda, *args: Any) -> IndexLambda:
        return IndexLambda(expr=expr.expr,
                shape=self.rec_idx_or_size_tuple(expr, expr.shape),
                dtype=expr.dtype,
                bindings={name: self.handle_edge(expr, child)
                          for name, child in expr.bindings.items()},
                axes=expr.axes,
                tags=expr.tags)

    def map_einsum(self, expr: Einsum, *args: Any) -> Einsum:
        return Einsum(
                     access_descriptors=expr.access_descriptors,
                     args=tuple(self.handle_edge(expr, arg, *args)
                                for arg in expr.args),
                     axes=expr.axes,
                     tags=expr.tags)

    def map_stack(self, expr: Stack, *args: Any) -> Stack:
        return Stack(
                     arrays=tuple(self.handle_edge(expr, ary, *args)
                                  for ary in expr.arrays),
                     axis=expr.axis,
                     axes=expr.axes,
                     tags=expr.tags)

    def map_concatenate(self, expr: Concatenate, *args: Any) -> Concatenate:
        return Concatenate(
                     arrays=tuple(self.handle_edge(expr, ary, *args)
                                  for ary in expr.arrays),
                     axis=expr.axis,
                     axes=expr.axes,
                     tags=expr.tags)

    def map_roll(self, expr: Roll, *args: Any) -> Roll:
        return Roll(array=self.handle_edge(expr, expr.array, *args),
                shift=expr.shift,
                axis=expr.axis,
                axes=expr.axes,
                tags=expr.tags)

    def map_axis_permutation(self, expr: AxisPermutation, *args: Any) \
            -> AxisPermutation:
        return AxisPermutation(
                array=self.handle_edge(expr, expr.array, *args),
                axis_permutation=expr.axis_permutation,
                axes=expr.axes,
                tags=expr.tags)

    def map_reshape(self, expr: Reshape, *args: Any) -> Reshape:
        return Reshape(
            array=self.handle_edge(expr, expr.array, *args),
            newshape=self.rec_idx_or_size_tuple(expr, expr.newshape, *args),
            order=expr.order,
            axes=expr.axes,
            tags=expr.tags)

    def map_basic_index(self, expr: BasicIndex, *args: Any) -> BasicIndex:
        return BasicIndex(
                array=self.handle_edge(expr, expr.array, *args),
                indices=tuple(self.handle_edge(expr, idx, *args)
                                if isinstance(idx, Array) else idx
                                for idx in expr.indices),
                axes=expr.axes,
                tags=expr.tags)

    def map_contiguous_advanced_index(self,
            expr: AdvancedIndexInContiguousAxes, *args: Any) \
                    -> AdvancedIndexInContiguousAxes:
        return AdvancedIndexInContiguousAxes(
                array=self.handle_edge(expr, expr.array, *args),
                indices=tuple(self.handle_edge(expr, idx, *args)
                                if isinstance(idx, Array) else idx
                                for idx in expr.indices),
                axes=expr.axes,
                tags=expr.tags)

    def map_non_contiguous_advanced_index(self,
            expr: AdvancedIndexInNoncontiguousAxes, *args: Any) \
            -> AdvancedIndexInNoncontiguousAxes:
        return AdvancedIndexInNoncontiguousAxes(
                array=self.handle_edge(expr, expr.array, *args),
                indices=tuple(self.handle_edge(expr, idx, *args)
                                if isinstance(idx, Array) else idx
                                for idx in expr.indices),
                axes=expr.axes,
                tags=expr.tags)

    def map_data_wrapper(self, expr: DataWrapper, *args: Any) -> DataWrapper:
        return DataWrapper(
                name=expr.name,
                data=expr.data,
                shape=self.rec_idx_or_size_tuple(expr, expr.shape, *args),
                axes=expr.axes,
                tags=expr.tags)

    def map_placeholder(self, expr: Placeholder, *args: Any) -> Placeholder:
        assert expr.name

        return Placeholder(name=expr.name,
                shape=self.rec_idx_or_size_tuple(expr, expr.shape, *args),
                dtype=expr.dtype,
                axes=expr.axes,
                tags=expr.tags)

    def map_size_param(self, expr: SizeParam, *args: Any) -> SizeParam:
        assert expr.name
        return SizeParam(name=expr.name, axes=expr.axes, tags=expr.tags)

    def map_loopy_call(self, expr: LoopyCall) -> LoopyCall:
        return LoopyCall(
            translation_unit=expr.translation_unit,
            entrypoint=expr.entrypoint,
            bindings={
                name: self.handle_edge(expr, child)
                if isinstance(child, Array) else child
                for name, child in expr.bindings.items()},
            )

    def map_distributed_send_ref_holder(
            self, expr: DistributedSendRefHolder, *args: Any) -> \
                DistributedSendRefHolder:
        from pytato.distributed import DistributedSendRefHolder
        return DistributedSendRefHolder(
            send=self.handle_edge(expr, expr.send.data),
            passthrough_data=self.handle_edge(expr, expr.passthrough_data),
            tags=expr.tags
        )

    def map_distributed_recv(self, expr: DistributedRecv, *args: Any) \
            -> Any:
        from pytato.distributed import DistributedRecv
        return DistributedRecv(
            src_rank=expr.src_rank, comm_tag=expr.comm_tag,
            shape=self.rec_idx_or_size_tuple(expr, expr.shape, *args),
            dtype=expr.dtype, tags=expr.tags, axes=expr.axes)

    # }}}

# }}}

# vim: foldmethod=marker<|MERGE_RESOLUTION|>--- conflicted
+++ resolved
@@ -28,12 +28,7 @@
 
 from abc import abstractmethod
 from typing import (Any, Callable, Dict, FrozenSet, Union, TypeVar, Set, Generic,
-<<<<<<< HEAD
                     List, Mapping, Iterable, Tuple, Optional, TYPE_CHECKING)
-=======
-                    List, Mapping, Iterable, Optional, Tuple)
-from pyrsistent.typing import PMap as PMapT
->>>>>>> d2af0c75
 
 from pytato.array import (
         Array, IndexLambda, Placeholder, Stack, Roll,
@@ -46,7 +41,6 @@
 from pytato.loopy import LoopyCall, LoopyCallResult
 from dataclasses import dataclass
 from pytato.tags import ImplStored
-from pyrsistent import pmap
 
 if TYPE_CHECKING:
     from pytato.distributed import DistributedSendRefHolder, DistributedRecv
@@ -84,11 +78,8 @@
 
 .. autoclass:: UsersCollector
 .. autofunction:: reverse_graph
-<<<<<<< HEAD
 .. autofunction:: tag_user_nodes
-=======
 .. autofunction:: rec_get_user_nodes
->>>>>>> d2af0c75
 
 Internal stuff that is only here because the documentation tool wants it
 ^^^^^^^^^^^^^^^^^^^^^^^^^^^^^^^^^^^^^^^^^^^^^^^^^^^^^^^^^^^^^^^^^^^^^^^^
@@ -1198,7 +1189,6 @@
                 self.node_to_users.setdefault(child, set()).add(expr)
                 self.rec(child)
 
-<<<<<<< HEAD
     def map_distributed_send_ref_holder(
             self, expr: DistributedSendRefHolder, *args: Any) -> None:
         self.node_to_users.setdefault(expr.passthrough_data, set()).add(expr)
@@ -1208,18 +1198,16 @@
 
     def map_distributed_recv(self, expr: DistributedRecv, *args: Any) -> None:
         self.rec_idx_or_size_tuple(expr, expr.shape)
-=======
-
-def get_users(expr: ArrayOrNames) -> PMapT[ArrayOrNames,
-                                           FrozenSet[ArrayOrNames]]:
+
+
+def get_users(expr: ArrayOrNames) -> Dict[ArrayOrNames,
+                                             Set[ArrayOrNames]]:
     """
     Returns a mapping from node in *expr* to its direct users.
     """
     user_collector = UsersCollector()
     user_collector(expr)
-    return pmap({node: frozenset(users)
-                 for node, users in user_collector.node_to_users.items()})
->>>>>>> d2af0c75
+    return user_collector.node_to_users  # type: ignore
 
 # }}}
 
@@ -1248,14 +1236,8 @@
     return result
 
 
-<<<<<<< HEAD
-def tag_user_nodes(graph: Dict[ArrayOrNames, Set[ArrayOrNames]], tag: Any,
-        starting_point: ArrayOrNames,
-        node_to_tags: Dict[ArrayOrNames, Set[ArrayOrNames]]) \
-        -> None:
-=======
 def _recursively_get_all_users(
-        direct_users: Mapping[ArrayOrNames, FrozenSet[ArrayOrNames]],
+        direct_users: Mapping[ArrayOrNames, Set[ArrayOrNames]],
         node: ArrayOrNames) -> FrozenSet[ArrayOrNames]:
     result = set()
     queue = list(direct_users.get(node, set()))
@@ -1288,13 +1270,12 @@
     return _recursively_get_all_users(users, node)
 
 
-def tag_child_nodes(
-        graph: Mapping[ArrayOrNames, FrozenSet[ArrayOrNames]],
+def tag_user_nodes(
+        graph: Mapping[ArrayOrNames, Set[ArrayOrNames]],
         tag: Any,
         starting_point: ArrayOrNames,
         node_to_tags: Optional[Dict[ArrayOrNames, Set[ArrayOrNames]]] = None
         ) -> Dict[ArrayOrNames, Set[Any]]:
->>>>>>> d2af0c75
     """Tags all nodes reachable from *starting_point* with *tag*.
 
     :param graph: A :class:`dict` representation of a directed graph, mapping each
@@ -1305,15 +1286,8 @@
     :param starting_point: A starting point in *graph*.
     :param node_to_tags: The resulting mapping of nodes to tags.
     """
-<<<<<<< HEAD
-    node_to_tags.setdefault(starting_point, set()).add(tag)
-    if starting_point in graph:
-        for other_node_key in graph[starting_point]:
-            tag_user_nodes(graph, tag=tag, starting_point=other_node_key,
-                                          node_to_tags=node_to_tags)
-=======
     from warnings import warn
-    warn("tag_child_nodes is set for deprecation in June, 2022",
+    warn("tag_user_nodes is set for deprecation in June, 2022",
          DeprecationWarning)
 
     if node_to_tags is None:
@@ -1325,7 +1299,6 @@
         node_to_tags.setdefault(user, set()).add(tag)
 
     return node_to_tags
->>>>>>> d2af0c75
 
 # }}}
 
