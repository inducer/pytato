from __future__ import annotations
from dataclasses import dataclass

__copyright__ = """
Copyright (C) 2020 Matt Wala
"""

__license__ = """
Permission is hereby granted, free of charge, to any person obtaining a copy
of this software and associated documentation files (the "Software"), to deal
in the Software without restriction, including without limitation the rights
to use, copy, modify, merge, publish, distribute, sublicense, and/or sell
copies of the Software, and to permit persons to whom the Software is
furnished to do so, subject to the following conditions:

The above copyright notice and this permission notice shall be included in
all copies or substantial portions of the Software.

THE SOFTWARE IS PROVIDED "AS IS", WITHOUT WARRANTY OF ANY KIND, EXPRESS OR
IMPLIED, INCLUDING BUT NOT LIMITED TO THE WARRANTIES OF MERCHANTABILITY,
FITNESS FOR A PARTICULAR PURPOSE AND NONINFRINGEMENT. IN NO EVENT SHALL THE
AUTHORS OR COPYRIGHT HOLDERS BE LIABLE FOR ANY CLAIM, DAMAGES OR OTHER
LIABILITY, WHETHER IN AN ACTION OF CONTRACT, TORT OR OTHERWISE, ARISING FROM,
OUT OF OR IN CONNECTION WITH THE SOFTWARE OR THE USE OR OTHER DEALINGS IN
THE SOFTWARE.
"""

from typing import (Any, Callable, Dict, FrozenSet, Hashable, Union, TypeVar, Set,
                    Generic, Optional, List, Tuple)

from pytato.array import (
        Array, IndexLambda, Placeholder, MatrixProduct, Stack, Roll,
        AxisPermutation, DataWrapper, SizeParam, DictOfNamedArrays,
        AbstractResultWithNamedArrays, Reshape, Concatenate, NamedArray,
<<<<<<< HEAD
        IndexRemappingBase, Einsum, InputArgumentBase, DistributedSend,
        DistributedRecv)
=======
        IndexRemappingBase, Einsum, InputArgumentBase,
        BasicIndex, AdvancedIndexInContiguousAxes, AdvancedIndexInNoncontiguousAxes,
        IndexBase, make_placeholder)
>>>>>>> ee2a294c
from pytato.loopy import LoopyCall

T = TypeVar("T", Array, AbstractResultWithNamedArrays)
CombineT = TypeVar("CombineT")  # used in CombineMapper
ArrayOrNames = Union[Array, AbstractResultWithNamedArrays]
R = FrozenSet[Array]

__doc__ = """
.. currentmodule:: pytato.transform

.. autoclass:: CopyMapper
.. autoclass:: CombineMapper
.. autoclass:: DependencyMapper
.. autoclass:: InputGatherer
.. autoclass:: SizeParamGatherer
.. autoclass:: SubsetDependencyMapper
.. autoclass:: WalkMapper
.. autoclass:: CachedWalkMapper
.. autoclass:: TopoSortMapper
.. autoclass:: GraphToDictMapper
.. autoclass:: GraphPartitioner
.. autoclass:: CodePartitions
.. autofunction:: copy_dict_of_named_arrays
.. autofunction:: get_dependencies
.. autofunction:: find_partitions
.. autofunction:: execute_partitions

"""


class UnsupportedArrayError(ValueError):
    pass


# {{{ mapper base class

class Mapper:
    def handle_unsupported_array(self, expr: T, *args: Any, **kwargs: Any) -> Any:
        """Mapper method that is invoked for
        :class:`pytato.Array` subclasses for which a mapper
        method does not exist in this mapper.
        """
        raise UnsupportedArrayError("%s cannot handle expressions of type %s"
                % (type(self).__name__, type(expr)))

    def map_foreign(self, expr: Any, *args: Any, **kwargs: Any) -> Any:
        raise ValueError("%s encountered invalid foreign object: %s"
                % (type(self).__name__, repr(expr)))

    def rec(self, expr: T, *args: Any, **kwargs: Any) -> Any:
        method: Callable[..., Array]

        try:
            method = getattr(self, expr._mapper_method)
        except AttributeError:
            if isinstance(expr, Array):
                return self.handle_unsupported_array(expr, *args, **kwargs)
            else:
                return self.map_foreign(expr, *args, **kwargs)

        return method(expr, *args, **kwargs)

    def __call__(self, expr: Array, *args: Any, **kwargs: Any) -> Any:
        return self.rec(expr, *args, **kwargs)

# }}}


# {{{ CopyMapper

class CopyMapper(Mapper):
    """Performs a deep copy of a :class:`pytato.array.Array`.
    The typical use of this mapper is to override individual ``map_`` methods
    in subclasses to permit term rewriting on an expression graph.
    """

    def __init__(self) -> None:
        self.cache: Dict[ArrayOrNames, ArrayOrNames] = {}

    def rec(self, expr: T) -> T:  # type: ignore
        if expr in self.cache:
            return self.cache[expr]  # type: ignore
        result: T = super().rec(expr)
        self.cache[expr] = result
        return result

    def map_index_lambda(self, expr: IndexLambda) -> Array:
        bindings: Dict[str, Array] = {
                name: self.rec(subexpr)
                for name, subexpr in sorted(expr.bindings.items())}
        return IndexLambda(expr=expr.expr,
                shape=tuple(self.rec(s) if isinstance(s, Array) else s
                            for s in expr.shape),
                dtype=expr.dtype,
                bindings=bindings,
                tags=expr.tags)

    def map_placeholder(self, expr: Placeholder) -> Array:
        assert expr.name is not None
        return Placeholder(name=expr.name,
                shape=tuple(self.rec(s) if isinstance(s, Array) else s
                            for s in expr.shape),
                dtype=expr.dtype,
                tags=expr.tags)

    def map_matrix_product(self, expr: MatrixProduct) -> Array:
        return MatrixProduct(x1=self.rec(expr.x1),
                x2=self.rec(expr.x2),
                tags=expr.tags)

    def map_stack(self, expr: Stack) -> Array:
        arrays = tuple(self.rec(arr) for arr in expr.arrays)
        return Stack(arrays=arrays, axis=expr.axis, tags=expr.tags)

    def map_concatenate(self, expr: Concatenate) -> Array:
        arrays = tuple(self.rec(arr) for arr in expr.arrays)
        return Concatenate(arrays=arrays, axis=expr.axis, tags=expr.tags)

    def map_roll(self, expr: Roll) -> Array:
        return Roll(array=self.rec(expr.array),
                shift=expr.shift,
                axis=expr.axis,
                tags=expr.tags)

    def map_axis_permutation(self, expr: AxisPermutation) -> Array:
        return AxisPermutation(array=self.rec(expr.array),
                axes=expr.axes,
                tags=expr.tags)

    def _map_index_base(self, expr: IndexBase) -> Array:
        return type(expr)(self.rec(expr.array),
                          tuple(self.rec(idx) if isinstance(idx, Array) else idx
                                for idx in expr.indices))

    def map_basic_index(self, expr: BasicIndex) -> Array:
        return self._map_index_base(expr)

    def map_contiguous_advanced_index(self,
                                      expr: AdvancedIndexInContiguousAxes
                                      ) -> Array:
        return self._map_index_base(expr)

    def map_non_contiguous_advanced_index(self,
                                          expr: AdvancedIndexInNoncontiguousAxes
                                          ) -> Array:
        return self._map_index_base(expr)

    def map_data_wrapper(self, expr: DataWrapper) -> Array:
        return DataWrapper(name=expr.name,
                data=expr.data,
                shape=tuple(self.rec(s) if isinstance(s, Array) else s
                            for s in expr.shape),
                tags=expr.tags)

    def map_size_param(self, expr: SizeParam) -> Array:
        assert expr.name is not None
        return SizeParam(name=expr.name, tags=expr.tags)

    def map_einsum(self, expr: Einsum) -> Array:
        return Einsum(expr.access_descriptors,
                      tuple(self.rec(arg) for arg in expr.args))

    def map_named_array(self, expr: NamedArray) -> NamedArray:
        return type(expr)(self.rec(expr._container), expr.name)

    def map_dict_of_named_arrays(self,
            expr: DictOfNamedArrays) -> DictOfNamedArrays:
        return DictOfNamedArrays({key: self.rec(val.expr)
                                  for key, val in expr.items()})

    def map_loopy_call(self, expr: LoopyCall) -> LoopyCall:
        bindings = {name: (self.rec(subexpr) if isinstance(subexpr, Array)
                           else subexpr)
                    for name, subexpr in sorted(expr.bindings.items())}

        return LoopyCall(translation_unit=expr.translation_unit,
                         bindings=bindings,
                         entrypoint=expr.entrypoint)

    def map_reshape(self, expr: Reshape) -> Reshape:
        return Reshape(self.rec(expr.array),
                       # type-ignore reason: mypy can't tell 'rec' is being fed
                       # only arrays
                       newshape=tuple(self.rec(s)  # type: ignore
                                      if isinstance(s, Array)
                                      else s
                                      for s in expr.newshape),
                       order=expr.order,
                       tags=expr.tags)

# }}}


# {{{ CombineMapper

class CombineMapper(Mapper, Generic[CombineT]):
    def __init__(self) -> None:
        self.cache: Dict[ArrayOrNames, CombineT] = {}

    def rec(self, expr: ArrayOrNames) -> CombineT:  # type: ignore
        if expr in self.cache:
            return self.cache[expr]
        # type-ignore reason: type not compatible with super.rec() type
        result: CombineT = super().rec(expr)  # type: ignore
        self.cache[expr] = result
        return result

    # type-ignore reason: incompatible ret. type with super class
    def __call__(self, expr: ArrayOrNames) -> CombineT:  # type: ignore
        return self.rec(expr)

    def combine(self, *args: CombineT) -> CombineT:
        raise NotImplementedError

    def map_index_lambda(self, expr: IndexLambda) -> CombineT:
        return self.combine(*(self.rec(bnd)
                              for _, bnd in sorted(expr.bindings.items())),
                            *(self.rec(s)
                              for s in expr.shape if isinstance(s, Array)))

    def map_placeholder(self, expr: Placeholder) -> CombineT:
        return self.combine(*(self.rec(s)
                              for s in expr.shape if isinstance(s, Array)))

    def map_data_wrapper(self, expr: DataWrapper) -> CombineT:
        return self.combine(*(self.rec(s)
                              for s in expr.shape if isinstance(s, Array)))

    def map_matrix_product(self, expr: MatrixProduct) -> CombineT:
        return self.combine(self.rec(expr.x1), self.rec(expr.x2))

    def map_stack(self, expr: Stack) -> CombineT:
        return self.combine(*(self.rec(ary)
                              for ary in expr.arrays))

    def map_roll(self, expr: Roll) -> CombineT:
        return self.combine(self.rec(expr.array))

    def map_axis_permutation(self, expr: AxisPermutation) -> CombineT:
        return self.combine(self.rec(expr.array))

    def _map_index_base(self, expr: IndexBase) -> CombineT:
        return self.combine(self.rec(expr.array),
                            *(self.rec(idx)
                              for idx in expr.indices
                              if isinstance(idx, Array)))

    def map_basic_index(self, expr: BasicIndex) -> CombineT:
        return self._map_index_base(expr)

    def map_contiguous_advanced_index(self,
                                      expr: AdvancedIndexInContiguousAxes
                                      ) -> CombineT:
        return self._map_index_base(expr)

    def map_non_contiguous_advanced_index(self,
                                          expr: AdvancedIndexInNoncontiguousAxes
                                          ) -> CombineT:
        return self._map_index_base(expr)

    def map_reshape(self, expr: Reshape) -> CombineT:
        return self.combine(self.rec(expr.array))

    def map_concatenate(self, expr: Concatenate) -> CombineT:
        return self.combine(*(self.rec(ary)
                              for ary in expr.arrays))

    def map_einsum(self, expr: Einsum) -> CombineT:
        return self.combine(*(self.rec(ary)
                              for ary in expr.args))

    def map_named_array(self, expr: NamedArray) -> CombineT:
        return self.combine(self.rec(expr._container))

    def map_dict_of_named_arrays(self, expr: DictOfNamedArrays) -> CombineT:
        return self.combine(*(self.rec(ary.expr)
                              for ary in expr.values()))

    def map_loopy_call(self, expr: LoopyCall) -> CombineT:
        return self.combine(*(self.rec(ary)
                              for _, ary in sorted(expr.bindings.items())
                              if isinstance(ary, Array)))

# }}}


# {{{ DependencyMapper

class DependencyMapper(CombineMapper[R]):
    """
    Maps a :class:`pytato.array.Array` to a :class:`frozenset` of
    :class:`pytato.array.Array`'s it depends on.

    .. warning::

        This returns every node in the graph! Consider a custom
        :class:`CombineMapper` or a :class:`SubsetDependencyMapper` instead.
    """

    def combine(self, *args: R) -> R:
        from functools import reduce
        return reduce(lambda a, b: a | b, args, frozenset())

    def map_index_lambda(self, expr: IndexLambda) -> R:
        return self.combine(frozenset([expr]), super().map_index_lambda(expr))

    def map_placeholder(self, expr: Placeholder) -> R:
        return self.combine(frozenset([expr]), super().map_placeholder(expr))

    def map_data_wrapper(self, expr: DataWrapper) -> R:
        return self.combine(frozenset([expr]), super().map_data_wrapper(expr))

    def map_size_param(self, expr: SizeParam) -> R:
        return frozenset([expr])

    def map_matrix_product(self, expr: MatrixProduct) -> R:
        return self.combine(frozenset([expr]), super().map_matrix_product(expr))

    def map_stack(self, expr: Stack) -> R:
        return self.combine(frozenset([expr]), super().map_stack(expr))

    def map_roll(self, expr: Roll) -> R:
        return self.combine(frozenset([expr]), super().map_roll(expr))

    def map_axis_permutation(self, expr: AxisPermutation) -> R:
        return self.combine(frozenset([expr]), super().map_axis_permutation(expr))

    def _map_index_base(self, expr: IndexBase) -> R:
        return self.combine(frozenset([expr]), super()._map_index_base(expr))

    def map_reshape(self, expr: Reshape) -> R:
        return self.combine(frozenset([expr]), super().map_reshape(expr))

    def map_concatenate(self, expr: Concatenate) -> R:
        return self.combine(frozenset([expr]), super().map_concatenate(expr))

    def map_einsum(self, expr: Einsum) -> R:
        return self.combine(frozenset([expr]), super().map_einsum(expr))

    def map_named_array(self, expr: NamedArray) -> R:
        return self.combine(frozenset([expr]), super().map_named_array(expr))

# }}}


# {{{ SubsetDependencyMapper

class SubsetDependencyMapper(DependencyMapper):
    """
    Mapper to combine the dependencies of an expression that are a subset of
    *universe*.
    """
    def __init__(self, universe: FrozenSet[Array]):
        self.universe = universe
        super().__init__()

    def combine(self, *args: FrozenSet[Array]) -> FrozenSet[Array]:
        from functools import reduce
        return reduce(lambda acc, arg: acc | (arg & self.universe),
                      args,
                      frozenset())

    def map_distributed_send(self, *args):
        print("SEND")
        return set()

    def map_distributed_recv(self, *args):
        print("RECV")
        return set()

# }}}


# {{{ InputGatherer

class InputGatherer(CombineMapper[FrozenSet[InputArgumentBase]]):
    """
    Mapper to combine all instances of :class:`pytato.array.InputArgumentBase` that
    an array expression depends on.
    """
    def combine(self, *args: FrozenSet[InputArgumentBase]
                ) -> FrozenSet[InputArgumentBase]:
        from functools import reduce
        return reduce(lambda a, b: a | b, args, frozenset())

    def map_placeholder(self, expr: Placeholder) -> FrozenSet[InputArgumentBase]:
        return self.combine(frozenset([expr]), super().map_placeholder(expr))

    def map_data_wrapper(self, expr: DataWrapper) -> FrozenSet[InputArgumentBase]:
        return self.combine(frozenset([expr]), super().map_data_wrapper(expr))

    def map_size_param(self, expr: SizeParam) -> FrozenSet[SizeParam]:
        return frozenset([expr])

# }}}


# {{{ SizeParamGatherer

class SizeParamGatherer(CombineMapper[FrozenSet[SizeParam]]):
    """
    Mapper to combine all instances of :class:`pytato.array.SizeParam` that
    an array expression depends on.
    """
    def combine(self, *args: FrozenSet[SizeParam]
                ) -> FrozenSet[SizeParam]:
        from functools import reduce
        return reduce(lambda a, b: a | b, args, frozenset())

    def map_size_param(self, expr: SizeParam) -> FrozenSet[SizeParam]:
        return frozenset([expr])

# }}}


# {{{ WalkMapper

class WalkMapper(Mapper):
    """
    A mapper that walks over all the arrays in a :class:`pytato.Array`.

    Users may override the specific mapper methods in a derived class or
    override :meth:`WalkMapper.visit` and :meth:`WalkMapper.post_visit`.

    .. automethod:: visit
    .. automethod:: post_visit
    """

    def visit(self, expr: Any) -> bool:
        """
        If this method returns *True*, *expr* is traversed during the walk.
        If this method returns *False*, *expr* is not traversed as a part of
        the walk.
        """
        return True

    def post_visit(self, expr: Any) -> None:
        """
        Callback after *expr* has been traversed.
        """
        pass

    def map_index_lambda(self, expr: IndexLambda) -> None:
        if not self.visit(expr):
            return

        for _, child in sorted(expr.bindings.items()):
            self.rec(child)

        for dim in expr.shape:
            if isinstance(dim, Array):
                self.rec(dim)

        self.post_visit(expr)

    def map_placeholder(self, expr: Placeholder) -> None:
        if not self.visit(expr):
            return

        for dim in expr.shape:
            if isinstance(dim, Array):
                self.rec(dim)

        self.post_visit(expr)

    map_data_wrapper = map_placeholder
    map_size_param = map_placeholder

    def map_matrix_product(self, expr: MatrixProduct) -> None:
        if not self.visit(expr):
            return

        self.rec(expr.x1)
        self.rec(expr.x2)

        self.post_visit(expr)

    def _map_index_remapping_base(self, expr: IndexRemappingBase) -> None:
        if not self.visit(expr):
            return

        self.rec(expr.array)
        self.post_visit(expr)

    map_roll = _map_index_remapping_base
    map_axis_permutation = _map_index_remapping_base
    map_reshape = _map_index_remapping_base

    def _map_index_base(self, expr: IndexBase) -> None:
        if not self.visit(expr):
            return

        self.rec(expr.array)

        for idx in expr.indices:
            if isinstance(idx, Array):
                self.rec(idx)

        self.post_visit(expr)

    def map_basic_index(self, expr: BasicIndex) -> None:
        return self._map_index_base(expr)

    def map_contiguous_advanced_index(self,
                                      expr: AdvancedIndexInContiguousAxes
                                      ) -> None:
        return self._map_index_base(expr)

    def map_non_contiguous_advanced_index(self,
                                          expr: AdvancedIndexInNoncontiguousAxes
                                          ) -> None:
        return self._map_index_base(expr)

    def map_stack(self, expr: Stack) -> None:
        if not self.visit(expr):
            return

        for child in expr.arrays:
            self.rec(child)

        self.post_visit(expr)

    map_concatenate = map_stack

    def map_einsum(self, expr: Einsum) -> None:
        if not self.visit(expr):
            return

        for child in expr.args:
            self.rec(child)

        for dim in expr.shape:
            if isinstance(dim, Array):
                self.rec(dim)

        self.post_visit(expr)

    def map_loopy_call(self, expr: LoopyCall) -> None:
        if not self.visit(expr):
            return

        for _, child in sorted(expr.bindings.items()):
            if isinstance(child, Array):
                self.rec(child)

        self.post_visit(expr)

    def map_dict_of_named_arrays(self, expr: DictOfNamedArrays) -> None:
        if not self.visit(expr):
            return

        for child in expr._data.values():
            self.rec(child)

        self.post_visit(expr)

    def map_named_array(self, expr: NamedArray) -> None:
        if not self.visit(expr):
            return

        self.rec(expr._container)

        self.post_visit(expr)

    def map_distributed_send(self, expr: DistributedSend, *args: Any) -> None:
        if not self.visit(expr):
            return

        self.rec(expr.data)

        self.post_visit(expr)

    def map_distributed_recv(self, expr: DistributedRecv, *args: Any) -> None:
        if not self.visit(expr):
            return

        self.rec(expr.data)

        self.post_visit(expr)

# }}}


# {{{ CachedWalkMapper

class CachedWalkMapper(WalkMapper):
    """
    WalkMapper that visits each node in the DAG exactly once. This loses some
    information compared to :class:`WalkMapper` as a node is visited only from
    one of its predecessors.
    """

    def __init__(self) -> None:
        self._visited_ids: Set[int] = set()

    # type-ignore reason: CachedWalkMapper.rec's type does not match
    # WalkMapper.rec's type
    def rec(self, expr: ArrayOrNames) -> None:  # type: ignore
        # Why choose id(x) as the cache key?
        # - Some downstream users (NamesValidityChecker) of this mapper rely on
        #   structurally equal objects being walked separately (e.g. to detect
        #   separate instances of Placeholder with the same name).

        if id(expr) in self._visited_ids:
            return

        # type-ignore reason: super().rec expects either 'Array' or
        # 'AbstractResultWithNamedArrays', passed 'ArrayOrNames'
        super().rec(expr)  # type: ignore
        self._visited_ids.add(id(expr))

# }}}


# {{{ TopoSortMapper

class TopoSortMapper(CachedWalkMapper):
    """A mapper that creates a list of nodes in topological order.

    :members: topological_order
    """

    def __init__(self) -> None:
        super().__init__()
        self.topological_order: List[Array] = []

    def post_visit(self, expr: Any) -> None:
        self.topological_order.append(expr)

# }}}


# {{{ mapper frontends

def copy_dict_of_named_arrays(source_dict: DictOfNamedArrays,
        copy_mapper: CopyMapper) -> DictOfNamedArrays:
    """Copy the elements of a :class:`~pytato.DictOfNamedArrays` into a
    :class:`~pytato.DictOfNamedArrays`.

    :param source_dict: The :class:`~pytato.DictOfNamedArrays` to copy
    :param copy_mapper: A mapper that performs copies different array types
    :returns: A new :class:`~pytato.DictOfNamedArrays` containing copies of the
        items in *source_dict*
    """
    if not source_dict:
        return DictOfNamedArrays({})

    data = {name: copy_mapper(val.expr) for name, val in source_dict.items()}
    return DictOfNamedArrays(data)


def get_dependencies(expr: DictOfNamedArrays) -> Dict[str, FrozenSet[Array]]:
    """Returns the dependencies of each named array in *expr*.
    """
    dep_mapper = DependencyMapper()

    return {name: dep_mapper(val.expr) for name, val in expr.items()}

# }}}


# {{{ Graph partitioning


class GraphToDictMapper(Mapper):
    """
    Maps a graph to a dictionary representation mapping a node to its children.

    :members: graph_dict
    """

    def __init__(self) -> None:
        """Initialize the GraphToDictMapper."""
        self.graph_dict: Dict[Any, Set[Any]] = {}

    def map_dict_of_named_arrays(self, expr: DictOfNamedArrays, *args: Any) -> None:
        for child in expr._data.values():
            self.graph_dict.setdefault(child, set()).add(expr)
            self.rec(child)

    def map_named_array(self, expr: NamedArray, *args: Any) -> None:
        self.graph_dict.setdefault(expr._container, set()).add(expr)
        self.rec(expr._container)

    def map_loopy_call(self, expr: LoopyCall, *args: Any) -> None:
        for _, child in sorted(expr.bindings.items()):
            if isinstance(child, Array):
                self.graph_dict.setdefault(child, set()).add(expr)
                self.rec(child)

    def map_einsum(self, expr: Einsum, *args: Any) -> None:
        for arg in expr.args:
            self.graph_dict.setdefault(arg, set()).add(expr)
            self.rec(arg)

    def map_reshape(self, expr: Reshape, *args: Any) -> None:
        children: Set[Array] = set()

        for dim in expr.shape:
            if isinstance(dim, Array):
                children = children | {dim}
                self.rec(dim, *args)

        for c in children:
            self.graph_dict.setdefault(c, set()).add(expr)

        self.graph_dict.setdefault(expr.array, set()).add(expr)
        self.rec(expr.array)

    def map_placeholder(self, expr: Placeholder, *args: Any) -> None:
        children: Set[Array] = set()

        for dim in expr.shape:
            if isinstance(dim, Array):
                children = children | {dim}
                self.rec(dim, *args)

        for c in children:
            self.graph_dict.setdefault(c, set()).add(expr)

    def map_matrix_product(self, expr: MatrixProduct, *args: Any) -> None:
        children = (expr.x1, expr.x2)
        for c in children:
            self.graph_dict.setdefault(c, set()).add(expr)
            self.rec(c)

    def map_concatenate(self, expr: Concatenate, *args: Any) -> None:
        for c in expr.arrays:
            self.graph_dict.setdefault(c, set()).add(expr)
            self.rec(c)

    def map_stack(self, expr: Stack, *args: Any) -> None:
        for c in expr.arrays:
            self.graph_dict.setdefault(c, set()).add(expr)
            self.rec(c)

    def map_roll(self, expr: Roll, *args: Any) -> None:
        self.graph_dict.setdefault(expr.array, set()).add(expr)
        self.rec(expr.array)

    def map_size_param(self, expr: SizeParam) -> None:
        # FIXME: Anything we need to do here?
        pass

    def map_axis_permutation(self, expr: AxisPermutation) -> None:
        self.graph_dict.setdefault(expr.array, set()).add(expr)
        self.rec(expr.array)

    def map_data_wrapper(self, expr: DataWrapper) -> None:
        if isinstance(expr.data, Array):
            self.graph_dict.setdefault(expr.data, set()).add(expr)
            self.rec(expr.data)

        for dim in expr.shape:
            if isinstance(dim, Array):
                self.graph_dict.setdefault(dim, set()).add(expr)
                self.rec(dim)

    def map_index_lambda(self, expr: IndexLambda, *args: Any) -> None:
        children: Set[Array] = set()

        for child in expr.bindings.values():
            children = children | {child}
            self.rec(child)

        for dim in expr.shape:
            if isinstance(dim, Array):
                children = children | {dim}
                self.rec(dim)

        for c in children:
            self.graph_dict.setdefault(c, set()).add(expr)

    def map_distributed_send(self, expr: DistributedSend, *args: Any) -> None:
        self.graph_dict.setdefault(expr.data, set()).add(expr)
        self.rec(expr.data)

    def map_distributed_recv(self, expr: DistributedRecv, *args: Any) -> None:
        self.graph_dict.setdefault(expr.data, set()).add(expr)
        self.rec(expr.data)

    def __call__(self, expr: Array, *args: Any, **kwargs: Any) -> Any:
        return self.rec(expr, *args)


def reverse_graph(graph: Dict[Array, Set[Array]]) -> Dict[Array, Set[Array]]:
    """Reverses a graph."""
    result: Dict[Array, Set[Array]] = {}

    for node_key, edges in graph.items():
        for other_node_key in edges:
            result.setdefault(other_node_key, set()).add(node_key)

    return result


def tag_nodes_with_starting_point(graph: Dict[Array, Set[Array]], tag: Any,
        starting_point: Optional[Array] = None,
        node_to_tags: Optional[Dict[Optional[Array], Set[Array]]] = None) -> None:
    """Tags nodes reachable from *starting_point*."""
    if node_to_tags is None:
        node_to_tags = {}
    node_to_tags.setdefault(starting_point, set()).add(tag)
    if starting_point in graph:
        for other_node_key in graph[starting_point]:
            tag_nodes_with_starting_point(graph, other_node_key, tag,
                                          node_to_tags)


class GraphPartitioner(CopyMapper):
    """Given a function *get_partition_id*, produces subgraphs representing
    the computation. Users should not use this class directly, but use
    :meth:`find_partitions` instead.
    """

    def __init__(self, get_partition_id:
                                   Callable[[Array], Hashable]) -> None:
        super().__init__()

        # Function to determine the Partition ID
        self.get_partition_id = get_partition_id

        # Naming for newly created PlaceHolders at partition edges
        from pytools import UniqueNameGenerator
        self.name_generator = UniqueNameGenerator(forced_prefix="_dist_ph_")

        # "edges" of the partitioned graph
        self.partition_pair_to_edges: Dict[Tuple[Hashable, Hashable],
                List[str]] = {}

        self.var_name_to_result: Dict[str, Array] = {}

    def does_edge_cross_partition_boundary(self, node1: Array, node2: Array) -> bool:
        return self.get_partition_id(node1) != self.get_partition_id(node2)

    def register_placeholder(self, name: str, expr: Array) -> None:
        self.var_name_to_result[name] = expr

    def make_new_placeholder_name(self) -> str:
        return self.name_generator()

    def add_interpartition_edge(self, target: Array, dependency: Array,
                                placeholder_name: str) -> None:
        pid_target = self.get_partition_id(target)
        pid_dependency = self.get_partition_id(dependency)

        self.partition_pair_to_edges.setdefault(
                (pid_target, pid_dependency), []).append(placeholder_name)

    def _handle_new_binding(self, expr: Array, child: Array) -> Array:
        if self.does_edge_cross_partition_boundary(expr, child):
            new_name = self.make_new_placeholder_name()
            # If an edge crosses a partition boundary, replace the
            # depended-upon node (that nominally lives in the other partition)
            # with a Placeholder that lives in the current partition. For each
            # partition, collect the placeholder names that it’s supposed to
            # compute.
            self.add_interpartition_edge(expr, child, new_name)
            new_binding: Array = make_placeholder(new_name, child.shape,
                                                  child.dtype,
                                                  tags=child.tags)
            self.register_placeholder(new_name, expr)

        else:
            new_binding = self.rec(child)

        return new_binding

    def map_reshape(self, expr: Reshape, *args: Any) -> Reshape:
        new_binding = self._handle_new_binding(expr, expr.array)

        new_shapes = tuple(self._handle_new_binding(expr, s)  # type: ignore
                                      if isinstance(s, Array)
                                      else s
                                      for s in expr.newshape)

        return Reshape(array=new_binding,
                newshape=new_shapes,
                order=expr.order,
                tags=expr.tags)

    def map_einsum(self, expr: Einsum, *args: Any) -> Einsum:
        new_bindings: List[Array] = []
        for c in expr.args:
            new_bindings.append(self._handle_new_binding(expr, c))

        return Einsum(
                     access_descriptors=expr.access_descriptors,
                     args=tuple(new_bindings),
                     tags=expr.tags)

    def map_concatenate(self, expr: Concatenate, *args: Any) -> Concatenate:
        new_bindings: List[Array] = []
        for c in expr.arrays:
            new_bindings.append(self._handle_new_binding(expr, c))

        return Concatenate(
                     arrays=tuple(new_bindings),
                     axis=expr.axis,
                     tags=expr.tags)

    def map_stack(self, expr: Stack, *args: Any) -> Stack:
        new_bindings: List[Array] = []
        for c in expr.arrays:
            new_bindings.append(self._handle_new_binding(expr, c))

        return Stack(
                     arrays=tuple(new_bindings),
                     axis=expr.axis,
                     tags=expr.tags)

    def map_roll(self, expr: Roll, *args: Any) -> Roll:
        new_binding = self._handle_new_binding(expr, expr.array)

        return Roll(array=new_binding,
                shift=expr.shift,
                axis=expr.axis,
                tags=expr.tags)

    def map_placeholder(self, expr: Placeholder, *args: Any) -> Placeholder:
        new_shapes: List[Array] = []
        for dim in expr.shape:
            if isinstance(dim, Array):
                new_shapes.append(self._handle_new_binding(expr, dim))

        assert expr.name

        return Placeholder(name=expr.name,
                shape=tuple(new_shapes),
                dtype=expr.dtype,
                tags=expr.tags)

    def map_matrix_product(self, expr: MatrixProduct, *args: Any) -> MatrixProduct:

        new_x1 = self._handle_new_binding(expr, expr.x1)
        new_x2 = self._handle_new_binding(expr, expr.x2)

        return MatrixProduct(x1=new_x1, x2=new_x2,
                tags=expr.tags)

    def map_index_lambda(self, expr: IndexLambda, *args: Any) -> IndexLambda:
        new_bindings: Dict[str, Array] = {}
        for name, child in expr.bindings.items():
            new_bindings[name] = self._handle_new_binding(expr, child)

        new_shapes: List[Array] = []
        for dim in expr.shape:
            if isinstance(dim, Array):
                new_shapes.append(self._handle_new_binding(expr, dim))

        return IndexLambda(expr=expr.expr,
                shape=tuple(new_shapes),
                dtype=expr.dtype,
                bindings=new_bindings,
                tags=expr.tags)

    def map_distributed_send(self, expr: DistributedSend, *args: Any) \
            -> DistributedSend:
        new_binding = self._handle_new_binding(expr, expr.data)

        return DistributedSend(new_binding)  # FIXME: Return Placeholder instead?

    def map_distributed_recv(self, expr: DistributedRecv, *args: Any) \
            -> DistributedRecv:
        new_binding = self._handle_new_binding(expr, expr.data)

        return DistributedRecv(new_binding)  # FIXME: Return Placeholder instead?

    def __call__(self, expr: Array, *args: Any, **kwargs: Any) -> Array:
        return self.rec(expr)


class DistributedMapper(CopyMapper):
    def __init__(self) -> None:
        super().__init__()
        self.name_index = 0
        self.var_name_to_result: Dict[str, Array] = {}

    def make_new_placeholder_name(self) -> str:
        res = "_dist2_ph_" + str(self.name_index)
        self.name_index += 1
        # assert res not in self.cross_partition_name_to_value
        return res

    def map_distributed_send(self, expr: DistributedSend, *args: Any):
        new_name = self.make_new_placeholder_name()
        new_binding: Array = make_placeholder(new_name, expr.shape,
                                                  expr.dtype,
                                                  tags=expr.tags)
        self.var_name_to_result[new_name] = expr.data
        return new_binding

    def map_distributed_recv(self, expr: DistributedRecv, *args: Any):
        new_name = self.make_new_placeholder_name()
        new_binding: Array = make_placeholder(new_name, expr.shape,
                                                expr.dtype,
                                                tags=expr.tags)
        self.var_name_to_result[new_name] = expr.data
        return new_binding


from pytato.target import BoundProgram


@dataclass
class CodePartitions:
    """Store partitions and their code."""
    toposorted_partitions: List[Hashable]
    prg_per_partition: Dict[Hashable, BoundProgram]
    partition_id_to_input_names: Dict[Hashable, List[str]]
    partition_id_to_output_names: Dict[Hashable, List[str]]


def find_partitions(expr: Array, part_func: Callable[[Array], Hashable]) ->\
        CodePartitions:
    """Partitions the `expr` according to `part_func` and generates code for
    each partition.

    :param expr: The expression to partition.
    :param part_func: A callable that returns an instance of
        :class:`Hashable` for a node.
    :returns: An instance of :class:`CodePartitions` that contains the partitions.
    """

    pf = GraphPartitioner(part_func)
    pf(expr)

    partition_id_to_output_names: Dict[Hashable, List[str]] = {
        v: [] for _, v in pf.partition_pair_to_edges.keys()}
    partition_id_to_input_names: Dict[Hashable, List[str]] = {
        k: [] for k, _ in pf.partition_pair_to_edges.keys()}

    partitions = set()

    # Used to compute the topological order
    partitions_dict: Dict[Hashable, List[Hashable]] = {}

    for (pid_target, pid_dependency), var_names in \
            pf.partition_pair_to_edges.items():
        partitions.add(pid_target)
        partitions.add(pid_dependency)

        partitions_dict.setdefault(pid_dependency, []).append(pid_target)

        for var_name in var_names:
            partition_id_to_output_names.setdefault(
                pid_target, []).append(var_name)
            partition_id_to_input_names.setdefault(
                pid_dependency, []).append(var_name)

    from pytools.graph import compute_topological_order
    toposorted_partitions = compute_topological_order(partitions_dict)

    # codegen
    from pytato import generate_loopy

    dm = DistributedMapper()

    prg_per_partition = {pid:
            generate_loopy(
                DictOfNamedArrays(
                    {var_name: dm(pf.var_name_to_result[var_name])
                        for var_name in partition_id_to_output_names[pid]
                     }.update({var_name: r
                        for var_name, r in dm.var_name_to_result.items()
                         })))
            for pid in partitions}

    res = CodePartitions(toposorted_partitions, prg_per_partition,
            partition_id_to_input_names, partition_id_to_output_names)

    return res


def execute_partitions(parts: CodePartitions, queue: Any) -> Dict[str, Any]:
    """Executes a set of partitions on a :class:`pyopencl.CommandQueue`.

    :param parts: An instance of :class:`CodePartitions` representing the
        partitioned code.
    :param queue: An instance of :class:`pyopencl.CommandQueue` to execute the
        code on.
    :returns: A dictionary of variable names mapped to their values.
    """
    context: Dict[str, Any] = {}
    for pid in parts.toposorted_partitions:
        # find names that are needed
        inputs = {"queue": queue}

        inputs.update({
            k: context[k] for k in parts.partition_id_to_input_names[pid]
            if k in context})

        res = parts.prg_per_partition[pid](**inputs)

        context.update(res[1])

    return context

# }}}

# vim: foldmethod=marker<|MERGE_RESOLUTION|>--- conflicted
+++ resolved
@@ -32,14 +32,10 @@
         Array, IndexLambda, Placeholder, MatrixProduct, Stack, Roll,
         AxisPermutation, DataWrapper, SizeParam, DictOfNamedArrays,
         AbstractResultWithNamedArrays, Reshape, Concatenate, NamedArray,
-<<<<<<< HEAD
-        IndexRemappingBase, Einsum, InputArgumentBase, DistributedSend,
-        DistributedRecv)
-=======
         IndexRemappingBase, Einsum, InputArgumentBase,
         BasicIndex, AdvancedIndexInContiguousAxes, AdvancedIndexInNoncontiguousAxes,
-        IndexBase, make_placeholder)
->>>>>>> ee2a294c
+        IndexBase, make_placeholder, DistributedSend,
+        DistributedRecv)
 from pytato.loopy import LoopyCall
 
 T = TypeVar("T", Array, AbstractResultWithNamedArrays)
@@ -1105,7 +1101,7 @@
                         for var_name in partition_id_to_output_names[pid]
                      }.update({var_name: r
                         for var_name, r in dm.var_name_to_result.items()
-                         })))
+                               })))
             for pid in partitions}
 
     res = CodePartitions(toposorted_partitions, prg_per_partition,
