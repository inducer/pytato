--- conflicted
+++ resolved
@@ -132,10 +132,6 @@
 
 
 # {{{ CachedMapper
-<<<<<<< HEAD
-
-class CachedMapper(Mapper):
-=======
 
 class CachedMapper(Mapper, Generic[CachedMapperT]):
     """Mapper class that maps each node in the DAG exactly once. This loses some
@@ -165,37 +161,13 @@
 # {{{ CopyMapper
 
 class CopyMapper(CachedMapper[ArrayOrNames]):
->>>>>>> 2366585a
     """Performs a deep copy of a :class:`pytato.array.Array`.
     The typical use of this mapper is to override individual ``map_`` methods
     in subclasses to permit term rewriting on an expression graph.
 
-<<<<<<< HEAD
-    def __init__(self) -> None:
-        self._cache: Dict[ArrayOrNames, ArrayOrNames] = {}
-
-    def rec(self, expr: T) -> T:  # type: ignore
-        try:
-            return self._cache[expr]  # type: ignore
-        except KeyError:
-            result: T = super().rec(expr)
-            self._cache[expr] = result
-            return result
-
-# }}}
-
-
-# {{{ CopyMapper
-
-class CopyMapper(CachedMapper):
-    """Performs a deep copy of a :class:`pytato.array.Array`.
-    The typical use of this mapper is to override individual ``map_`` methods
-    in subclasses to permit term rewriting on an expression graph.
-=======
     .. note::
 
        This does not copy the data of a :class:`pytato.array.DataWrapper`.
->>>>>>> 2366585a
     """
 
     def map_index_lambda(self, expr: IndexLambda) -> Array:
@@ -740,16 +712,6 @@
         super().__init__()
         self.map_fn: Callable[[ArrayOrNames], ArrayOrNames] = map_fn
 
-<<<<<<< HEAD
-    def rec(self, expr: ArrayOrNames) -> ArrayOrNames:  # type: ignore
-        if expr in self._cache:
-            return self._cache[expr]
-
-        # type-ignore reason: ArrayOrNames not compatible with 'T'
-        result = super().rec(self.map_fn(expr))  # type: ignore[type-var]
-        self._cache[expr] = result
-        return result
-=======
     # type-ignore-reason:incompatible with Mapper.rec()
     def rec(self, expr: ArrayOrNames) -> ArrayOrNames:  # type: ignore[override]
         if expr in self._cache:
@@ -758,7 +720,6 @@
         result = super().rec(self.map_fn(expr))
         self._cache[expr] = result
         return result  # type: ignore[no-any-return]
->>>>>>> 2366585a
 
     # type-ignore-reason: Mapper.__call__ returns Any
     def __call__(self, expr: ArrayOrNames) -> ArrayOrNames:  # type: ignore[override]
