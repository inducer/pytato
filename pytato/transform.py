from __future__ import annotations

__copyright__ = """
Copyright (C) 2020 Matt Wala
Copyright (C) 2020-21 Kaushik Kulkarni
Copyright (C) 2020-21 University of Illinois Board of Trustees
"""

__license__ = """
Permission is hereby granted, free of charge, to any person obtaining a copy
of this software and associated documentation files (the "Software"), to deal
in the Software without restriction, including without limitation the rights
to use, copy, modify, merge, publish, distribute, sublicense, and/or sell
copies of the Software, and to permit persons to whom the Software is
furnished to do so, subject to the following conditions:

The above copyright notice and this permission notice shall be included in
all copies or substantial portions of the Software.

THE SOFTWARE IS PROVIDED "AS IS", WITHOUT WARRANTY OF ANY KIND, EXPRESS OR
IMPLIED, INCLUDING BUT NOT LIMITED TO THE WARRANTIES OF MERCHANTABILITY,
FITNESS FOR A PARTICULAR PURPOSE AND NONINFRINGEMENT. IN NO EVENT SHALL THE
AUTHORS OR COPYRIGHT HOLDERS BE LIABLE FOR ANY CLAIM, DAMAGES OR OTHER
LIABILITY, WHETHER IN AN ACTION OF CONTRACT, TORT OR OTHERWISE, ARISING FROM,
OUT OF OR IN CONNECTION WITH THE SOFTWARE OR THE USE OR OTHER DEALINGS IN
THE SOFTWARE.
"""

from abc import ABC, abstractmethod
from typing import (Any, Callable, Dict, FrozenSet, Union, TypeVar, Set, Generic,
                    List, Mapping, Iterable, Tuple, TYPE_CHECKING)

from pytato.array import (
        Array, IndexLambda, Placeholder, MatrixProduct, Stack, Roll,
        AxisPermutation, DataWrapper, SizeParam, DictOfNamedArrays,
        AbstractResultWithNamedArrays, Reshape, Concatenate, NamedArray,
        IndexRemappingBase, Einsum, InputArgumentBase,
        BasicIndex, AdvancedIndexInContiguousAxes, AdvancedIndexInNoncontiguousAxes,
        IndexBase)

from pytato.loopy import LoopyCall, LoopyCallResult
from dataclasses import dataclass
from pytato.tags import ImplStored

if TYPE_CHECKING:
    from pytato.distributed import DistributedSendRefHolder, DistributedRecv

T = TypeVar("T", Array, AbstractResultWithNamedArrays)
CombineT = TypeVar("CombineT")  # used in CombineMapper
CachedMapperT = TypeVar("CachedMapperT")  # used in CachedMapper
IndexOrShapeExpr = TypeVar("IndexOrShapeExpr")
ArrayOrNames = Union[Array, AbstractResultWithNamedArrays]
R = FrozenSet[Array]

__doc__ = """
.. currentmodule:: pytato.transform

.. autoclass:: Mapper
.. autoclass:: CachedMapper
.. autoclass:: CopyMapper
.. autoclass:: CombineMapper
.. autoclass:: DependencyMapper
.. autoclass:: InputGatherer
.. autoclass:: SizeParamGatherer
.. autoclass:: SubsetDependencyMapper
.. autoclass:: WalkMapper
.. autoclass:: CachedWalkMapper
.. autoclass:: TopoSortMapper
.. autoclass:: CachedMapAndCopyMapper
.. autoclass:: EdgeCachedMapper
.. autofunction:: copy_dict_of_named_arrays
.. autofunction:: get_dependencies
.. autofunction:: map_and_copy
.. autofunction:: materialize_with_mpms

Dict representation of DAGs
---------------------------

.. autoclass:: UsersCollector
.. autofunction:: reverse_graph
.. autofunction:: tag_user_nodes
"""


class UnsupportedArrayError(ValueError):
    pass


# {{{ mapper base class

class Mapper:
    """A class that when called with a :class:`pytato.Array` recursively iterates over
    the DAG, calling the *_mapper_method* of each node. Users of this
    class are expected to override the methods of this class or create a
    subclass.

    .. note::

       This class might visit a node multiple times. Use a :class:`CachedMapper`
       if this is not desired.

    .. automethod:: handle_unsupported_array
    .. automethod:: map_foreign
    .. automethod:: rec
    .. automethod:: __call__
    """

    def handle_unsupported_array(self, expr: T, *args: Any, **kwargs: Any) -> Any:
        """Mapper method that is invoked for
        :class:`pytato.Array` subclasses for which a mapper
        method does not exist in this mapper.
        """
        raise UnsupportedArrayError("%s cannot handle expressions of type %s"
                % (type(self).__name__, type(expr)))

    def map_foreign(self, expr: Any, *args: Any, **kwargs: Any) -> Any:
        """Mapper method that is invoked for an object of class for which a
        mapper method does not exist in this mapper.
        """
        raise ValueError("%s encountered invalid foreign object: %s"
                % (type(self).__name__, repr(expr)))

    def rec(self, expr: T, *args: Any, **kwargs: Any) -> Any:
        """Call the mapper method of *expr* and return the result."""
        method: Callable[..., Array]

        try:
            method = getattr(self, expr._mapper_method)
        except AttributeError:
            if isinstance(expr, Array):
                for cls in type(expr).__mro__[1:]:
                    method_name = getattr(cls, "_mapper_method", None)
                    if method_name:
                        method = getattr(self, method_name, None)
                        if method:
                            break
                else:
                    return self.handle_unsupported_array(expr, *args, **kwargs)
            else:
                return self.map_foreign(expr, *args, **kwargs)

        return method(expr, *args, **kwargs)

    def __call__(self, expr: T, *args: Any, **kwargs: Any) -> Any:
        """Handle the mapping of *expr*."""
        return self.rec(expr, *args, **kwargs)

# }}}


# {{{ CachedMapper

class CachedMapper(Mapper, Generic[CachedMapperT]):
    """Mapper class that maps each node in the DAG exactly once. This loses some
    information compared to :class:`Mapper` as a node is visited only from
    one of its predecessors.
    """

    def __init__(self) -> None:
        self._cache: Dict[CachedMapperT, Any] = {}

    def cache_key(self, expr: CachedMapperT) -> Any:
        return expr

    # type-ignore-reason: incompatible with super class
    def rec(self, expr: CachedMapperT) -> Any:  # type: ignore[override]
        key = self.cache_key(expr)
        try:
            return self._cache[key]
        except KeyError:
            result = super().rec(expr)  # type: ignore[type-var]
            self._cache[key] = result
            return result

# }}}


# {{{ CopyMapper

class CopyMapper(CachedMapper[ArrayOrNames]):
    """Performs a deep copy of a :class:`pytato.array.Array`.
    The typical use of this mapper is to override individual ``map_`` methods
    in subclasses to permit term rewriting on an expression graph.

    .. note::

       This does not copy the data of a :class:`pytato.array.DataWrapper`.
    """

    def rec_idx_or_size_tuple(self, situp: Tuple[IndexOrShapeExpr, ...]
                              ) -> Tuple[IndexOrShapeExpr, ...]:
        return tuple(self.rec(s) if isinstance(s, Array) else s for s in situp)

    def map_index_lambda(self, expr: IndexLambda) -> Array:
        bindings: Dict[str, Array] = {
                name: self.rec(subexpr)
                for name, subexpr in sorted(expr.bindings.items())}
        return IndexLambda(expr=expr.expr,
                shape=self.rec_idx_or_size_tuple(expr.shape),
                dtype=expr.dtype,
                bindings=bindings,
                tags=expr.tags)

    def map_placeholder(self, expr: Placeholder) -> Array:
        assert expr.name is not None
        return Placeholder(name=expr.name,
                shape=self.rec_idx_or_size_tuple(expr.shape),
                dtype=expr.dtype,
                tags=expr.tags)

    def map_matrix_product(self, expr: MatrixProduct) -> Array:
        return MatrixProduct(x1=self.rec(expr.x1),
                x2=self.rec(expr.x2),
                tags=expr.tags)

    def map_stack(self, expr: Stack) -> Array:
        arrays = tuple(self.rec(arr) for arr in expr.arrays)
        return Stack(arrays=arrays, axis=expr.axis, tags=expr.tags)

    def map_concatenate(self, expr: Concatenate) -> Array:
        arrays = tuple(self.rec(arr) for arr in expr.arrays)
        return Concatenate(arrays=arrays, axis=expr.axis, tags=expr.tags)

    def map_roll(self, expr: Roll) -> Array:
        return Roll(array=self.rec(expr.array),
                shift=expr.shift,
                axis=expr.axis,
                tags=expr.tags)

    def map_axis_permutation(self, expr: AxisPermutation) -> Array:
        return AxisPermutation(array=self.rec(expr.array),
                axes=expr.axes,
                tags=expr.tags)

    def _map_index_base(self, expr: IndexBase) -> Array:
        return type(expr)(
                array=self.rec(expr.array),
                indices=self.rec_idx_or_size_tuple(expr.indices))

    def map_basic_index(self, expr: BasicIndex) -> Array:
        return self._map_index_base(expr)

    def map_contiguous_advanced_index(self,
                                      expr: AdvancedIndexInContiguousAxes
                                      ) -> Array:
        return self._map_index_base(expr)

    def map_non_contiguous_advanced_index(self,
                                          expr: AdvancedIndexInNoncontiguousAxes
                                          ) -> Array:
        return self._map_index_base(expr)

    def map_data_wrapper(self, expr: DataWrapper) -> Array:
        return DataWrapper(name=expr.name,
                data=expr.data,
                shape=self.rec_idx_or_size_tuple(expr.shape),
                tags=expr.tags)

    def map_size_param(self, expr: SizeParam) -> Array:
        assert expr.name is not None
        return SizeParam(name=expr.name, tags=expr.tags)

    def map_einsum(self, expr: Einsum) -> Array:
        return Einsum(expr.access_descriptors,
                      tuple(self.rec(arg) for arg in expr.args),
                      tags=expr.tags)

    def map_named_array(self, expr: NamedArray) -> Array:
        return type(expr)(self.rec(expr._container), expr.name, tags=expr.tags)

    def map_dict_of_named_arrays(self,
            expr: DictOfNamedArrays) -> DictOfNamedArrays:
        return DictOfNamedArrays({key: self.rec(val.expr)
                                  for key, val in expr.items()})

    def map_loopy_call(self, expr: LoopyCall) -> LoopyCall:
        bindings = {name: (self.rec(subexpr) if isinstance(subexpr, Array)
                           else subexpr)
                    for name, subexpr in sorted(expr.bindings.items())}

        return LoopyCall(translation_unit=expr.translation_unit,
                         bindings=bindings,
                         entrypoint=expr.entrypoint)

    def map_loopy_call_result(self, expr: LoopyCallResult) -> Array:
        return LoopyCallResult(
                loopy_call=self.rec(expr._container),
                name=expr.name,
                tags=expr.tags)

    def map_reshape(self, expr: Reshape) -> Array:
        return Reshape(self.rec(expr.array),
                       newshape=self.rec_idx_or_size_tuple(expr.newshape),
                       order=expr.order,
                       tags=expr.tags)

    def map_distributed_send_ref_holder(
            self, expr: DistributedSendRefHolder) -> Array:
        from pytato.distributed import DistributedSend, DistributedSendRefHolder
        return DistributedSendRefHolder(
                DistributedSend(
                    data=self.rec(expr.send.data),
                    dest_rank=expr.send.dest_rank,
                    comm_tag=expr.send.comm_tag),
                self.rec(expr.passthrough_data))

    def map_distributed_recv(self, expr: DistributedRecv) -> Array:
        from pytato.distributed import DistributedRecv
        return DistributedRecv(
               src_rank=expr.src_rank, comm_tag=expr.comm_tag,
               shape=self.rec_idx_or_size_tuple(expr.shape),
               dtype=expr.dtype, tags=expr.tags)

# }}}


# {{{ CombineMapper

class CombineMapper(Mapper, Generic[CombineT]):
    def __init__(self) -> None:
        self.cache: Dict[ArrayOrNames, CombineT] = {}

    def rec_idx_or_size_tuple(self, situp: Tuple[IndexOrShapeExpr, ...]
                              ) -> Tuple[CombineT, ...]:
        return tuple(self.rec(s) for s in situp if isinstance(s, Array))

    def rec(self, expr: ArrayOrNames) -> CombineT:  # type: ignore
        if expr in self.cache:
            return self.cache[expr]
        # type-ignore reason: type not compatible with super.rec() type
        result: CombineT = super().rec(expr)  # type: ignore
        self.cache[expr] = result
        return result

    # type-ignore reason: incompatible ret. type with super class
    def __call__(self, expr: ArrayOrNames) -> CombineT:  # type: ignore
        return self.rec(expr)

    def combine(self, *args: CombineT) -> CombineT:
        raise NotImplementedError

    def map_index_lambda(self, expr: IndexLambda) -> CombineT:
        return self.combine(*(self.rec(bnd)
                              for _, bnd in sorted(expr.bindings.items())),
                            *self.rec_idx_or_size_tuple(expr.shape))

    def map_placeholder(self, expr: Placeholder) -> CombineT:
        return self.combine(*self.rec_idx_or_size_tuple(expr.shape))

    def map_data_wrapper(self, expr: DataWrapper) -> CombineT:
        return self.combine(*self.rec_idx_or_size_tuple(expr.shape))

    def map_matrix_product(self, expr: MatrixProduct) -> CombineT:
        return self.combine(self.rec(expr.x1), self.rec(expr.x2))

    def map_stack(self, expr: Stack) -> CombineT:
        return self.combine(*(self.rec(ary)
                              for ary in expr.arrays))

    def map_roll(self, expr: Roll) -> CombineT:
        return self.combine(self.rec(expr.array))

    def map_axis_permutation(self, expr: AxisPermutation) -> CombineT:
        return self.combine(self.rec(expr.array))

    def _map_index_base(self, expr: IndexBase) -> CombineT:
        return self.combine(self.rec(expr.array),
                            *self.rec_idx_or_size_tuple(expr.indices))

    def map_basic_index(self, expr: BasicIndex) -> CombineT:
        return self._map_index_base(expr)

    def map_contiguous_advanced_index(self,
                                      expr: AdvancedIndexInContiguousAxes
                                      ) -> CombineT:
        return self._map_index_base(expr)

    def map_non_contiguous_advanced_index(self,
                                          expr: AdvancedIndexInNoncontiguousAxes
                                          ) -> CombineT:
        return self._map_index_base(expr)

    def map_reshape(self, expr: Reshape) -> CombineT:
        return self.combine(
                self.rec(expr.array),
                *self.rec_idx_or_size_tuple(expr.newshape))

    def map_concatenate(self, expr: Concatenate) -> CombineT:
        return self.combine(*(self.rec(ary)
                              for ary in expr.arrays))

    def map_einsum(self, expr: Einsum) -> CombineT:
        return self.combine(*(self.rec(ary)
                              for ary in expr.args))

    def map_named_array(self, expr: NamedArray) -> CombineT:
        return self.combine(self.rec(expr._container))

    def map_dict_of_named_arrays(self, expr: DictOfNamedArrays) -> CombineT:
        return self.combine(*(self.rec(ary.expr)
                              for ary in expr.values()))

    def map_loopy_call(self, expr: LoopyCall) -> CombineT:
        return self.combine(*(self.rec(ary)
                              for _, ary in sorted(expr.bindings.items())
                              if isinstance(ary, Array)))

    def map_loopy_call_result(self, expr: LoopyCallResult) -> CombineT:
        return self.rec(expr._container)

<<<<<<< HEAD
    def map_distributed_send_ref_holder(
            self, expr: DistributedSendRefHolder) -> CombineT:
        return self.combine(
                self.rec(expr.send.data),
                self.rec(expr.passthrough_data),
                )

    def map_distributed_recv(self, expr: DistributedRecv) -> CombineT:
        return self.combine(*self.rec_idx_or_size_tuple(expr.shape))

=======
>>>>>>> 7455b3a6
# }}}


# {{{ DependencyMapper

class DependencyMapper(CombineMapper[R]):
    """
    Maps a :class:`pytato.array.Array` to a :class:`frozenset` of
    :class:`pytato.array.Array`'s it depends on.

    .. warning::

       This returns every node in the graph! Consider a custom
       :class:`CombineMapper` or a :class:`SubsetDependencyMapper` instead.
    """

    def combine(self, *args: R) -> R:
        from functools import reduce
        return reduce(lambda a, b: a | b, args, frozenset())

    def map_index_lambda(self, expr: IndexLambda) -> R:
        return self.combine(frozenset([expr]), super().map_index_lambda(expr))

    def map_placeholder(self, expr: Placeholder) -> R:
        return self.combine(frozenset([expr]), super().map_placeholder(expr))

    def map_data_wrapper(self, expr: DataWrapper) -> R:
        return self.combine(frozenset([expr]), super().map_data_wrapper(expr))

    def map_size_param(self, expr: SizeParam) -> R:
        return frozenset([expr])

    def map_matrix_product(self, expr: MatrixProduct) -> R:
        return self.combine(frozenset([expr]), super().map_matrix_product(expr))

    def map_stack(self, expr: Stack) -> R:
        return self.combine(frozenset([expr]), super().map_stack(expr))

    def map_roll(self, expr: Roll) -> R:
        return self.combine(frozenset([expr]), super().map_roll(expr))

    def map_axis_permutation(self, expr: AxisPermutation) -> R:
        return self.combine(frozenset([expr]), super().map_axis_permutation(expr))

    def _map_index_base(self, expr: IndexBase) -> R:
        return self.combine(frozenset([expr]), super()._map_index_base(expr))

    def map_reshape(self, expr: Reshape) -> R:
        return self.combine(frozenset([expr]), super().map_reshape(expr))

    def map_concatenate(self, expr: Concatenate) -> R:
        return self.combine(frozenset([expr]), super().map_concatenate(expr))

    def map_einsum(self, expr: Einsum) -> R:
        return self.combine(frozenset([expr]), super().map_einsum(expr))

    def map_named_array(self, expr: NamedArray) -> R:
        return self.combine(frozenset([expr]), super().map_named_array(expr))

<<<<<<< HEAD
    def map_loopy_call_result(self, expr: NamedArray) -> R:
        return self.combine(frozenset([expr]), super().map_loopy_call_result(expr))

    def map_distributed_send_ref_holder(
            self, expr: DistributedSendRefHolder) -> R:
        return self.combine(
                frozenset([expr]), super().map_distributed_send_ref_holder(expr))

    def map_distributed_recv(self, expr: DistributedRecv) -> R:
        return self.combine(frozenset([expr]), super().map_distributed_recv(expr))

=======
    def map_loopy_call_result(self, expr: LoopyCallResult) -> R:
        return self.combine(frozenset([expr]), super().map_loopy_call_result(expr))

>>>>>>> 7455b3a6
# }}}


# {{{ SubsetDependencyMapper

class SubsetDependencyMapper(DependencyMapper):
    """
    Mapper to combine the dependencies of an expression that are a subset of
    *universe*.
    """
    def __init__(self, universe: FrozenSet[Array]):
        self.universe = universe
        super().__init__()

    def combine(self, *args: FrozenSet[Array]) -> FrozenSet[Array]:
        from functools import reduce
        return reduce(lambda acc, arg: acc | (arg & self.universe),
                      args,
                      frozenset())

# }}}


# {{{ InputGatherer

class InputGatherer(CombineMapper[FrozenSet[InputArgumentBase]]):
    """
    Mapper to combine all instances of :class:`pytato.array.InputArgumentBase` that
    an array expression depends on.
    """
    def combine(self, *args: FrozenSet[InputArgumentBase]
                ) -> FrozenSet[InputArgumentBase]:
        from functools import reduce
        return reduce(lambda a, b: a | b, args, frozenset())

    def map_placeholder(self, expr: Placeholder) -> FrozenSet[InputArgumentBase]:
        return self.combine(frozenset([expr]), super().map_placeholder(expr))

    def map_data_wrapper(self, expr: DataWrapper) -> FrozenSet[InputArgumentBase]:
        return self.combine(frozenset([expr]), super().map_data_wrapper(expr))

    def map_size_param(self, expr: SizeParam) -> FrozenSet[SizeParam]:
        return frozenset([expr])

# }}}


# {{{ SizeParamGatherer

class SizeParamGatherer(CombineMapper[FrozenSet[SizeParam]]):
    """
    Mapper to combine all instances of :class:`pytato.array.SizeParam` that
    an array expression depends on.
    """
    def combine(self, *args: FrozenSet[SizeParam]
                ) -> FrozenSet[SizeParam]:
        from functools import reduce
        return reduce(lambda a, b: a | b, args, frozenset())

    def map_size_param(self, expr: SizeParam) -> FrozenSet[SizeParam]:
        return frozenset([expr])

# }}}


# {{{ WalkMapper

class WalkMapper(Mapper):
    """
    A mapper that walks over all the arrays in a :class:`pytato.Array`.

    Users may override the specific mapper methods in a derived class or
    override :meth:`WalkMapper.visit` and :meth:`WalkMapper.post_visit`.

    .. automethod:: visit
    .. automethod:: post_visit
    """

    def visit(self, expr: Any) -> bool:
        """
        If this method returns *True*, *expr* is traversed during the walk.
        If this method returns *False*, *expr* is not traversed as a part of
        the walk.
        """
        return True

    def post_visit(self, expr: Any) -> None:
        """
        Callback after *expr* has been traversed.
        """
        pass

    def rec_idx_or_size_tuple(self, situp: Tuple[IndexOrShapeExpr, ...]) -> None:
        for comp in situp:
            if isinstance(comp, Array):
                self.rec(comp)

    def map_index_lambda(self, expr: IndexLambda) -> None:
        if not self.visit(expr):
            return

        for _, child in sorted(expr.bindings.items()):
            self.rec(child)

        self.rec_idx_or_size_tuple(expr.shape)

        self.post_visit(expr)

    def map_placeholder(self, expr: Placeholder) -> None:
        if not self.visit(expr):
            return

        self.rec_idx_or_size_tuple(expr.shape)

        self.post_visit(expr)

    map_data_wrapper = map_placeholder
    map_size_param = map_placeholder

    def map_matrix_product(self, expr: MatrixProduct) -> None:
        if not self.visit(expr):
            return

        self.rec(expr.x1)
        self.rec(expr.x2)

        self.post_visit(expr)

    def _map_index_remapping_base(self, expr: IndexRemappingBase) -> None:
        if not self.visit(expr):
            return

        self.rec(expr.array)
        self.post_visit(expr)

    map_roll = _map_index_remapping_base
    map_axis_permutation = _map_index_remapping_base
    map_reshape = _map_index_remapping_base

    def _map_index_base(self, expr: IndexBase) -> None:
        if not self.visit(expr):
            return

        self.rec(expr.array)

        self.rec_idx_or_size_tuple(expr.indices)

        self.post_visit(expr)

    def map_basic_index(self, expr: BasicIndex) -> None:
        return self._map_index_base(expr)

    def map_contiguous_advanced_index(self,
                                      expr: AdvancedIndexInContiguousAxes
                                      ) -> None:
        return self._map_index_base(expr)

    def map_non_contiguous_advanced_index(self,
                                          expr: AdvancedIndexInNoncontiguousAxes
                                          ) -> None:
        return self._map_index_base(expr)

    def map_stack(self, expr: Stack) -> None:
        if not self.visit(expr):
            return

        for child in expr.arrays:
            self.rec(child)

        self.post_visit(expr)

    def map_concatenate(self, expr: Concatenate) -> None:
        if not self.visit(expr):
            return

        for child in expr.arrays:
            self.rec(child)

        self.post_visit(expr)

    def map_einsum(self, expr: Einsum) -> None:
        if not self.visit(expr):
            return

        for child in expr.args:
            self.rec(child)

        self.post_visit(expr)

    def map_dict_of_named_arrays(self, expr: DictOfNamedArrays) -> None:
<<<<<<< HEAD
        if not self.visit(expr):
            return

        for child in expr._data.values():
            self.rec(child)

        self.post_visit(expr)

    def map_named_array(self, expr: NamedArray) -> None:
        if not self.visit(expr):
            return

        self.rec(expr._container)

        self.post_visit(expr)

    def map_loopy_call(self, expr: LoopyCall) -> None:
=======
>>>>>>> 7455b3a6
        if not self.visit(expr):
            return

        for child in expr._data.values():
            self.rec(child)

        self.post_visit(expr)

<<<<<<< HEAD
    def map_distributed_send_ref_holder(
            self, expr: DistributedSendRefHolder, *args: Any) -> None:
        if not self.visit(expr):
            return

        self.rec(expr.send.data)
        self.rec(expr.passthrough_data)

        self.post_visit(expr)

    def map_distributed_recv(self, expr: DistributedRecv, *args: Any) -> None:
        if not self.visit(expr):
            return
        self.rec_idx_or_size_tuple(expr.shape)
=======
    def map_named_array(self, expr: NamedArray) -> None:
        if not self.visit(expr):
            return

        self.rec(expr._container)

        self.post_visit(expr)

    def map_loopy_call(self, expr: LoopyCall) -> None:
        if not self.visit(expr):
            return

        for _, child in sorted(expr.bindings.items()):
            if isinstance(child, Array):
                self.rec(child)
>>>>>>> 7455b3a6

        self.post_visit(expr)

# }}}


# {{{ CachedWalkMapper

class CachedWalkMapper(WalkMapper):
    """
    WalkMapper that visits each node in the DAG exactly once. This loses some
    information compared to :class:`WalkMapper` as a node is visited only from
    one of its predecessors.
    """

    def __init__(self) -> None:
        self._visited_ids: Set[int] = set()

    # type-ignore reason: CachedWalkMapper.rec's type does not match
    # WalkMapper.rec's type
    def rec(self, expr: ArrayOrNames) -> None:  # type: ignore
        # Why choose id(x) as the cache key?
        # - Some downstream users (NamesValidityChecker) of this mapper rely on
        #   structurally equal objects being walked separately (e.g. to detect
        #   separate instances of Placeholder with the same name).

        if id(expr) in self._visited_ids:
            return

        # type-ignore reason: super().rec expects either 'Array' or
        # 'AbstractResultWithNamedArrays', passed 'ArrayOrNames'
        super().rec(expr)  # type: ignore
        self._visited_ids.add(id(expr))

# }}}


# {{{ TopoSortMapper

class TopoSortMapper(CachedWalkMapper):
    """A mapper that creates a list of nodes in topological order.

    :members: topological_order
    """

    def __init__(self) -> None:
        super().__init__()
        self.topological_order: List[Array] = []

    def post_visit(self, expr: Any) -> None:
        self.topological_order.append(expr)

# }}}


# {{{ MapAndCopyMapper

class CachedMapAndCopyMapper(CopyMapper):
    """
    Mapper that applies *map_fn* to each node and copies it. Results of
    traversals are memoized i.e. each node is mapped via *map_fn* exactly once.
    """

    def __init__(self, map_fn: Callable[[ArrayOrNames], ArrayOrNames]) -> None:
        super().__init__()
        self.map_fn: Callable[[ArrayOrNames], ArrayOrNames] = map_fn

    # type-ignore-reason:incompatible with Mapper.rec()
    def rec(self, expr: ArrayOrNames) -> ArrayOrNames:  # type: ignore[override]
        if expr in self._cache:
            return self._cache[expr]  # type: ignore[no-any-return]

        result = super().rec(self.map_fn(expr))
        self._cache[expr] = result
        return result  # type: ignore[no-any-return]

    # type-ignore-reason: Mapper.__call__ returns Any
    def __call__(self, expr: ArrayOrNames) -> ArrayOrNames:  # type: ignore[override]
        return self.rec(expr)

# }}}


# {{{ MPMS materializer

@dataclass(frozen=True, eq=True)
class MPMSMaterializerAccumulator:
    """This class serves as the return value of :class:`MPMSMaterializer`. It
    contains the set of materialized predecessors and the rewritten expression
    (i.e. the expression with tags for materialization applied).
    """
    materialized_predecessors: FrozenSet[Array]
    expr: Array


def _materialize_if_mpms(expr: Array,
                         nsuccessors: int,
                         predecessors: Iterable[MPMSMaterializerAccumulator]
                         ) -> MPMSMaterializerAccumulator:
    """
    Returns an instance of :class:`MPMSMaterializerAccumulator`, that
    materializes *expr* if it has more than 1 successors and more than 1
    materialized predecessors.
    """
    from functools import reduce

    materialized_predecessors: FrozenSet[Array] = reduce(
                                                    frozenset.union,
                                                    (pred.materialized_predecessors
                                                     for pred in predecessors),
                                                    frozenset())
    if nsuccessors > 1 and len(materialized_predecessors) > 1:
        new_expr = expr.tagged(ImplStored())
        return MPMSMaterializerAccumulator(frozenset([new_expr]), new_expr)
    else:
        return MPMSMaterializerAccumulator(materialized_predecessors, expr)


class MPMSMaterializer(Mapper):
    """See :func:`materialize_with_mpms` for an explanation."""
    def __init__(self, nsuccessors: Mapping[Array, int]):
        super().__init__()
        self.nsuccessors = nsuccessors
        self.cache: Dict[ArrayOrNames, MPMSMaterializerAccumulator] = {}

    # type-ignore reason: return type not compatible with Mapper.rec's type
    def rec(self, expr: ArrayOrNames) -> MPMSMaterializerAccumulator:  # type: ignore
        if expr in self.cache:
            return self.cache[expr]
        # type-ignore reason: type not compatible with super.rec() type
        result: MPMSMaterializerAccumulator = super().rec(expr)  # type: ignore
        self.cache[expr] = result
        return result

    def _map_input_base(self, expr: InputArgumentBase
                        ) -> MPMSMaterializerAccumulator:
        return MPMSMaterializerAccumulator(frozenset([expr]), expr)

    map_placeholder = _map_input_base
    map_data_wrapper = _map_input_base
    map_size_param = _map_input_base

    def map_named_array(self, expr: NamedArray) -> MPMSMaterializerAccumulator:
        raise NotImplementedError("only LoopyCallResult named array"
                                  " supported for now.")

    def map_index_lambda(self, expr: IndexLambda) -> MPMSMaterializerAccumulator:
        children_rec = {bnd_name: self.rec(bnd)
                        for bnd_name, bnd in expr.bindings.items()}

        new_expr = IndexLambda(expr.expr,
                               expr.shape,
                               expr.dtype,
                               {bnd_name: bnd.expr
                                for bnd_name, bnd in children_rec.items()},
                               tags=expr.tags)
        return _materialize_if_mpms(new_expr, self.nsuccessors[expr],
                                    children_rec.values())

    def map_matrix_product(self, expr: MatrixProduct) -> MPMSMaterializerAccumulator:
        x1_rec, x2_rec = self.rec(expr.x1), self.rec(expr.x2)
        new_expr = MatrixProduct(x1_rec.expr, x2_rec.expr, expr.tags)

        return _materialize_if_mpms(new_expr,
                                    self.nsuccessors[expr],
                                    (x1_rec, x2_rec))

    def map_stack(self, expr: Stack) -> MPMSMaterializerAccumulator:
        rec_arrays = [self.rec(ary) for ary in expr.arrays]
        new_expr = Stack(tuple(ary.expr for ary in rec_arrays), expr.axis, expr.tags)

        return _materialize_if_mpms(new_expr,
                                    self.nsuccessors[expr],
                                    rec_arrays)

    def map_concatenate(self, expr: Concatenate) -> MPMSMaterializerAccumulator:
        rec_arrays = [self.rec(ary) for ary in expr.arrays]
        new_expr = Concatenate(tuple(ary.expr for ary in rec_arrays),
                               expr.axis,
                               expr.tags)
        return _materialize_if_mpms(new_expr,
                                    self.nsuccessors[expr],
                                    rec_arrays)

    def map_roll(self, expr: Roll) -> MPMSMaterializerAccumulator:
        rec_array = self.rec(expr.array)
        new_expr = Roll(rec_array.expr, expr.shift, expr.axis, expr.tags)
        return _materialize_if_mpms(new_expr, self.nsuccessors[expr],
                                    (rec_array,))

    def map_axis_permutation(self, expr: AxisPermutation
                             ) -> MPMSMaterializerAccumulator:
        rec_array = self.rec(expr.array)
        new_expr = AxisPermutation(rec_array.expr, expr.axes, expr.tags)
        return _materialize_if_mpms(new_expr,
                                    self.nsuccessors[expr],
                                    (rec_array,))

    def _map_index_base(self, expr: IndexBase) -> MPMSMaterializerAccumulator:
        rec_array = self.rec(expr.array)
        rec_indices = {i: self.rec(idx)
                       for i, idx in enumerate(expr.indices)
                       if isinstance(idx, Array)}

        new_expr = type(expr)(rec_array.expr,
                              tuple(rec_indices[i].expr
                                    if i in rec_indices
                                    else expr.indices[i]
                                    for i in range(
                                        len(expr.indices))),
                              expr.tags)

        return _materialize_if_mpms(new_expr,
                                    self.nsuccessors[expr],
                                    (rec_array,) + tuple(rec_indices.values())
                                    )

    map_basic_index = _map_index_base
    map_contiguous_advanced_index = _map_index_base
    map_non_contiguous_advanced_index = _map_index_base

    def map_reshape(self, expr: Reshape) -> MPMSMaterializerAccumulator:
        rec_array = self.rec(expr.array)
        new_expr = Reshape(rec_array.expr, expr.newshape, expr.order, expr.tags)

        return _materialize_if_mpms(new_expr,
                                    self.nsuccessors[expr],
                                    (rec_array,))

    def map_einsum(self, expr: Einsum) -> MPMSMaterializerAccumulator:
        rec_arrays = [self.rec(ary) for ary in expr.args]
        new_expr = Einsum(expr.access_descriptors,
                          tuple(ary.expr for ary in rec_arrays),
                          expr.tags)

        return _materialize_if_mpms(new_expr,
                                    self.nsuccessors[expr],
                                    rec_arrays)

    def map_dict_of_named_arrays(self, expr: DictOfNamedArrays
                                 ) -> MPMSMaterializerAccumulator:
        raise NotImplementedError

    def map_loopy_call_result(self, expr: NamedArray) -> MPMSMaterializerAccumulator:
        # loopy call result is always materialized
        return MPMSMaterializerAccumulator(frozenset([expr]), expr)

# }}}


# {{{ mapper frontends

def copy_dict_of_named_arrays(source_dict: DictOfNamedArrays,
        copy_mapper: CopyMapper) -> DictOfNamedArrays:
    """Copy the elements of a :class:`~pytato.DictOfNamedArrays` into a
    :class:`~pytato.DictOfNamedArrays`.

    :param source_dict: The :class:`~pytato.DictOfNamedArrays` to copy
    :param copy_mapper: A mapper that performs copies different array types
    :returns: A new :class:`~pytato.DictOfNamedArrays` containing copies of the
        items in *source_dict*
    """
    if not source_dict:
        return DictOfNamedArrays({})

    data = {name: copy_mapper(val.expr) for name, val in source_dict.items()}
    return DictOfNamedArrays(data)


def get_dependencies(expr: DictOfNamedArrays) -> Dict[str, FrozenSet[Array]]:
    """Returns the dependencies of each named array in *expr*.
    """
    dep_mapper = DependencyMapper()

    return {name: dep_mapper(val.expr) for name, val in expr.items()}


def map_and_copy(expr: T,
                 map_fn: Callable[[ArrayOrNames], ArrayOrNames]
                 ) -> ArrayOrNames:
    """
    Returns a copy of *expr* with every array expression reachable from *expr*
    mapped via *map_fn*.

    .. note::

        Uses :class:`CachedMapAndCopyMapper` under the hood and because of its
        caching nature each node is mapped exactly once.
    """
    return CachedMapAndCopyMapper(map_fn)(expr)


def materialize_with_mpms(expr: DictOfNamedArrays) -> DictOfNamedArrays:
    r"""
    Materialize nodes in *expr* with MPMS materialization strategy.
    MPMS stands for Multiple-Predecessors, Multiple-Successors.

    .. note::

        - MPMS materialization strategy is a greedy materialization algorithm in
          which any node with more than 1 materialized predecessors and more than
          1 successors is materialized.
        - Materializing here corresponds to tagging a node with
          :class:`~pytato.tags.ImplStored`.
        - Does not attempt to materialize sub-expressions in
          :attr:`pytato.Array.shape`.

    .. warning::

        This is a greedy materialization algorithm and thereby this algorithm
        might be too eager to materialize. Consider the graph below:

        ::

                           I1          I2
                            \         /
                             \       /
                              \     /
                               🡦   🡧
                                 T
                                / \
                               /   \
                              /     \
                             🡧       🡦
                            O1        O2

        where, 'I1', 'I2' correspond to instances of
        :class:`pytato.array.InputArgumentBase`, and, 'O1' and 'O2' are the outputs
        required to be evaluated in the computation graph. MPMS materialization
        algorithm will materialize the intermediate node 'T' as it has 2
        predecessors and 2 successors. However, the total number of memory
        accesses after applying MPMS goes up as shown by the table below.

        ======  ========  =======
        ..        Before    After
        ======  ========  =======
        Reads          4        4
        Writes         2        3
        Total          6        7
        ======  ========  =======

    """
    from pytato.analysis import get_nusers
    materializer = MPMSMaterializer(get_nusers(expr))
    new_data = {}
    for name, ary in expr.items():
        new_data[name] = materializer(ary.expr).expr

    return DictOfNamedArrays(new_data)

# }}}


# {{{ UsersCollector

class UsersCollector(CachedMapper[ArrayOrNames]):
    """
    Maps a graph to a dictionary representation mapping a node to its users,
    i.e. all the nodes using its value.

    .. attribute:: node_to_users

       Mapping of each node in the graph to its users.

    .. automethod:: __init__
    """

    def __init__(self) -> None:
        super().__init__()
        from pytato.distributed import DistributedSend
        self.node_to_users: Dict[ArrayOrNames,
                Set[Union[DistributedSend, ArrayOrNames]]] = {}

    def __call__(self, expr: ArrayOrNames, *args: Any, **kwargs: Any) -> Any:
        # Root node has no predecessor
        self.node_to_users[expr] = set()
        return self.rec(expr, *args)

    def rec_idx_or_size_tuple(
            self, expr: Array, situp: Tuple[IndexOrShapeExpr, ...]
            ) -> None:
        for dim in situp:
            if isinstance(dim, Array):
                self.node_to_users.setdefault(dim, set()).add(expr)
                self.rec(dim)

    def map_dict_of_named_arrays(self, expr: DictOfNamedArrays) -> None:
        for child in expr._data.values():
            self.node_to_users.setdefault(child, set()).add(expr)
            self.rec(child)

    def map_named_array(self, expr: NamedArray) -> None:
        self.node_to_users.setdefault(expr._container, set()).add(expr)
        self.rec(expr._container)

    def map_einsum(self, expr: Einsum) -> None:
        for arg in expr.args:
            self.node_to_users.setdefault(arg, set()).add(expr)
            self.rec(arg)

    def map_reshape(self, expr: Reshape) -> None:
        self.rec_idx_or_size_tuple(expr, expr.shape)

        self.node_to_users.setdefault(expr.array, set()).add(expr)
        self.rec(expr.array)

    def map_placeholder(self, expr: Placeholder) -> None:
        self.rec_idx_or_size_tuple(expr, expr.shape)

    def map_matrix_product(self, expr: MatrixProduct) -> None:
        for child in (expr.x1, expr.x2):
            self.node_to_users.setdefault(child, set()).add(expr)
            self.rec(child)

    def map_concatenate(self, expr: Concatenate) -> None:
        for ary in expr.arrays:
            self.node_to_users.setdefault(ary, set()).add(expr)
            self.rec(ary)

    def map_stack(self, expr: Stack) -> None:
        for ary in expr.arrays:
            self.node_to_users.setdefault(ary, set()).add(expr)
            self.rec(ary)

    def map_roll(self, expr: Roll) -> None:
        self.node_to_users.setdefault(expr.array, set()).add(expr)
        self.rec(expr.array)

    def map_size_param(self, expr: SizeParam) -> None:
        # no child nodes, nothing to do
        pass

    def map_axis_permutation(self, expr: AxisPermutation) -> None:
        self.node_to_users.setdefault(expr.array, set()).add(expr)
        self.rec(expr.array)

    def map_data_wrapper(self, expr: DataWrapper) -> None:
        self.rec_idx_or_size_tuple(expr, expr.shape)

    def map_index_lambda(self, expr: IndexLambda) -> None:
        for child in expr.bindings.values():
            self.node_to_users.setdefault(child, set()).add(expr)
            self.rec(child)

        self.rec_idx_or_size_tuple(expr, expr.shape)

    def _map_index_base(self, expr: IndexBase) -> None:
        self.node_to_users.setdefault(expr.array, set()).add(expr)
        self.rec(expr.array)

        for idx in expr.indices:
            if isinstance(idx, Array):
                self.node_to_users.setdefault(idx, set()).add(expr)
                self.rec(idx)

    def map_basic_index(self, expr: BasicIndex) -> None:
        self._map_index_base(expr)

    def map_contiguous_advanced_index(self,
                                      expr: AdvancedIndexInContiguousAxes
                                      ) -> None:
        self._map_index_base(expr)

    def map_non_contiguous_advanced_index(self,
                                          expr: AdvancedIndexInNoncontiguousAxes
                                          ) -> None:
        self._map_index_base(expr)

    def map_loopy_call(self, expr: LoopyCall) -> None:
        for _, child in sorted(expr.bindings.items()):
            if isinstance(child, Array):
                self.node_to_users.setdefault(child, set()).add(expr)
                self.rec(child)

<<<<<<< HEAD
    def map_distributed_send_ref_holder(
            self, expr: DistributedSendRefHolder, *args: Any) -> None:
        self.node_to_users.setdefault(expr.passthrough_data, set()).add(expr)
        self.rec(expr.passthrough_data)
        self.node_to_users.setdefault(expr.send.data, set()).add(expr.send)
        self.rec(expr.send.data)

    def map_distributed_recv(self, expr: DistributedRecv, *args: Any) -> None:
        self.rec_idx_or_size_tuple(expr, expr.shape)

=======
>>>>>>> 7455b3a6
# }}}


# {{{ operations on graphs in dict form

def reverse_graph(graph: Dict[ArrayOrNames, Set[ArrayOrNames]]) \
        -> Dict[ArrayOrNames, Set[ArrayOrNames]]:
    """Reverses a graph.

    :param graph: A :class:`dict` representation of a directed graph, mapping each
        node to other nodes to which it is connected by edges. A possible
        use case for this function is the graph in
        :attr:`UsersCollector.node_to_users`.
    :returns: A :class:`dict` representing *graph* with edges reversed.
    """
    result: Dict[ArrayOrNames, Set[ArrayOrNames]] = {}

    for node_key, edges in graph.items():
        # Make sure every node is in the result even if it has no users
        result.setdefault(node_key, set())

        for other_node_key in edges:
            result.setdefault(other_node_key, set()).add(node_key)

    return result


def tag_user_nodes(graph: Dict[ArrayOrNames, Set[ArrayOrNames]], tag: Any,
        starting_point: ArrayOrNames,
        node_to_tags: Dict[ArrayOrNames, Set[ArrayOrNames]]) \
        -> None:
    """Tags all nodes reachable from *starting_point* with *tag*.

    :param graph: A :class:`dict` representation of a directed graph, mapping each
        node to other nodes to which it is connected by edges. A possible
        use case for this function is the graph in
        :attr:`UsersCollector.node_to_users`.
    :param tag: The value to tag the nodes with.
    :param starting_point: A starting point in *graph*.
    :param node_to_tags: The resulting mapping of nodes to tags.
    """
    node_to_tags.setdefault(starting_point, set()).add(tag)
    if starting_point in graph:
        for other_node_key in graph[starting_point]:
            tag_user_nodes(graph, tag=tag, starting_point=other_node_key,
                                          node_to_tags=node_to_tags)

# }}}


# {{{ EdgeCachedMapper

class EdgeCachedMapper(CachedMapper[ArrayOrNames], ABC):
    """
    Mapper class to execute a rewriting method (:meth:`handle_edge`) on each
    edge in the graph.

    .. automethod:: handle_edge
    """

    @abstractmethod
    def handle_edge(self, expr: ArrayOrNames, child: ArrayOrNames) -> Any:
        pass

    def rec_idx_or_size_tuple(self,
            expr: Array,
            situp: Tuple[IndexOrShapeExpr, ...],
            *args: Any) -> Tuple[IndexOrShapeExpr, ...]:
        return tuple([
            self.handle_edge(expr, dim, *args) if isinstance(dim, Array) else dim
            for dim in situp])

    # {{{ map_xxx methods

    def map_named_array(self, expr: NamedArray, *args: Any) -> NamedArray:
        return type(expr)(
            self.handle_edge(expr, expr._container, *args),
            name=expr.name,
            tags=expr.tags)

    def map_index_lambda(self, expr: IndexLambda, *args: Any) -> IndexLambda:
        return IndexLambda(expr=expr.expr,
                shape=self.rec_idx_or_size_tuple(expr, expr.shape),
                dtype=expr.dtype,
                bindings={name: self.handle_edge(expr, child)
                          for name, child in expr.bindings.items()},
                tags=expr.tags)

    def map_einsum(self, expr: Einsum, *args: Any) -> Einsum:
        return Einsum(
                     access_descriptors=expr.access_descriptors,
                     args=tuple(self.handle_edge(expr, arg, *args)
                                for arg in expr.args),
                     tags=expr.tags)

    def map_matrix_product(self, expr: MatrixProduct, *args: Any) -> MatrixProduct:
        return MatrixProduct(x1=self.handle_edge(expr, expr.x1, *args),
                             x2=self.handle_edge(expr, expr.x2, *args),
                             tags=expr.tags)

    def map_stack(self, expr: Stack, *args: Any) -> Stack:
        return Stack(
                     arrays=tuple(self.handle_edge(expr, ary, *args)
                                  for ary in expr.arrays),
                     axis=expr.axis,
                     tags=expr.tags)

    def map_concatenate(self, expr: Concatenate, *args: Any) -> Concatenate:
        return Concatenate(
                     arrays=tuple(self.handle_edge(expr, ary, *args)
                                  for ary in expr.arrays),
                     axis=expr.axis,
                     tags=expr.tags)

    def map_roll(self, expr: Roll, *args: Any) -> Roll:
        return Roll(array=self.handle_edge(expr, expr.array, *args),
                shift=expr.shift,
                axis=expr.axis,
                tags=expr.tags)

    def map_axis_permutation(self, expr: AxisPermutation, *args: Any) \
            -> AxisPermutation:
        return AxisPermutation(
                array=self.handle_edge(expr, expr.array, *args),
                axes=expr.axes,
                tags=expr.tags)

    def map_reshape(self, expr: Reshape, *args: Any) -> Reshape:
        return Reshape(
            array=self.handle_edge(expr, expr.array, *args),
            newshape=self.rec_idx_or_size_tuple(expr, expr.newshape, *args),
            order=expr.order,
            tags=expr.tags)

    def map_basic_index(self, expr: BasicIndex, *args: Any) -> BasicIndex:
        return BasicIndex(
                array=self.handle_edge(expr, expr.array, *args),
                indices=tuple(self.handle_edge(expr, idx, *args)
                                if isinstance(idx, Array) else idx
                                for idx in expr.indices))

    def map_contiguous_advanced_index(self,
            expr: AdvancedIndexInContiguousAxes, *args: Any) \
                    -> AdvancedIndexInContiguousAxes:
        return AdvancedIndexInContiguousAxes(
                array=self.handle_edge(expr, expr.array, *args),
                indices=tuple(self.handle_edge(expr, idx, *args)
                                if isinstance(idx, Array) else idx
                                for idx in expr.indices))

    def map_non_contiguous_advanced_index(self,
            expr: AdvancedIndexInNoncontiguousAxes, *args: Any) \
            -> AdvancedIndexInNoncontiguousAxes:
        return AdvancedIndexInNoncontiguousAxes(
                array=self.handle_edge(expr, expr.array, *args),
                indices=tuple(self.handle_edge(expr, idx, *args)
                                if isinstance(idx, Array) else idx
                                for idx in expr.indices))

    def map_data_wrapper(self, expr: DataWrapper, *args: Any) -> DataWrapper:
        return DataWrapper(
                name=expr.name,
                data=expr.data,
                shape=self.rec_idx_or_size_tuple(expr, expr.shape, *args),
                tags=expr.tags)

    def map_placeholder(self, expr: Placeholder, *args: Any) -> Placeholder:
        assert expr.name

        return Placeholder(name=expr.name,
                shape=self.rec_idx_or_size_tuple(expr, expr.shape, *args),
                dtype=expr.dtype,
                tags=expr.tags)

    def map_size_param(self, expr: SizeParam, *args: Any) -> SizeParam:
        assert expr.name
        return SizeParam(name=expr.name, tags=expr.tags)

    def map_loopy_call(self, expr: LoopyCall) -> LoopyCall:
        return LoopyCall(
            translation_unit=expr.translation_unit,
            entrypoint=expr.entrypoint,
            bindings={
                name: self.handle_edge(expr, child)
                if isinstance(child, Array) else child
                for name, child in expr.bindings.items()},
            )

    @abstractmethod
    def map_distributed_send_ref_holder(
            self, expr: DistributedSendRefHolder, *args: Any) -> Any:
        pass

    def map_distributed_recv(self, expr: DistributedRecv, *args: Any) \
            -> Any:
        from pytato.distributed import DistributedRecv
        return DistributedRecv(
            src_rank=expr.src_rank, comm_tag=expr.comm_tag,
            shape=self.rec_idx_or_size_tuple(expr, expr.shape, *args),
            dtype=expr.dtype, tags=expr.tags)

    # }}}

# }}}

# vim: foldmethod=marker<|MERGE_RESOLUTION|>--- conflicted
+++ resolved
@@ -408,7 +408,6 @@
     def map_loopy_call_result(self, expr: LoopyCallResult) -> CombineT:
         return self.rec(expr._container)
 
-<<<<<<< HEAD
     def map_distributed_send_ref_holder(
             self, expr: DistributedSendRefHolder) -> CombineT:
         return self.combine(
@@ -419,8 +418,6 @@
     def map_distributed_recv(self, expr: DistributedRecv) -> CombineT:
         return self.combine(*self.rec_idx_or_size_tuple(expr.shape))
 
-=======
->>>>>>> 7455b3a6
 # }}}
 
 
@@ -480,8 +477,7 @@
     def map_named_array(self, expr: NamedArray) -> R:
         return self.combine(frozenset([expr]), super().map_named_array(expr))
 
-<<<<<<< HEAD
-    def map_loopy_call_result(self, expr: NamedArray) -> R:
+    def map_loopy_call_result(self, expr: LoopyCallResult) -> R:
         return self.combine(frozenset([expr]), super().map_loopy_call_result(expr))
 
     def map_distributed_send_ref_holder(
@@ -492,11 +488,6 @@
     def map_distributed_recv(self, expr: DistributedRecv) -> R:
         return self.combine(frozenset([expr]), super().map_distributed_recv(expr))
 
-=======
-    def map_loopy_call_result(self, expr: LoopyCallResult) -> R:
-        return self.combine(frozenset([expr]), super().map_loopy_call_result(expr))
-
->>>>>>> 7455b3a6
 # }}}
 
 
@@ -687,7 +678,6 @@
         self.post_visit(expr)
 
     def map_dict_of_named_arrays(self, expr: DictOfNamedArrays) -> None:
-<<<<<<< HEAD
         if not self.visit(expr):
             return
 
@@ -696,26 +686,6 @@
 
         self.post_visit(expr)
 
-    def map_named_array(self, expr: NamedArray) -> None:
-        if not self.visit(expr):
-            return
-
-        self.rec(expr._container)
-
-        self.post_visit(expr)
-
-    def map_loopy_call(self, expr: LoopyCall) -> None:
-=======
->>>>>>> 7455b3a6
-        if not self.visit(expr):
-            return
-
-        for child in expr._data.values():
-            self.rec(child)
-
-        self.post_visit(expr)
-
-<<<<<<< HEAD
     def map_distributed_send_ref_holder(
             self, expr: DistributedSendRefHolder, *args: Any) -> None:
         if not self.visit(expr):
@@ -730,7 +700,6 @@
         if not self.visit(expr):
             return
         self.rec_idx_or_size_tuple(expr.shape)
-=======
     def map_named_array(self, expr: NamedArray) -> None:
         if not self.visit(expr):
             return
@@ -746,7 +715,6 @@
         for _, child in sorted(expr.bindings.items()):
             if isinstance(child, Array):
                 self.rec(child)
->>>>>>> 7455b3a6
 
         self.post_visit(expr)
 
@@ -1221,7 +1189,6 @@
                 self.node_to_users.setdefault(child, set()).add(expr)
                 self.rec(child)
 
-<<<<<<< HEAD
     def map_distributed_send_ref_holder(
             self, expr: DistributedSendRefHolder, *args: Any) -> None:
         self.node_to_users.setdefault(expr.passthrough_data, set()).add(expr)
@@ -1232,8 +1199,6 @@
     def map_distributed_recv(self, expr: DistributedRecv, *args: Any) -> None:
         self.rec_idx_or_size_tuple(expr, expr.shape)
 
-=======
->>>>>>> 7455b3a6
 # }}}
 
 
