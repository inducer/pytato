--- conflicted
+++ resolved
@@ -26,11 +26,7 @@
 
 from abc import ABC, abstractmethod
 from typing import (Any, Callable, Dict, FrozenSet, Union, TypeVar, Set, Generic,
-<<<<<<< HEAD
                     List, Mapping, Iterable, Optional, Tuple)
-=======
-                    List, Mapping, Iterable, Optional)
->>>>>>> e1654442
 
 from pytato.array import (
         Array, IndexLambda, Placeholder, MatrixProduct, Stack, Roll,
@@ -1008,16 +1004,6 @@
 # }}}
 
 
-<<<<<<< HEAD
-# {{{ graph-to-dict
-
-class GraphToDictMapper(Mapper):
-    """
-    Maps a graph to a dictionary representation mapping a node to its parents,
-    i.e. all the nodes using its value.
-
-    .. attribute:: graph_dict
-=======
 # {{{ UsersCollector
 
 class UsersCollector(CachedMapper[ArrayOrNames]):
@@ -1028,78 +1014,42 @@
     .. attribute:: graph_dict
 
        Mapping of each node in the graph to its users.
->>>>>>> e1654442
     """
 
     def __init__(self) -> None:
         """Initialize the GraphToDictMapper."""
-<<<<<<< HEAD
-        self.graph_dict: Dict[ArrayOrNames, Set[ArrayOrNames]] = {}
-
-    def map_dict_of_named_arrays(self, expr: DictOfNamedArrays, *args: Any) -> None:
-=======
         super().__init__()
         self.graph_dict: Dict[ArrayOrNames, Set[ArrayOrNames]] = {}
 
     def map_dict_of_named_arrays(self, expr: DictOfNamedArrays) -> None:
->>>>>>> e1654442
         for child in expr._data.values():
             self.graph_dict.setdefault(child, set()).add(expr)
             self.rec(child)
 
-<<<<<<< HEAD
-    def map_named_array(self, expr: NamedArray, *args: Any) -> None:
-        self.graph_dict.setdefault(expr._container, set()).add(expr)
-        self.rec(expr._container)
-
-    def map_loopy_call(self, expr: LoopyCall, *args: Any) -> None:
-=======
     def map_named_array(self, expr: NamedArray) -> None:
         self.graph_dict.setdefault(expr._container, set()).add(expr)
         self.rec(expr._container)
 
     def map_loopy_call(self, expr: LoopyCall) -> None:
->>>>>>> e1654442
         for _, child in sorted(expr.bindings.items()):
             if isinstance(child, Array):
                 self.graph_dict.setdefault(child, set()).add(expr)
                 self.rec(child)
 
-<<<<<<< HEAD
-    def map_einsum(self, expr: Einsum, *args: Any) -> None:
-=======
     def map_einsum(self, expr: Einsum) -> None:
->>>>>>> e1654442
         for arg in expr.args:
             self.graph_dict.setdefault(arg, set()).add(expr)
             self.rec(arg)
 
-<<<<<<< HEAD
-    def map_reshape(self, expr: Reshape, *args: Any) -> None:
-        for dim in expr.shape:
-            if isinstance(dim, Array):
-                self.graph_dict.setdefault(dim, set()).add(expr)
-                self.rec(dim, *args)
-=======
     def map_reshape(self, expr: Reshape) -> None:
         for dim in expr.shape:
             if isinstance(dim, Array):
                 self.graph_dict.setdefault(dim, set()).add(expr)
                 self.rec(dim)
->>>>>>> e1654442
 
         self.graph_dict.setdefault(expr.array, set()).add(expr)
         self.rec(expr.array)
 
-<<<<<<< HEAD
-    def map_placeholder(self, expr: Placeholder, *args: Any) -> None:
-        for dim in expr.shape:
-            if isinstance(dim, Array):
-                self.graph_dict.setdefault(dim, set()).add(expr)
-                self.rec(dim, *args)
-
-    def map_matrix_product(self, expr: MatrixProduct, *args: Any) -> None:
-=======
     def map_placeholder(self, expr: Placeholder) -> None:
         for dim in expr.shape:
             if isinstance(dim, Array):
@@ -1107,34 +1057,21 @@
                 self.rec(dim)
 
     def map_matrix_product(self, expr: MatrixProduct) -> None:
->>>>>>> e1654442
         for child in (expr.x1, expr.x2):
             self.graph_dict.setdefault(child, set()).add(expr)
             self.rec(child)
 
-<<<<<<< HEAD
-    def map_concatenate(self, expr: Concatenate, *args: Any) -> None:
-=======
     def map_concatenate(self, expr: Concatenate) -> None:
->>>>>>> e1654442
         for ary in expr.arrays:
             self.graph_dict.setdefault(ary, set()).add(expr)
             self.rec(ary)
 
-<<<<<<< HEAD
-    def map_stack(self, expr: Stack, *args: Any) -> None:
-=======
     def map_stack(self, expr: Stack) -> None:
->>>>>>> e1654442
         for ary in expr.arrays:
             self.graph_dict.setdefault(ary, set()).add(expr)
             self.rec(ary)
 
-<<<<<<< HEAD
-    def map_roll(self, expr: Roll, *args: Any) -> None:
-=======
     def map_roll(self, expr: Roll) -> None:
->>>>>>> e1654442
         self.graph_dict.setdefault(expr.array, set()).add(expr)
         self.rec(expr.array)
 
@@ -1152,11 +1089,7 @@
                 self.graph_dict.setdefault(dim, set()).add(expr)
                 self.rec(dim)
 
-<<<<<<< HEAD
-    def map_index_lambda(self, expr: IndexLambda, *args: Any) -> None:
-=======
     def map_index_lambda(self, expr: IndexLambda) -> None:
->>>>>>> e1654442
         for child in expr.bindings.values():
             self.graph_dict.setdefault(child, set()).add(expr)
             self.rec(child)
@@ -1166,8 +1099,6 @@
                 self.graph_dict.setdefault(dim, set()).add(expr)
                 self.rec(dim)
 
-<<<<<<< HEAD
-=======
     def _map_index_base(self, expr: IndexBase) -> None:
         self.graph_dict.setdefault(expr.array, set()).add(expr)
         self.rec(expr.array)
@@ -1190,17 +1121,11 @@
                                           ) -> None:
         self._map_index_base(expr)
 
->>>>>>> e1654442
 # }}}
 
 
 # {{{ operations on graphs in dict form
 
-<<<<<<< HEAD
-def reverse_graph(graph: Dict[Array, Set[Array]]) -> Dict[Array, Set[Array]]:
-    """Reverses a graph."""
-    result: Dict[Array, Set[Array]] = {}
-=======
 def reverse_graph(graph: Dict[ArrayOrNames, Set[ArrayOrNames]]) \
         -> Dict[ArrayOrNames, Set[ArrayOrNames]]:
     """Reverses a graph.
@@ -1211,7 +1136,6 @@
         nodes are reversed.
     """
     result: Dict[ArrayOrNames, Set[ArrayOrNames]] = {}
->>>>>>> e1654442
 
     for node_key, edges in graph.items():
         for other_node_key in edges:
@@ -1220,12 +1144,6 @@
     return result
 
 
-<<<<<<< HEAD
-def tag_child_nodes(graph: Dict[Array, Set[Array]], tag: Any,
-        starting_point: Optional[Array] = None,
-        node_to_tags: Optional[Dict[Optional[Array], Set[Array]]] = None) -> None:
-    """Tags nodes reachable from *starting_point*."""
-=======
 def tag_child_nodes(graph: Dict[ArrayOrNames, Set[ArrayOrNames]], tag: Any,
         starting_point: Optional[ArrayOrNames] = None,
         node_to_tags:
@@ -1239,7 +1157,6 @@
     :param starting_point: An optional starting point in *graph*.
     :param node_to_tags: The resulting mapping of nodes to tags.
     """
->>>>>>> e1654442
     if node_to_tags is None:
         node_to_tags = {}
     node_to_tags.setdefault(starting_point, set()).add(tag)
@@ -1250,7 +1167,6 @@
 
 # }}}
 
-<<<<<<< HEAD
 
 # {{{ EdgeCachedMapper
 
@@ -1381,6 +1297,4 @@
 
 # }}}
 
-=======
->>>>>>> e1654442
 # vim: foldmethod=marker