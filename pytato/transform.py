--- conflicted
+++ resolved
@@ -24,25 +24,17 @@
 THE SOFTWARE.
 """
 
-<<<<<<< HEAD
 from typing import Any, Callable, Dict, FrozenSet, Optional, Union, TypeVar
-=======
-from typing import Any, Callable, Dict, FrozenSet
->>>>>>> 6f92045f
 
 from pytato.array import (
         Array, IndexLambda, Placeholder, MatrixProduct, Stack,
         Roll, AxisPermutation, Slice, DataWrapper, SizeParam,
-<<<<<<< HEAD
         DictOfNamedArrays, Reshape, Concatenate, InputArgumentBase,
         NamedArray)
 from pytato.loopy import LoopyFunction
 
 T = TypeVar("T", Array, DictOfNamedArrays)
 R = FrozenSet[Union[Array, DictOfNamedArrays]]
-=======
-        DictOfNamedArrays, Reshape, Concatenate, IndexRemappingBase)
->>>>>>> 6f92045f
 
 __doc__ = """
 .. currentmodule:: pytato.transform
@@ -101,15 +93,8 @@
     in subclasses to permit term rewriting on an expression graph.
     """
 
-<<<<<<< HEAD
-    def __init__(self, namespace: Namespace):
-        self.namespace = namespace
-        self.cache: Dict[Union[Array, DictOfNamedArrays],
-                Union[Array, DictOfNamedArrays]] = {}
-=======
     def __init__(self) -> None:
         self.cache: Dict[Array, Array] = {}
->>>>>>> 6f92045f
 
     def rec(self, expr: T) -> T:  # type: ignore
         if expr in self.cache:
@@ -188,9 +173,8 @@
     :class:`pytato.array.Array`'s it depends on.
     """
 
-    def __init__(self, namespace: Namespace) -> None:
+    def __init__(self) -> None:
         self.cache: Dict[Union[Array, DictOfNamedArrays], R] = {}
-        self.namespace = namespace
 
     def rec(self, expr: Union[Array, DictOfNamedArrays]) -> R:  # type: ignore
         if expr in self.cache:
@@ -205,15 +189,6 @@
 
     def map_index_lambda(self, expr: IndexLambda) -> R:
         return self.combine(frozenset([expr]), *(self.rec(bnd)
-<<<<<<< HEAD
-            for bnd in expr.bindings.values()))
-
-    def map_placeholder(self, expr: Placeholder) -> R:
-        return frozenset([expr])
-
-    def map_data_wrapper(self, expr: DataWrapper) -> R:
-        return frozenset([expr])
-=======
                                                  for bnd in expr.bindings.values()),
                             *(self.rec(s)
                               for s in expr.shape if isinstance(s, Array)))
@@ -227,7 +202,6 @@
         return self.combine(frozenset([expr]),
                             *(self.rec(s)
                               for s in expr.shape if isinstance(s, Array)))
->>>>>>> 6f92045f
 
     def map_size_param(self, expr: SizeParam) -> R:
         return frozenset([expr])
@@ -255,7 +229,6 @@
         return self.combine(frozenset([expr]), *(self.rec(ary)
                                                  for ary in expr.arrays))
 
-<<<<<<< HEAD
     def map_named_array(self, expr: NamedArray) -> R:
         return self.combine(frozenset([expr]), self.rec(expr.dict_of_named_arrays))
 
@@ -279,8 +252,6 @@
 
 # }}}
 
-=======
->>>>>>> 6f92045f
 
 class WalkMapper(Mapper):
     """
@@ -382,35 +353,14 @@
     if not source_dict:
         return DictOfNamedArrays({})
 
-<<<<<<< HEAD
-    # {{{ extract dependencies elements of the namespace
-
-    # https://github.com/python/mypy/issues/2013
-    deps: FrozenSet[Array] = frozenset().union(
-            *list(get_dependencies(source_dict).values()))  # type: ignore
-    dep_names = (frozenset([dep.name
-                            for dep in deps
-                            if isinstance(dep, InputArgumentBase)])
-                 | get_scalar_expr_deps([dep.shape
-                                         for dep in deps
-                                         if isinstance(dep, Array)]))
-
-    # }}}
-
-    data = {}
-    copy_namespace(source_dict.namespace, copy_mapper, dep_names)
-    for name, val in source_dict.items():
-        data[name] = copy_mapper(val.expr)
-=======
     data = {name: copy_mapper(val) for name, val in source_dict.items()}
->>>>>>> 6f92045f
     return DictOfNamedArrays(data)
 
 
 def get_dependencies(expr: DictOfNamedArrays) -> Dict[str, FrozenSet[Array]]:
     """Returns the dependencies of each named array in *expr*.
     """
-    dep_mapper = DependencyMapper(expr.namespace)
+    dep_mapper = DependencyMapper()
 
     return {name: dep_mapper(val.expr) for name, val in expr.items()}
 
