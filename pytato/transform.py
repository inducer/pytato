--- conflicted
+++ resolved
@@ -1313,11 +1313,7 @@
     def map_reshape(self, expr: Reshape, *args: Any) -> Reshape:
         return Reshape(
             array=self.handle_edge(expr, expr.array, *args),
-<<<<<<< HEAD
-            newshape=self.rec_idx_or_size_tuple(expr, expr.newshape),
-=======
             newshape=self.rec_idx_or_size_tuple(expr, expr.newshape, *args),
->>>>>>> 4a54d331
             order=expr.order,
             tags=expr.tags)
 
