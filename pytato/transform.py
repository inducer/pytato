from __future__ import annotations

__copyright__ = """
Copyright (C) 2020 Matt Wala
Copyright (C) 2020-21 Kaushik Kulkarni
Copyright (C) 2020-21 University of Illinois Board of Trustees
"""

__license__ = """
Permission is hereby granted, free of charge, to any person obtaining a copy
of this software and associated documentation files (the "Software"), to deal
in the Software without restriction, including without limitation the rights
to use, copy, modify, merge, publish, distribute, sublicense, and/or sell
copies of the Software, and to permit persons to whom the Software is
furnished to do so, subject to the following conditions:

The above copyright notice and this permission notice shall be included in
all copies or substantial portions of the Software.

THE SOFTWARE IS PROVIDED "AS IS", WITHOUT WARRANTY OF ANY KIND, EXPRESS OR
IMPLIED, INCLUDING BUT NOT LIMITED TO THE WARRANTIES OF MERCHANTABILITY,
FITNESS FOR A PARTICULAR PURPOSE AND NONINFRINGEMENT. IN NO EVENT SHALL THE
AUTHORS OR COPYRIGHT HOLDERS BE LIABLE FOR ANY CLAIM, DAMAGES OR OTHER
LIABILITY, WHETHER IN AN ACTION OF CONTRACT, TORT OR OTHERWISE, ARISING FROM,
OUT OF OR IN CONNECTION WITH THE SOFTWARE OR THE USE OR OTHER DEALINGS IN
THE SOFTWARE.
"""

from abc import ABC, abstractmethod
from typing import (Any, Callable, Dict, FrozenSet, Union, TypeVar, Set, Generic,
                    List, Mapping, Iterable, Tuple, TYPE_CHECKING)

from pytato.array import (
        Array, IndexLambda, Placeholder, MatrixProduct, Stack, Roll,
        AxisPermutation, DataWrapper, SizeParam, DictOfNamedArrays,
        AbstractResultWithNamedArrays, Reshape, Concatenate, NamedArray,
        IndexRemappingBase, Einsum, InputArgumentBase,
        BasicIndex, AdvancedIndexInContiguousAxes, AdvancedIndexInNoncontiguousAxes,
        IndexBase)

from pytato.loopy import LoopyCall, LoopyCallResult
from dataclasses import dataclass
from pytato.tags import ImplStored

if TYPE_CHECKING:
    from pytato.distributed import DistributedSendRefHolder, DistributedRecv

T = TypeVar("T", Array, AbstractResultWithNamedArrays)
CombineT = TypeVar("CombineT")  # used in CombineMapper
CachedMapperT = TypeVar("CachedMapperT")  # used in CachedMapper
IndexOrShapeExpr = TypeVar("IndexOrShapeExpr")
ArrayOrNames = Union[Array, AbstractResultWithNamedArrays]
R = FrozenSet[Array]

__doc__ = """
.. currentmodule:: pytato.transform

.. autoclass:: Mapper
.. autoclass:: CachedMapper
.. autoclass:: CopyMapper
.. autoclass:: CombineMapper
.. autoclass:: DependencyMapper
.. autoclass:: InputGatherer
.. autoclass:: SizeParamGatherer
.. autoclass:: SubsetDependencyMapper
.. autoclass:: WalkMapper
.. autoclass:: CachedWalkMapper
.. autoclass:: TopoSortMapper
.. autoclass:: CachedMapAndCopyMapper
.. autoclass:: EdgeCachedMapper
.. autofunction:: copy_dict_of_named_arrays
.. autofunction:: get_dependencies
.. autofunction:: map_and_copy
.. autofunction:: materialize_with_mpms

Dict representation of DAGs
---------------------------

.. autoclass:: UsersCollector
.. autofunction:: reverse_graph
.. autofunction:: tag_user_nodes
"""


class UnsupportedArrayError(ValueError):
    pass


# {{{ mapper base class

class Mapper:
    """A class that when called with a :class:`pytato.Array` recursively iterates over
    the DAG, calling the *_mapper_method* of each node. Users of this
    class are expected to override the methods of this class or create a
    subclass.

    .. note::

       This class might visit a node multiple times. Use a :class:`CachedMapper`
       if this is not desired.

    .. automethod:: handle_unsupported_array
    .. automethod:: map_foreign
    .. automethod:: rec
    .. automethod:: __call__
    """

    def handle_unsupported_array(self, expr: T, *args: Any, **kwargs: Any) -> Any:
        """Mapper method that is invoked for
        :class:`pytato.Array` subclasses for which a mapper
        method does not exist in this mapper.
        """
        raise UnsupportedArrayError("%s cannot handle expressions of type %s"
                % (type(self).__name__, type(expr)))

    def map_foreign(self, expr: Any, *args: Any, **kwargs: Any) -> Any:
        """Mapper method that is invoked for an object of class for which a
        mapper method does not exist in this mapper.
        """
        raise ValueError("%s encountered invalid foreign object: %s"
                % (type(self).__name__, repr(expr)))

    def rec(self, expr: T, *args: Any, **kwargs: Any) -> Any:
        """Call the mapper method of *expr* and return the result."""
        method: Callable[..., Array]

        try:
            method = getattr(self, expr._mapper_method)
        except AttributeError:
            if isinstance(expr, Array):
                return self.handle_unsupported_array(expr, *args, **kwargs)
            else:
                return self.map_foreign(expr, *args, **kwargs)

        return method(expr, *args, **kwargs)

    def __call__(self, expr: T, *args: Any, **kwargs: Any) -> Any:
        """Handle the mapping of *expr*."""
        return self.rec(expr, *args, **kwargs)

# }}}


# {{{ CachedMapper

class CachedMapper(Mapper, Generic[CachedMapperT]):
    """Mapper class that maps each node in the DAG exactly once. This loses some
    information compared to :class:`Mapper` as a node is visited only from
    one of its predecessors.
    """

    def __init__(self) -> None:
        self._cache: Dict[CachedMapperT, Any] = {}

    def cache_key(self, expr: CachedMapperT) -> Any:
        return expr

    # type-ignore-reason: incompatible with super class
    def rec(self, expr: CachedMapperT) -> Any:  # type: ignore[override]
        key = self.cache_key(expr)
        try:
            return self._cache[key]
        except KeyError:
            result = super().rec(expr)  # type: ignore[type-var]
            self._cache[key] = result
            return result

# }}}


# {{{ CopyMapper

class CopyMapper(CachedMapper[ArrayOrNames]):
    """Performs a deep copy of a :class:`pytato.array.Array`.
    The typical use of this mapper is to override individual ``map_`` methods
    in subclasses to permit term rewriting on an expression graph.

    .. note::

       This does not copy the data of a :class:`pytato.array.DataWrapper`.
    """

    def rec_idx_or_size_tuple(self, situp: Tuple[IndexOrShapeExpr, ...]
                              ) -> Tuple[IndexOrShapeExpr, ...]:
        return tuple(self.rec(s) if isinstance(s, Array) else s for s in situp)

    def map_index_lambda(self, expr: IndexLambda) -> Array:
        bindings: Dict[str, Array] = {
                name: self.rec(subexpr)
                for name, subexpr in sorted(expr.bindings.items())}
        return IndexLambda(expr=expr.expr,
                shape=self.rec_idx_or_size_tuple(expr.shape),
                dtype=expr.dtype,
                bindings=bindings,
                tags=expr.tags)

    def map_placeholder(self, expr: Placeholder) -> Array:
        assert expr.name is not None
        return Placeholder(name=expr.name,
                shape=self.rec_idx_or_size_tuple(expr.shape),
                dtype=expr.dtype,
                tags=expr.tags)

    def map_matrix_product(self, expr: MatrixProduct) -> Array:
        return MatrixProduct(x1=self.rec(expr.x1),
                x2=self.rec(expr.x2),
                tags=expr.tags)

    def map_stack(self, expr: Stack) -> Array:
        arrays = tuple(self.rec(arr) for arr in expr.arrays)
        return Stack(arrays=arrays, axis=expr.axis, tags=expr.tags)

    def map_concatenate(self, expr: Concatenate) -> Array:
        arrays = tuple(self.rec(arr) for arr in expr.arrays)
        return Concatenate(arrays=arrays, axis=expr.axis, tags=expr.tags)

    def map_roll(self, expr: Roll) -> Array:
        return Roll(array=self.rec(expr.array),
                shift=expr.shift,
                axis=expr.axis,
                tags=expr.tags)

    def map_axis_permutation(self, expr: AxisPermutation) -> Array:
        return AxisPermutation(array=self.rec(expr.array),
                axes=expr.axes,
                tags=expr.tags)

    def _map_index_base(self, expr: IndexBase) -> Array:
        return type(expr)(
                array=self.rec(expr.array),
                indices=self.rec_idx_or_size_tuple(expr.indices))

    def map_basic_index(self, expr: BasicIndex) -> Array:
        return self._map_index_base(expr)

    def map_contiguous_advanced_index(self,
                                      expr: AdvancedIndexInContiguousAxes
                                      ) -> Array:
        return self._map_index_base(expr)

    def map_non_contiguous_advanced_index(self,
                                          expr: AdvancedIndexInNoncontiguousAxes
                                          ) -> Array:
        return self._map_index_base(expr)

    def map_data_wrapper(self, expr: DataWrapper) -> Array:
        return DataWrapper(name=expr.name,
                data=expr.data,
                shape=self.rec_idx_or_size_tuple(expr.shape),
                tags=expr.tags)

    def map_size_param(self, expr: SizeParam) -> Array:
        assert expr.name is not None
        return SizeParam(name=expr.name, tags=expr.tags)

    def map_einsum(self, expr: Einsum) -> Array:
        return Einsum(expr.access_descriptors,
                      tuple(self.rec(arg) for arg in expr.args),
                      tags=expr.tags)

    def map_named_array(self, expr: NamedArray) -> Array:
        return type(expr)(self.rec(expr._container), expr.name, tags=expr.tags)

    def map_dict_of_named_arrays(self,
            expr: DictOfNamedArrays) -> DictOfNamedArrays:
        return DictOfNamedArrays({key: self.rec(val.expr)
                                  for key, val in expr.items()})

    def map_loopy_call(self, expr: LoopyCall) -> LoopyCall:
        bindings = {name: (self.rec(subexpr) if isinstance(subexpr, Array)
                           else subexpr)
                    for name, subexpr in sorted(expr.bindings.items())}

        return LoopyCall(translation_unit=expr.translation_unit,
                         bindings=bindings,
                         entrypoint=expr.entrypoint)

    def map_reshape(self, expr: Reshape) -> Array:
        return Reshape(self.rec(expr.array),
                       newshape=self.rec_idx_or_size_tuple(expr.newshape),
                       order=expr.order,
                       tags=expr.tags)

    def map_distributed_send_ref_holder(
            self, expr: DistributedSendRefHolder) -> Array:
        from pytato.distributed import DistributedSend, DistributedSendRefHolder
        return DistributedSendRefHolder(
                DistributedSend(
                    data=self.rec(expr.send.data),
                    dest_rank=expr.send.dest_rank,
                    comm_tag=expr.send.comm_tag),
                self.rec(expr.data))

    def map_distributed_recv(self, expr: DistributedRecv) -> Array:
        from pytato.distributed import DistributedRecv
        return DistributedRecv(
               src_rank=expr.src_rank, comm_tag=expr.comm_tag,
               shape=self.rec_idx_or_size_tuple(expr.shape),
               dtype=expr.dtype, tags=expr.tags)

# }}}


# {{{ CombineMapper

class CombineMapper(Mapper, Generic[CombineT]):
    def __init__(self) -> None:
        self.cache: Dict[ArrayOrNames, CombineT] = {}

    def rec_idx_or_size_tuple(self, situp: Tuple[IndexOrShapeExpr, ...]
                              ) -> Tuple[CombineT, ...]:
        return tuple(self.rec(s) for s in situp if isinstance(s, Array))

    def rec(self, expr: ArrayOrNames) -> CombineT:  # type: ignore
        if expr in self.cache:
            return self.cache[expr]
        # type-ignore reason: type not compatible with super.rec() type
        result: CombineT = super().rec(expr)  # type: ignore
        self.cache[expr] = result
        return result

    # type-ignore reason: incompatible ret. type with super class
    def __call__(self, expr: ArrayOrNames) -> CombineT:  # type: ignore
        return self.rec(expr)

    def combine(self, *args: CombineT) -> CombineT:
        raise NotImplementedError

    def map_index_lambda(self, expr: IndexLambda) -> CombineT:
        return self.combine(*(self.rec(bnd)
                              for _, bnd in sorted(expr.bindings.items())),
                            *self.rec_idx_or_size_tuple(expr.shape))

    def map_placeholder(self, expr: Placeholder) -> CombineT:
        return self.combine(*self.rec_idx_or_size_tuple(expr.shape))

    def map_data_wrapper(self, expr: DataWrapper) -> CombineT:
        return self.combine(*self.rec_idx_or_size_tuple(expr.shape))

    def map_matrix_product(self, expr: MatrixProduct) -> CombineT:
        return self.combine(self.rec(expr.x1), self.rec(expr.x2))

    def map_stack(self, expr: Stack) -> CombineT:
        return self.combine(*(self.rec(ary)
                              for ary in expr.arrays))

    def map_roll(self, expr: Roll) -> CombineT:
        return self.combine(self.rec(expr.array))

    def map_axis_permutation(self, expr: AxisPermutation) -> CombineT:
        return self.combine(self.rec(expr.array))

    def _map_index_base(self, expr: IndexBase) -> CombineT:
        return self.combine(self.rec(expr.array),
                            *self.rec_idx_or_size_tuple(expr.indices))

    def map_basic_index(self, expr: BasicIndex) -> CombineT:
        return self._map_index_base(expr)

    def map_contiguous_advanced_index(self,
                                      expr: AdvancedIndexInContiguousAxes
                                      ) -> CombineT:
        return self._map_index_base(expr)

    def map_non_contiguous_advanced_index(self,
                                          expr: AdvancedIndexInNoncontiguousAxes
                                          ) -> CombineT:
        return self._map_index_base(expr)

    def map_reshape(self, expr: Reshape) -> CombineT:
        return self.combine(
                self.rec(expr.array),
                *self.rec_idx_or_size_tuple(expr.newshape))

    def map_concatenate(self, expr: Concatenate) -> CombineT:
        return self.combine(*(self.rec(ary)
                              for ary in expr.arrays))

    def map_einsum(self, expr: Einsum) -> CombineT:
        return self.combine(*(self.rec(ary)
                              for ary in expr.args))

    def map_named_array(self, expr: NamedArray) -> CombineT:
        return self.combine(self.rec(expr._container))

    def map_dict_of_named_arrays(self, expr: DictOfNamedArrays) -> CombineT:
        return self.combine(*(self.rec(ary.expr)
                              for ary in expr.values()))

    def map_loopy_call(self, expr: LoopyCall) -> CombineT:
        return self.combine(*(self.rec(ary)
                              for _, ary in sorted(expr.bindings.items())
                              if isinstance(ary, Array)))

    def map_distributed_send_ref_holder(
            self, expr: DistributedSendRefHolder) -> CombineT:
        return self.combine(
                self.rec(expr.send.data),
                self.rec(expr.data),
                )

    def map_distributed_recv(self, expr: DistributedRecv) -> CombineT:
        return self.combine(*self.rec_idx_or_size_tuple(expr.shape))

# }}}


# {{{ DependencyMapper

class DependencyMapper(CombineMapper[R]):
    """
    Maps a :class:`pytato.array.Array` to a :class:`frozenset` of
    :class:`pytato.array.Array`'s it depends on.

    .. warning::

       This returns every node in the graph! Consider a custom
       :class:`CombineMapper` or a :class:`SubsetDependencyMapper` instead.
    """

    def combine(self, *args: R) -> R:
        from functools import reduce
        return reduce(lambda a, b: a | b, args, frozenset())

    def map_index_lambda(self, expr: IndexLambda) -> R:
        return self.combine(frozenset([expr]), super().map_index_lambda(expr))

    def map_placeholder(self, expr: Placeholder) -> R:
        return self.combine(frozenset([expr]), super().map_placeholder(expr))

    def map_data_wrapper(self, expr: DataWrapper) -> R:
        return self.combine(frozenset([expr]), super().map_data_wrapper(expr))

    def map_size_param(self, expr: SizeParam) -> R:
        return frozenset([expr])

    def map_matrix_product(self, expr: MatrixProduct) -> R:
        return self.combine(frozenset([expr]), super().map_matrix_product(expr))

    def map_stack(self, expr: Stack) -> R:
        return self.combine(frozenset([expr]), super().map_stack(expr))

    def map_roll(self, expr: Roll) -> R:
        return self.combine(frozenset([expr]), super().map_roll(expr))

    def map_axis_permutation(self, expr: AxisPermutation) -> R:
        return self.combine(frozenset([expr]), super().map_axis_permutation(expr))

    def _map_index_base(self, expr: IndexBase) -> R:
        return self.combine(frozenset([expr]), super()._map_index_base(expr))

    def map_reshape(self, expr: Reshape) -> R:
        return self.combine(frozenset([expr]), super().map_reshape(expr))

    def map_concatenate(self, expr: Concatenate) -> R:
        return self.combine(frozenset([expr]), super().map_concatenate(expr))

    def map_einsum(self, expr: Einsum) -> R:
        return self.combine(frozenset([expr]), super().map_einsum(expr))

    def map_named_array(self, expr: NamedArray) -> R:
        return self.combine(frozenset([expr]), super().map_named_array(expr))

    def map_distributed_send_ref_holder(
            self, expr: DistributedSendRefHolder) -> R:
        return self.combine(
                frozenset([expr]), super().map_distributed_send_ref_holder(expr))

    def map_distributed_recv(self, expr: DistributedRecv) -> R:
        return self.combine(frozenset([expr]), super().map_distributed_recv(expr))

# }}}


# {{{ SubsetDependencyMapper

class SubsetDependencyMapper(DependencyMapper):
    """
    Mapper to combine the dependencies of an expression that are a subset of
    *universe*.
    """
    def __init__(self, universe: FrozenSet[Array]):
        self.universe = universe
        super().__init__()

    def combine(self, *args: FrozenSet[Array]) -> FrozenSet[Array]:
        from functools import reduce
        return reduce(lambda acc, arg: acc | (arg & self.universe),
                      args,
                      frozenset())

# }}}


# {{{ InputGatherer

class InputGatherer(CombineMapper[FrozenSet[InputArgumentBase]]):
    """
    Mapper to combine all instances of :class:`pytato.array.InputArgumentBase` that
    an array expression depends on.
    """
    def combine(self, *args: FrozenSet[InputArgumentBase]
                ) -> FrozenSet[InputArgumentBase]:
        from functools import reduce
        return reduce(lambda a, b: a | b, args, frozenset())

    def map_placeholder(self, expr: Placeholder) -> FrozenSet[InputArgumentBase]:
        return self.combine(frozenset([expr]), super().map_placeholder(expr))

    def map_data_wrapper(self, expr: DataWrapper) -> FrozenSet[InputArgumentBase]:
        return self.combine(frozenset([expr]), super().map_data_wrapper(expr))

    def map_size_param(self, expr: SizeParam) -> FrozenSet[SizeParam]:
        return frozenset([expr])

# }}}


# {{{ SizeParamGatherer

class SizeParamGatherer(CombineMapper[FrozenSet[SizeParam]]):
    """
    Mapper to combine all instances of :class:`pytato.array.SizeParam` that
    an array expression depends on.
    """
    def combine(self, *args: FrozenSet[SizeParam]
                ) -> FrozenSet[SizeParam]:
        from functools import reduce
        return reduce(lambda a, b: a | b, args, frozenset())

    def map_size_param(self, expr: SizeParam) -> FrozenSet[SizeParam]:
        return frozenset([expr])

# }}}


# {{{ WalkMapper

class WalkMapper(Mapper):
    """
    A mapper that walks over all the arrays in a :class:`pytato.Array`.

    Users may override the specific mapper methods in a derived class or
    override :meth:`WalkMapper.visit` and :meth:`WalkMapper.post_visit`.

    .. automethod:: visit
    .. automethod:: post_visit
    """

    def visit(self, expr: Any) -> bool:
        """
        If this method returns *True*, *expr* is traversed during the walk.
        If this method returns *False*, *expr* is not traversed as a part of
        the walk.
        """
        return True

    def post_visit(self, expr: Any) -> None:
        """
        Callback after *expr* has been traversed.
        """
        pass

    def rec_idx_or_size_tuple(self, situp: Tuple[IndexOrShapeExpr, ...]) -> None:
        for comp in situp:
            if isinstance(comp, Array):
                self.rec(comp)

    def map_index_lambda(self, expr: IndexLambda) -> None:
        if not self.visit(expr):
            return

        for _, child in sorted(expr.bindings.items()):
            self.rec(child)

        self.rec_idx_or_size_tuple(expr.shape)

        self.post_visit(expr)

    def map_placeholder(self, expr: Placeholder) -> None:
        if not self.visit(expr):
            return

        self.rec_idx_or_size_tuple(expr.shape)

        self.post_visit(expr)

    map_data_wrapper = map_placeholder
    map_size_param = map_placeholder

    def map_matrix_product(self, expr: MatrixProduct) -> None:
        if not self.visit(expr):
            return

        self.rec(expr.x1)
        self.rec(expr.x2)

        self.post_visit(expr)

    def _map_index_remapping_base(self, expr: IndexRemappingBase) -> None:
        if not self.visit(expr):
            return

        self.rec(expr.array)
        self.post_visit(expr)

    map_roll = _map_index_remapping_base
    map_axis_permutation = _map_index_remapping_base
    map_reshape = _map_index_remapping_base

    def _map_index_base(self, expr: IndexBase) -> None:
        if not self.visit(expr):
            return

        self.rec(expr.array)

        self.rec_idx_or_size_tuple(expr.indices)

        self.post_visit(expr)

    def map_basic_index(self, expr: BasicIndex) -> None:
        return self._map_index_base(expr)

    def map_contiguous_advanced_index(self,
                                      expr: AdvancedIndexInContiguousAxes
                                      ) -> None:
        return self._map_index_base(expr)

    def map_non_contiguous_advanced_index(self,
                                          expr: AdvancedIndexInNoncontiguousAxes
                                          ) -> None:
        return self._map_index_base(expr)

    def map_stack(self, expr: Stack) -> None:
        if not self.visit(expr):
            return

        for child in expr.arrays:
            self.rec(child)

        self.post_visit(expr)

    def map_concatenate(self, expr: Concatenate) -> None:
        if not self.visit(expr):
            return

        for child in expr.arrays:
            self.rec(child)

        self.post_visit(expr)

    def map_einsum(self, expr: Einsum) -> None:
        if not self.visit(expr):
            return

        for child in expr.args:
            self.rec(child)

        self.post_visit(expr)

    def map_loopy_call(self, expr: LoopyCall) -> None:
        if not self.visit(expr):
            return

        for _, child in sorted(expr.bindings.items()):
            if isinstance(child, Array):
                self.rec(child)

        self.post_visit(expr)

    def map_dict_of_named_arrays(self, expr: DictOfNamedArrays) -> None:
        if not self.visit(expr):
            return

        for child in expr._data.values():
            self.rec(child)

        self.post_visit(expr)

    def map_named_array(self, expr: NamedArray) -> None:
        if not self.visit(expr):
            return

        self.rec(expr._container)

        self.post_visit(expr)

    def map_distributed_send_ref_holder(
            self, expr: DistributedSendRefHolder, *args: Any) -> None:
        if not self.visit(expr):
            return

        self.rec(expr.send.data)
        self.rec(expr.data)

        self.post_visit(expr)

    def map_distributed_recv(self, expr: DistributedRecv, *args: Any) -> None:
        if not self.visit(expr):
            return
        self.rec_idx_or_size_tuple(expr.shape)

        self.post_visit(expr)

# }}}


# {{{ CachedWalkMapper

class CachedWalkMapper(WalkMapper):
    """
    WalkMapper that visits each node in the DAG exactly once. This loses some
    information compared to :class:`WalkMapper` as a node is visited only from
    one of its predecessors.
    """

    def __init__(self) -> None:
        self._visited_ids: Set[int] = set()

    # type-ignore reason: CachedWalkMapper.rec's type does not match
    # WalkMapper.rec's type
    def rec(self, expr: ArrayOrNames) -> None:  # type: ignore
        # Why choose id(x) as the cache key?
        # - Some downstream users (NamesValidityChecker) of this mapper rely on
        #   structurally equal objects being walked separately (e.g. to detect
        #   separate instances of Placeholder with the same name).

        if id(expr) in self._visited_ids:
            return

        # type-ignore reason: super().rec expects either 'Array' or
        # 'AbstractResultWithNamedArrays', passed 'ArrayOrNames'
        super().rec(expr)  # type: ignore
        self._visited_ids.add(id(expr))

# }}}


# {{{ TopoSortMapper

class TopoSortMapper(CachedWalkMapper):
    """A mapper that creates a list of nodes in topological order.

    :members: topological_order
    """

    def __init__(self) -> None:
        super().__init__()
        self.topological_order: List[Array] = []

    def post_visit(self, expr: Any) -> None:
        self.topological_order.append(expr)

# }}}


# {{{ MapAndCopyMapper

class CachedMapAndCopyMapper(CopyMapper):
    """
    Mapper that applies *map_fn* to each node and copies it. Results of
    traversals are memoized i.e. each node is mapped via *map_fn* exactly once.
    """

    def __init__(self, map_fn: Callable[[ArrayOrNames], ArrayOrNames]) -> None:
        super().__init__()
        self.map_fn: Callable[[ArrayOrNames], ArrayOrNames] = map_fn

    # type-ignore-reason:incompatible with Mapper.rec()
    def rec(self, expr: ArrayOrNames) -> ArrayOrNames:  # type: ignore[override]
        if expr in self._cache:
            return self._cache[expr]  # type: ignore[no-any-return]

        result = super().rec(self.map_fn(expr))
        self._cache[expr] = result
        return result  # type: ignore[no-any-return]

    # type-ignore-reason: Mapper.__call__ returns Any
    def __call__(self, expr: ArrayOrNames) -> ArrayOrNames:  # type: ignore[override]
        return self.rec(expr)

# }}}


# {{{ MPMS materializer

@dataclass(frozen=True, eq=True)
class MPMSMaterializerAccumulator:
    """This class serves as the return value of :class:`MPMSMaterializer`. It
    contains the set of materialized predecessors and the rewritten expression
    (i.e. the expression with tags for materialization applied).
    """
    materialized_predecessors: FrozenSet[Array]
    expr: Array


def _materialize_if_mpms(expr: Array,
                         nsuccessors: int,
                         predecessors: Iterable[MPMSMaterializerAccumulator]
                         ) -> MPMSMaterializerAccumulator:
    """
    Returns an instance of :class:`MPMSMaterializerAccumulator`, that
    materializes *expr* if it has more than 1 successors and more than 1
    materialized predecessors.
    """
    from functools import reduce

    materialized_predecessors: FrozenSet[Array] = reduce(
                                                    frozenset.union,
                                                    (pred.materialized_predecessors
                                                     for pred in predecessors),
                                                    frozenset())
    if nsuccessors > 1 and len(materialized_predecessors) > 1:
        new_expr = expr.tagged(ImplStored())
        return MPMSMaterializerAccumulator(frozenset([new_expr]), new_expr)
    else:
        return MPMSMaterializerAccumulator(materialized_predecessors, expr)


class MPMSMaterializer(Mapper):
    """See :func:`materialize_with_mpms` for an explanation."""
    def __init__(self, nsuccessors: Mapping[Array, int]):
        super().__init__()
        self.nsuccessors = nsuccessors
        self.cache: Dict[ArrayOrNames, MPMSMaterializerAccumulator] = {}

    # type-ignore reason: return type not compatible with Mapper.rec's type
    def rec(self, expr: ArrayOrNames) -> MPMSMaterializerAccumulator:  # type: ignore
        if expr in self.cache:
            return self.cache[expr]
        # type-ignore reason: type not compatible with super.rec() type
        result: MPMSMaterializerAccumulator = super().rec(expr)  # type: ignore
        self.cache[expr] = result
        return result

    def _map_input_base(self, expr: InputArgumentBase
                        ) -> MPMSMaterializerAccumulator:
        return MPMSMaterializerAccumulator(frozenset([expr]), expr)

    map_placeholder = _map_input_base
    map_data_wrapper = _map_input_base
    map_size_param = _map_input_base

    def map_named_array(self, expr: NamedArray) -> MPMSMaterializerAccumulator:
        if not isinstance(expr, LoopyCallResult):
            raise NotImplementedError("only LoopyCallResult named array"
                                      " supported for now.")

        # loopy call result is always materialized
        return MPMSMaterializerAccumulator(frozenset([expr]), expr)

    def map_index_lambda(self, expr: IndexLambda) -> MPMSMaterializerAccumulator:
        children_rec = {bnd_name: self.rec(bnd)
                        for bnd_name, bnd in expr.bindings.items()}

        new_expr = IndexLambda(expr.expr,
                               expr.shape,
                               expr.dtype,
                               {bnd_name: bnd.expr
                                for bnd_name, bnd in children_rec.items()},
                               tags=expr.tags)
        return _materialize_if_mpms(new_expr, self.nsuccessors[expr],
                                    children_rec.values())

    def map_matrix_product(self, expr: MatrixProduct) -> MPMSMaterializerAccumulator:
        x1_rec, x2_rec = self.rec(expr.x1), self.rec(expr.x2)
        new_expr = MatrixProduct(x1_rec.expr, x2_rec.expr, expr.tags)

        return _materialize_if_mpms(new_expr,
                                    self.nsuccessors[expr],
                                    (x1_rec, x2_rec))

    def map_stack(self, expr: Stack) -> MPMSMaterializerAccumulator:
        rec_arrays = [self.rec(ary) for ary in expr.arrays]
        new_expr = Stack(tuple(ary.expr for ary in rec_arrays), expr.axis, expr.tags)

        return _materialize_if_mpms(new_expr,
                                    self.nsuccessors[expr],
                                    rec_arrays)

    def map_concatenate(self, expr: Concatenate) -> MPMSMaterializerAccumulator:
        rec_arrays = [self.rec(ary) for ary in expr.arrays]
        new_expr = Concatenate(tuple(ary.expr for ary in rec_arrays),
                               expr.axis,
                               expr.tags)
        return _materialize_if_mpms(new_expr,
                                    self.nsuccessors[expr],
                                    rec_arrays)

    def map_roll(self, expr: Roll) -> MPMSMaterializerAccumulator:
        rec_array = self.rec(expr.array)
        new_expr = Roll(rec_array.expr, expr.shift, expr.axis, expr.tags)
        return _materialize_if_mpms(new_expr, self.nsuccessors[expr],
                                    (rec_array,))

    def map_axis_permutation(self, expr: AxisPermutation
                             ) -> MPMSMaterializerAccumulator:
        rec_array = self.rec(expr.array)
        new_expr = AxisPermutation(rec_array.expr, expr.axes, expr.tags)
        return _materialize_if_mpms(new_expr,
                                    self.nsuccessors[expr],
                                    (rec_array,))

    def _map_index_base(self, expr: IndexBase) -> MPMSMaterializerAccumulator:
        rec_array = self.rec(expr.array)
        rec_indices = {i: self.rec(idx)
                       for i, idx in enumerate(expr.indices)
                       if isinstance(idx, Array)}

        new_expr = type(expr)(rec_array.expr,
                              tuple(rec_indices[i].expr
                                    if i in rec_indices
                                    else expr.indices[i]
                                    for i in range(
                                        len(expr.indices))),
                              expr.tags)

        return _materialize_if_mpms(new_expr,
                                    self.nsuccessors[expr],
                                    (rec_array,) + tuple(rec_indices.values())
                                    )

    map_basic_index = _map_index_base
    map_contiguous_advanced_index = _map_index_base
    map_non_contiguous_advanced_index = _map_index_base

    def map_reshape(self, expr: Reshape) -> MPMSMaterializerAccumulator:
        rec_array = self.rec(expr.array)
        new_expr = Reshape(rec_array.expr, expr.newshape, expr.order, expr.tags)

        return _materialize_if_mpms(new_expr,
                                    self.nsuccessors[expr],
                                    (rec_array,))

    def map_einsum(self, expr: Einsum) -> MPMSMaterializerAccumulator:
        rec_arrays = [self.rec(ary) for ary in expr.args]
        new_expr = Einsum(expr.access_descriptors,
                          tuple(ary.expr for ary in rec_arrays),
                          expr.tags)

        return _materialize_if_mpms(new_expr,
                                    self.nsuccessors[expr],
                                    rec_arrays)

    def map_dict_of_named_arrays(self, expr: DictOfNamedArrays
                                 ) -> MPMSMaterializerAccumulator:
        raise NotImplementedError

# }}}


# {{{ mapper frontends

def copy_dict_of_named_arrays(source_dict: DictOfNamedArrays,
        copy_mapper: CopyMapper) -> DictOfNamedArrays:
    """Copy the elements of a :class:`~pytato.DictOfNamedArrays` into a
    :class:`~pytato.DictOfNamedArrays`.

    :param source_dict: The :class:`~pytato.DictOfNamedArrays` to copy
    :param copy_mapper: A mapper that performs copies different array types
    :returns: A new :class:`~pytato.DictOfNamedArrays` containing copies of the
        items in *source_dict*
    """
    if not source_dict:
        return DictOfNamedArrays({})

    data = {name: copy_mapper(val.expr) for name, val in source_dict.items()}
    return DictOfNamedArrays(data)


def get_dependencies(expr: DictOfNamedArrays) -> Dict[str, FrozenSet[Array]]:
    """Returns the dependencies of each named array in *expr*.
    """
    dep_mapper = DependencyMapper()

    return {name: dep_mapper(val.expr) for name, val in expr.items()}


def map_and_copy(expr: T,
                 map_fn: Callable[[ArrayOrNames], ArrayOrNames]
                 ) -> ArrayOrNames:
    """
    Returns a copy of *expr* with every array expression reachable from *expr*
    mapped via *map_fn*.

    .. note::

        Uses :class:`CachedMapAndCopyMapper` under the hood and because of its
        caching nature each node is mapped exactly once.
    """
    return CachedMapAndCopyMapper(map_fn)(expr)


def materialize_with_mpms(expr: DictOfNamedArrays) -> DictOfNamedArrays:
    r"""
    Materialize nodes in *expr* with MPMS materialization strategy.
    MPMS stands for Multiple-Predecessors, Multiple-Successors.

    .. note::

        - MPMS materialization strategy is a greedy materialization algorithm in
          which any node with more than 1 materialized predecessors and more than
          1 successors is materialized.
        - Materializing here corresponds to tagging a node with
          :class:`~pytato.tags.ImplStored`.
        - Does not attempt to materialize sub-expressions in
          :attr:`pytato.Array.shape`.

    .. warning::

        This is a greedy materialization algorithm and thereby this algorithm
        might be too eager to materialize. Consider the graph below:

        ::

                           I1          I2
                            \         /
                             \       /
                              \     /
                               🡦   🡧
                                 T
                                / \
                               /   \
                              /     \
                             🡧       🡦
                            O1        O2

        where, 'I1', 'I2' correspond to instances of
        :class:`pytato.array.InputArgumentBase`, and, 'O1' and 'O2' are the outputs
        required to be evaluated in the computation graph. MPMS materialization
        algorithm will materialize the intermediate node 'T' as it has 2
        predecessors and 2 successors. However, the total number of memory
        accesses after applying MPMS goes up as shown by the table below.

        ======  ========  =======
        ..        Before    After
        ======  ========  =======
        Reads          4        4
        Writes         2        3
        Total          6        7
        ======  ========  =======

    """
    from pytato.analysis import get_nusers
    materializer = MPMSMaterializer(get_nusers(expr))
    new_data = {}
    for name, ary in expr.items():
        new_data[name] = materializer(ary.expr).expr

    return DictOfNamedArrays(new_data)

# }}}


# {{{ UsersCollector

class UsersCollector(CachedMapper[ArrayOrNames]):
    """
    Maps a graph to a dictionary representation mapping a node to its users,
    i.e. all the nodes using its value.

    .. attribute:: node_to_users

       Mapping of each node in the graph to its users.

    .. automethod:: __init__
    """

    def __init__(self) -> None:
        super().__init__()
        self.node_to_users: Dict[ArrayOrNames, Set[ArrayOrNames]] = {}

    def __call__(self, expr: ArrayOrNames, *args: Any, **kwargs: Any) -> Any:
        # Root node has no predecessor
        self.node_to_users[expr] = set()
        return self.rec(expr, *args)

    def rec_idx_or_size_tuple(
            self, expr: Array, situp: Tuple[IndexOrShapeExpr, ...]
            ) -> None:
        for dim in situp:
            if isinstance(dim, Array):
                self.node_to_users.setdefault(dim, set()).add(expr)
                self.rec(dim)

    def map_dict_of_named_arrays(self, expr: DictOfNamedArrays) -> None:
        for child in expr._data.values():
            self.node_to_users.setdefault(child, set()).add(expr)
            self.rec(child)

    def map_named_array(self, expr: NamedArray) -> None:
        self.node_to_users.setdefault(expr._container, set()).add(expr)
        self.rec(expr._container)

    def map_loopy_call(self, expr: LoopyCall) -> None:
        for _, child in sorted(expr.bindings.items()):
            if isinstance(child, Array):
                self.node_to_users.setdefault(child, set()).add(expr)
                self.rec(child)

    def map_einsum(self, expr: Einsum) -> None:
        for arg in expr.args:
            self.node_to_users.setdefault(arg, set()).add(expr)
            self.rec(arg)

    def map_reshape(self, expr: Reshape) -> None:
        self.rec_idx_or_size_tuple(expr, expr.shape)

        self.node_to_users.setdefault(expr.array, set()).add(expr)
        self.rec(expr.array)

    def map_placeholder(self, expr: Placeholder) -> None:
        self.rec_idx_or_size_tuple(expr, expr.shape)

    def map_matrix_product(self, expr: MatrixProduct) -> None:
        for child in (expr.x1, expr.x2):
            self.node_to_users.setdefault(child, set()).add(expr)
            self.rec(child)

    def map_concatenate(self, expr: Concatenate) -> None:
        for ary in expr.arrays:
            self.node_to_users.setdefault(ary, set()).add(expr)
            self.rec(ary)

    def map_stack(self, expr: Stack) -> None:
        for ary in expr.arrays:
            self.node_to_users.setdefault(ary, set()).add(expr)
            self.rec(ary)

    def map_roll(self, expr: Roll) -> None:
        self.node_to_users.setdefault(expr.array, set()).add(expr)
        self.rec(expr.array)

    def map_size_param(self, expr: SizeParam) -> None:
        # no child nodes, nothing to do
        pass

    def map_axis_permutation(self, expr: AxisPermutation) -> None:
        self.node_to_users.setdefault(expr.array, set()).add(expr)
        self.rec(expr.array)

    def map_data_wrapper(self, expr: DataWrapper) -> None:
        self.rec_idx_or_size_tuple(expr, expr.shape)

    def map_index_lambda(self, expr: IndexLambda) -> None:
        for child in expr.bindings.values():
            self.node_to_users.setdefault(child, set()).add(expr)
            self.rec(child)

        self.rec_idx_or_size_tuple(expr, expr.shape)

    def _map_index_base(self, expr: IndexBase) -> None:
        self.node_to_users.setdefault(expr.array, set()).add(expr)
        self.rec(expr.array)

        for idx in expr.indices:
            if isinstance(idx, Array):
                self.node_to_users.setdefault(idx, set()).add(expr)
                self.rec(idx)

    def map_basic_index(self, expr: BasicIndex) -> None:
        self._map_index_base(expr)

    def map_contiguous_advanced_index(self,
                                      expr: AdvancedIndexInContiguousAxes
                                      ) -> None:
        self._map_index_base(expr)

    def map_non_contiguous_advanced_index(self,
                                          expr: AdvancedIndexInNoncontiguousAxes
                                          ) -> None:
        self._map_index_base(expr)

    def map_distributed_send_ref_holder(
            self, expr: DistributedSendRefHolder, *args: Any) -> None:
        self.node_to_users.setdefault(expr.data, set()).add(expr)
        self.rec(expr.data)
        self.node_to_users.setdefault(expr.send.data, set()).add(expr)
        self.rec(expr.send.data)

    def map_distributed_recv(self, expr: DistributedRecv, *args: Any) -> None:
        self.rec_idx_or_size_tuple(expr, expr.shape)

# }}}


# {{{ operations on graphs in dict form

def reverse_graph(graph: Dict[ArrayOrNames, Set[ArrayOrNames]]) \
        -> Dict[ArrayOrNames, Set[ArrayOrNames]]:
    """Reverses a graph.

    :param graph: A :class:`dict` representation of a directed graph, mapping each
        node to other nodes to which it is connected by edges. A possible
        use case for this function is the graph in
        :attr:`UsersCollector.node_to_users`.
    :returns: A :class:`dict` representing *graph* with edges reversed.
    """
    result: Dict[ArrayOrNames, Set[ArrayOrNames]] = {}

    for node_key, edges in graph.items():
        # Make sure every node is in the result even if it has no users
<<<<<<< HEAD
        if node_key not in result:
            result[node_key] = set()
=======
        result.setdefault(node_key, set())
>>>>>>> 8f91a318

        for other_node_key in edges:
            result.setdefault(other_node_key, set()).add(node_key)

    return result


def tag_user_nodes(graph: Dict[ArrayOrNames, Set[ArrayOrNames]], tag: Any,
        starting_point: ArrayOrNames,
        node_to_tags: Dict[ArrayOrNames, Set[ArrayOrNames]]) \
        -> None:
    """Tags all nodes reachable from *starting_point* with *tag*.

    :param graph: A :class:`dict` representation of a directed graph, mapping each
        node to other nodes to which it is connected by edges. A possible
        use case for this function is the graph in
        :attr:`UsersCollector.node_to_users`.
    :param tag: The value to tag the nodes with.
    :param starting_point: A starting point in *graph*.
    :param node_to_tags: The resulting mapping of nodes to tags.
    """
    node_to_tags.setdefault(starting_point, set()).add(tag)
    if starting_point in graph:
        for other_node_key in graph[starting_point]:
            tag_user_nodes(graph, tag=tag, starting_point=other_node_key,
                                          node_to_tags=node_to_tags)

# }}}


# {{{ EdgeCachedMapper

class EdgeCachedMapper(CachedMapper[ArrayOrNames], ABC):
    """
    Mapper class to execute a rewriting method (:meth:`handle_edge`) on each
    edge in the graph.

    .. automethod:: handle_edge
    """

    @abstractmethod
    def handle_edge(self, expr: ArrayOrNames, child: ArrayOrNames) -> Any:
        pass

    def rec_idx_or_size_tuple(self,
            expr: Array,
            situp: Tuple[IndexOrShapeExpr, ...],
            *args: Any) -> Tuple[IndexOrShapeExpr, ...]:
        return tuple([
            self.handle_edge(expr, dim, *args) if isinstance(dim, Array) else dim
            for dim in situp])

    # {{{ map_xxx methods

    def map_named_array(self, expr: NamedArray, *args: Any) -> NamedArray:
        return NamedArray(
            container=self.handle_edge(expr, expr._container, *args),
            name=expr.name,
            tags=expr.tags)

    def map_index_lambda(self, expr: IndexLambda, *args: Any) -> IndexLambda:
        return IndexLambda(expr=expr.expr,
                shape=self.rec_idx_or_size_tuple(expr, expr.shape),
                dtype=expr.dtype,
                bindings={name: self.handle_edge(expr, child)
                          for name, child in expr.bindings.items()},
                tags=expr.tags)

    def map_einsum(self, expr: Einsum, *args: Any) -> Einsum:
        return Einsum(
                     access_descriptors=expr.access_descriptors,
                     args=tuple(self.handle_edge(expr, arg, *args)
                                for arg in expr.args),
                     tags=expr.tags)

    def map_matrix_product(self, expr: MatrixProduct, *args: Any) -> MatrixProduct:
        return MatrixProduct(x1=self.handle_edge(expr, expr.x1, *args),
                             x2=self.handle_edge(expr, expr.x2, *args),
                             tags=expr.tags)

    def map_stack(self, expr: Stack, *args: Any) -> Stack:
        return Stack(
                     arrays=tuple(self.handle_edge(expr, ary, *args)
                                  for ary in expr.arrays),
                     axis=expr.axis,
                     tags=expr.tags)

    def map_concatenate(self, expr: Concatenate, *args: Any) -> Concatenate:
        return Concatenate(
                     arrays=tuple(self.handle_edge(expr, ary, *args)
                                  for ary in expr.arrays),
                     axis=expr.axis,
                     tags=expr.tags)

    def map_roll(self, expr: Roll, *args: Any) -> Roll:
        return Roll(array=self.handle_edge(expr, expr.array, *args),
                shift=expr.shift,
                axis=expr.axis,
                tags=expr.tags)

    def map_axis_permutation(self, expr: AxisPermutation, *args: Any) \
            -> AxisPermutation:
        return AxisPermutation(
                array=self.handle_edge(expr, expr.array, *args),
                axes=expr.axes,
                tags=expr.tags)

    def map_reshape(self, expr: Reshape, *args: Any) -> Reshape:
        return Reshape(
            array=self.handle_edge(expr, expr.array, *args),
            newshape=self.rec_idx_or_size_tuple(expr, expr.newshape, *args),
            order=expr.order,
            tags=expr.tags)

    def map_basic_index(self, expr: BasicIndex, *args: Any) -> BasicIndex:
        return BasicIndex(
                array=self.handle_edge(expr, expr.array, *args),
                indices=tuple(self.handle_edge(expr, idx, *args)
                                if isinstance(idx, Array) else idx
                                for idx in expr.indices))

    def map_contiguous_advanced_index(self,
            expr: AdvancedIndexInContiguousAxes, *args: Any) \
                    -> AdvancedIndexInContiguousAxes:
        return AdvancedIndexInContiguousAxes(
                array=self.handle_edge(expr, expr.array, *args),
                indices=tuple(self.handle_edge(expr, idx, *args)
                                if isinstance(idx, Array) else idx
                                for idx in expr.indices))

    def map_non_contiguous_advanced_index(self,
            expr: AdvancedIndexInNoncontiguousAxes, *args: Any) \
            -> AdvancedIndexInNoncontiguousAxes:
        return AdvancedIndexInNoncontiguousAxes(
                array=self.handle_edge(expr, expr.array, *args),
                indices=tuple(self.handle_edge(expr, idx, *args)
                                if isinstance(idx, Array) else idx
                                for idx in expr.indices))

    def map_data_wrapper(self, expr: DataWrapper, *args: Any) -> DataWrapper:
        return DataWrapper(
                name=expr.name,
                data=expr.data,
                shape=self.rec_idx_or_size_tuple(expr, expr.shape, *args),
                tags=expr.tags)

    def map_placeholder(self, expr: Placeholder, *args: Any) -> Placeholder:
        assert expr.name

        return Placeholder(name=expr.name,
                shape=self.rec_idx_or_size_tuple(expr, expr.shape, *args),
                dtype=expr.dtype,
                tags=expr.tags)

    def map_size_param(self, expr: SizeParam, *args: Any) -> SizeParam:
        assert expr.name
        return SizeParam(name=expr.name, tags=expr.tags)

    def map_distributed_send_ref_holder(
            self, expr: DistributedSendRefHolder, *args: Any) -> Any:
        from pytato.distributed import DistributedSend, DistributedSendRefHolder
        return DistributedSendRefHolder(
                send=DistributedSend(
                    data=self.handle_edge(expr, expr.send.data),
                    dest_rank=expr.send.dest_rank,
                    comm_tag=expr.send.comm_tag),
                data=self.handle_edge(expr, expr.data),
                tags=expr.tags)

    def map_distributed_recv(self, expr: DistributedRecv, *args: Any) \
            -> Any:
        from pytato.distributed import DistributedRecv
        return DistributedRecv(
            src_rank=expr.src_rank, comm_tag=expr.comm_tag,
            shape=self.rec_idx_or_size_tuple(expr, expr.shape, *args),
            dtype=expr.dtype, tags=expr.tags)

    # }}}

# }}}

# vim: foldmethod=marker<|MERGE_RESOLUTION|>--- conflicted
+++ resolved
@@ -1200,12 +1200,7 @@
 
     for node_key, edges in graph.items():
         # Make sure every node is in the result even if it has no users
-<<<<<<< HEAD
-        if node_key not in result:
-            result[node_key] = set()
-=======
         result.setdefault(node_key, set())
->>>>>>> 8f91a318
 
         for other_node_key in edges:
             result.setdefault(other_node_key, set()).add(node_key)
