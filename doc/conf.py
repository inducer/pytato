from urllib.request import urlopen

_conf_url = \
        "https://raw.githubusercontent.com/inducer/sphinxconfig/main/sphinxconfig.py"
with urlopen(_conf_url) as _inf:
    exec(compile(_inf.read(), _conf_url, "exec"), globals())

copyright = "2020, Pytato Contributors"
author = "Pytato Contributors"

ver_dic = {}
exec(compile(open("../pytato/version.py").read(), "../pytato/version.py",
    "exec"), ver_dic)
version = ".".join(str(x) for x in ver_dic["VERSION"])
release = ver_dic["VERSION_TEXT"]

intersphinx_mapping = {
    "python": ("https://docs.python.org/3/", None),
    "numpy": ("https://numpy.org/doc/stable/", None),
    "boxtree": ("https://documen.tician.de/boxtree/", None),
    "meshmode": ("https://documen.tician.de/meshmode/", None),
    "modepy": ("https://documen.tician.de/modepy/", None),
    "pyopencl": ("https://documen.tician.de/pyopencl/", None),
    "pytools": ("https://documen.tician.de/pytools/", None),
    "pymbolic": ("https://documen.tician.de/pymbolic/", None),
    "loopy": ("https://documen.tician.de/loopy/", None),
    "sumpy": ("https://documen.tician.de/sumpy/", None),
    "islpy": ("https://documen.tician.de/islpy/", None),
    "jax": ("https://jax.readthedocs.io/en/latest/", None),
    "attrs": ("https://www.attrs.org/en/stable/", None),
    "mpi4py": ("https://mpi4py.readthedocs.io/en/latest", None),
<<<<<<< HEAD
    "orderedsets": ("https://matthiasdiener.github.io/orderedsets", None),
=======
    "immutabledict": ("https://immutabledict.corenting.fr/", None),
>>>>>>> 180243e3
}

# Some modules need to import things just so that sphinx can resolve symbols in
# type annotations. Often, we do not want these imports (e.g. of PyOpenCL) when
# in normal use (because they would introduce unintended side effects or hard
# dependencies). This flag exists so that these imports only occur during doc
# build. Since sphinx appears to resolve type hints lexically (as it should),
# this needs to be cross-module (since, e.g. an inherited arraycontext
# docstring can be read by sphinx when building meshmode, a dependent package),
# this needs a setting of the same name across all packages involved, that's
# why this name is as global-sounding as it is.
import sys
sys._BUILDING_SPHINX_DOCS = True

nitpick_ignore_regex = [
    ["py:class", r"numpy.(u?)int[\d]+"],
    ["py:class", r"numpy.bool_"],
    ["py:class", r"typing_extensions(.+)"],
]<|MERGE_RESOLUTION|>--- conflicted
+++ resolved
@@ -29,11 +29,8 @@
     "jax": ("https://jax.readthedocs.io/en/latest/", None),
     "attrs": ("https://www.attrs.org/en/stable/", None),
     "mpi4py": ("https://mpi4py.readthedocs.io/en/latest", None),
-<<<<<<< HEAD
     "orderedsets": ("https://matthiasdiener.github.io/orderedsets", None),
-=======
     "immutabledict": ("https://immutabledict.corenting.fr/", None),
->>>>>>> 180243e3
 }
 
 # Some modules need to import things just so that sphinx can resolve symbols in
