--- conflicted
+++ resolved
@@ -1,9 +1,5 @@
-<<<<<<< HEAD
-from typing import Any, Dict, Optional
-=======
 import types
 from typing import Any, Dict, Optional, List, Tuple, cast, Union
->>>>>>> 31f30349
 import operator
 import pyopencl as cl
 import numpy as np
@@ -75,11 +71,7 @@
     assert pt_result.shape == np_result.shape
     assert pt_result.dtype == np_result.dtype
 
-<<<<<<< HEAD
-    np.testing.assert_allclose(np_result, pt_result, rtol=rtol)
-=======
     np.testing.assert_allclose(np_result, pt_result, rtol=rtol)  # type: ignore[no-untyped-call]  # noqa: E501
->>>>>>> 31f30349
 
 # }}}
 
@@ -87,16 +79,6 @@
 # {{{ random DAG generation
 
 class RandomDAGContext:
-<<<<<<< HEAD
-    def __init__(self, rng, axis_len, use_numpy):
-        self.rng = rng
-        self.axis_len = axis_len
-        self.past_results = []
-        self.use_numpy = use_numpy
-
-        if self.use_numpy:
-            self.np = np
-=======
     def __init__(self, rng: np.random.Generator, axis_len: int, use_numpy: bool) \
             -> None:
         self.rng = rng
@@ -106,16 +88,11 @@
 
         if self.use_numpy:
             self.np: types.ModuleType = np
->>>>>>> 31f30349
         else:
             self.np = pt
 
 
-<<<<<<< HEAD
-def make_random_array(rdagc: RandomDAGContext, naxes: int, axis_len=None):
-=======
 def make_random_constant(rdagc: RandomDAGContext, naxes: int) -> Any:
->>>>>>> 31f30349
     shape = (rdagc.axis_len,) * naxes
 
     result = rdagc.rng.uniform(1e-3, 1, size=shape)
@@ -125,18 +102,6 @@
         return pt.make_data_wrapper(result)
 
 
-<<<<<<< HEAD
-def make_random_reshape(rdagc, s, shape_len):
-    rng = rdagc.rng
-
-    s = list(s)
-    naxes = rng.integers(len(s), len(s)+2)
-    while len(s) < naxes:
-        insert_at = rng.integers(0, len(s)+1)
-        s.insert(insert_at, 1)
-
-    return tuple(s)
-=======
 def make_random_reshape(
         rdagc: RandomDAGContext, s: Tuple[int, ...], shape_len: int) \
         -> Tuple[int, ...]:
@@ -149,41 +114,24 @@
         s_list.insert(insert_at, 1)
 
     return tuple(s_list)
->>>>>>> 31f30349
 
 
 _BINOPS = [operator.add, operator.sub, operator.mul, operator.truediv,
         operator.pow, "maximum", "minimum"]
 
 
-<<<<<<< HEAD
-def make_random_dag_inner(rdagc):
-=======
 def make_random_dag_inner(rdagc: RandomDAGContext) -> Any:
->>>>>>> 31f30349
     rng = rdagc.rng
 
     while True:
         v = rng.integers(0, 1500)
 
         if v < 600:
-<<<<<<< HEAD
-            return make_random_array(rdagc, naxes=rng.integers(1, 3))
-=======
             return make_random_constant(rdagc, naxes=rng.integers(1, 3))
->>>>>>> 31f30349
 
         elif v < 1000:
             op1 = make_random_dag(rdagc)
             op2 = make_random_dag(rdagc)
-<<<<<<< HEAD
-            m = min(len(op1.shape), len(op2.shape))
-            naxes = rng.integers(m, m+2)
-            op1 = op1.reshape(*make_random_reshape(rdagc, op1.shape, naxes))
-            op2 = op2.reshape(*make_random_reshape(rdagc, op2.shape, naxes))
-
-            which_op = rng.choice(_BINOPS)
-=======
             m = min(op1.ndim, op2.ndim)
             naxes = rng.integers(m, m+2)
 
@@ -194,17 +142,10 @@
             # type ignore because rng.choice doesn't have broad enough type
             # annotation to represent choosing callables.
             which_op = rng.choice(_BINOPS)  # type: ignore[arg-type]
->>>>>>> 31f30349
 
             if which_op is operator.pow:
                 op1 = abs(op1)
 
-<<<<<<< HEAD
-            if isinstance(which_op, str):
-                return rdagc.np.squeeze(getattr(rdagc.np, which_op)(op1, op2))
-            else:
-                return rdagc.np.squeeze(which_op(op1, op2))
-=======
             # Squeeze because all axes need to be of rdagc.axis_len, and we've
             # just inserted a few new 1-long axes. Those need to go before we
             # return.
@@ -216,16 +157,11 @@
                 # type ignore because we haven't told mypy what's in rdagc.np.
                 return rdagc.np.squeeze(  # type: ignore[attr-defined]
                         which_op(op1, op2))
->>>>>>> 31f30349
 
         elif v < 1075:
             op1 = make_random_dag(rdagc)
             op2 = make_random_dag(rdagc)
-<<<<<<< HEAD
-            if len(op1.shape) <= 1 and len(op2.shape) <= 1:
-=======
             if op1.ndim <= 1 and op2.ndim <= 1:
->>>>>>> 31f30349
                 continue
 
             return op1 @ op2
@@ -237,15 +173,10 @@
 
         elif v < 1500:
             result = make_random_dag(rdagc)
-<<<<<<< HEAD
-            return rdagc.np.transpose(result,
-                    tuple(rng.permuted(list(range(len(result.shape))))))
-=======
             # type ignore because we haven't told mypy what's in rdagc.np.
             return rdagc.np.transpose(  # type: ignore[attr-defined]  # noqa: E501
                     result,
                     tuple(rng.permuted(list(range(result.ndim)))))
->>>>>>> 31f30349
 
         else:
             raise AssertionError()
@@ -253,19 +184,6 @@
     # FIXME: include Stack
     # FIXME: include comparisons/booleans
     # FIXME: include <<, >>
-<<<<<<< HEAD
-
-
-def make_random_dag(rdagc=None):
-    if not rdagc:
-        from numpy.random import default_rng
-        rdagc = RandomDAGContext(default_rng(), 2)
-    rng = rdagc.rng
-    result = make_random_dag_inner(rdagc)
-
-    if len(result.shape) > 2:
-
-=======
     # FIXME: include integer computations
     # FIXME: include DictOfNamedArrays
 
@@ -281,21 +199,14 @@
     result = make_random_dag_inner(rdagc)
 
     if result.ndim > 2:
->>>>>>> 31f30349
         # FIXME Enable this to provoke reduction errors
         #v = rng.integers(0, 2)
         v = rng.integers(0, 1)
         if v == 0:
             # index away an axis
-<<<<<<< HEAD
-            subscript = [slice(None)] * len(result.shape)
-            subscript[rng.integers(0, len(result.shape))] = \
-                    int(rng.integers(0, rdagc.axis_len))
-=======
             subscript: List[Union[int, slice]] = [slice(None)] * result.ndim
             subscript[rng.integers(0, result.ndim)] = int(
                     rng.integers(0, rdagc.axis_len))
->>>>>>> 31f30349
 
             return result[tuple(subscript)]
 
@@ -303,13 +214,9 @@
             # reduce away an axis
 
             # FIXME do reductions other than sum?
-<<<<<<< HEAD
-            return rdagc.np.sum(result, axis=int(rng.integers(0, len(result.shape))))
-=======
             # type ignore because we haven't told mypy what's in rdagc.np.
             return rdagc.np.sum(  # type: ignore[attr-defined]
                     result, axis=int(rng.integers(0, result.ndim)))
->>>>>>> 31f30349
 
         else:
             raise AssertionError()
