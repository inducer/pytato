from __future__ import annotations

import operator
<<<<<<< HEAD
import re
import pyopencl as cl
=======
import random
import types
from typing import Any, Callable, Sequence

>>>>>>> 26150131
import numpy as np

import pyopencl as cl
from pytools.tag import Tag

import pytato as pt
from pytato.array import (
    Array,
    AxisPermutation,
    Concatenate,
    DataWrapper,
    Placeholder,
    Reshape,
    Roll,
    Stack,
)
from pytato.transform import Mapper


# {{{ tools for comparison to numpy

class NumpyBasedEvaluator(Mapper):
    """
    Mapper to return the result according to an eager evaluation array package
    *np*.
    """
    def __init__(self, np: Any, placeholders: dict[Placeholder, Array]) -> None:
        self.np = np
        self.placeholders = placeholders
        super().__init__()

    def map_placeholder(self, expr: Placeholder) -> Any:
        return self.placeholders[expr]

    def map_data_wrapper(self, expr: DataWrapper) -> Any:
        return expr.data

    def map_stack(self, expr: Stack) -> Any:
        arrays = [self.rec(array) for array in expr.arrays]
        return self.np.stack(arrays, expr.axis)

    def map_roll(self, expr: Roll) -> Any:
        return self.np.roll(self.rec(expr.array), expr.shift, expr.axis)

    def map_axis_permutation(self, expr: AxisPermutation) -> Any:
        return self.np.transpose(self.rec(expr.array), expr.axis_permutation)

    def map_reshape(self, expr: Reshape) -> Any:
        return self.np.reshape(self.rec(expr.array), expr.newshape, expr.order)

    def map_concatenate(self, expr: Concatenate) -> Any:
        arrays = [self.rec(array) for array in expr.arrays]
        return self.np.concatenate(arrays, expr.axis)


def assert_allclose_to_numpy(expr: Array, queue: cl.CommandQueue,
                              parameters: dict[Placeholder, Any] | None = None,
                              rtol: float = 1e-7) -> None:
    """
    Raises an :class:`AssertionError`, if there is a discrepancy between *expr*
    evaluated lazily via :mod:`pytato` and eagerly via :mod:`numpy`.

    :arg queue: An instance of :class:`pyopencl.CommandQueue` to which the
        generated kernel must be enqueued.
    """
    if parameters is None:
        parameters = {}

    np_result = NumpyBasedEvaluator(np, parameters)(expr)
    prog = pt.generate_loopy(expr)

    _evt, (pt_result,) = prog(queue, **{placeholder.name: data
                                for placeholder, data in parameters.items()})

    assert pt_result.shape == np_result.shape
    assert pt_result.dtype == np_result.dtype

    np.testing.assert_allclose(np_result, pt_result, rtol=rtol)

# }}}


# {{{ random DAG generation

class RandomDAGContext:
    def __init__(
                 self,
                 rng: np.random.Generator,
                 axis_len: int,
                 use_numpy: bool,
                 additional_generators: (
                     Sequence[tuple[int, Callable[[RandomDAGContext], Array]]]
                         | None) = None
             ) -> None:
        """
        :param additional_generators: A sequence of tuples
            ``(fake_probability, gen_func)``, where *fake_probability* is
            an integer of magnitude ~100 and *gen_func* is a generation function
            that will be called with the :class:`RandomDAGContext` as an argument.
        """
        self.rng = rng
        self.axis_len = axis_len
        self.past_results: list[Array] = []
        self.use_numpy = use_numpy

        if additional_generators is None:
            additional_generators = []

        self.additional_generators = additional_generators

        if self.use_numpy:
            self.np: types.ModuleType = np
        else:
            self.np = pt


def make_random_constant(rdagc: RandomDAGContext, naxes: int) -> Any:
    shape = (rdagc.axis_len,) * naxes

    result = rdagc.rng.uniform(1e-3, 1, size=shape)
    if rdagc.use_numpy:
        return result
    else:
        return pt.make_data_wrapper(result)


def make_random_reshape(
        rdagc: RandomDAGContext, s: tuple[int, ...], shape_len: int) \
        -> tuple[int, ...]:
    rng = rdagc.rng

    s_list = list(s)
    naxes = rng.integers(len(s), len(s)+2)
    while len(s_list) < naxes:
        insert_at = rng.integers(0, len(s)+1)
        s_list.insert(insert_at, 1)

    return tuple(s_list)


_BINOPS = [operator.add, operator.sub, operator.mul, operator.truediv,
        operator.pow, "maximum", "minimum"]


def make_random_dag_inner(rdagc: RandomDAGContext) -> Any:
    rng = rdagc.rng

    max_prob_hardcoded = 1500
    additional_prob = sum(
            fake_prob
            for fake_prob, _func in rdagc.additional_generators)
    while True:
        v = rng.integers(0, max_prob_hardcoded + additional_prob)

        if v < 600:
            return make_random_constant(rdagc, naxes=rng.integers(1, 3))

        elif v < 1000:
            op1 = make_random_dag(rdagc)
            op2 = make_random_dag(rdagc)
            m = min(op1.ndim, op2.ndim)
            naxes = rng.integers(m, m+2)

            # Introduce a few new 1-long axes to test broadcasting.
            op1 = op1.reshape(*make_random_reshape(rdagc, op1.shape, naxes))
            op2 = op2.reshape(*make_random_reshape(rdagc, op2.shape, naxes))

            # type ignore because rng.choice doesn't have broad enough type
            # annotation to represent choosing callables.
            which_op = rng.choice(_BINOPS)  # type: ignore[arg-type]

            if which_op is operator.pow:
                op1 = abs(op1)

            # Squeeze because all axes need to be of rdagc.axis_len, and we've
            # just inserted a few new 1-long axes. Those need to go before we
            # return.
            if which_op in ["maximum", "minimum"]:
                return rdagc.np.squeeze(getattr(rdagc.np, which_op)(op1, op2))
            else:
                return rdagc.np.squeeze(which_op(op1, op2))

        elif v < 1075:
            op1 = make_random_dag(rdagc)
            op2 = make_random_dag(rdagc)
            if op1.ndim <= 1 and op2.ndim <= 1:
                continue

            return op1 @ op2

        elif v < 1275:
            if not rdagc.past_results:
                continue
            return rdagc.past_results[rng.integers(0, len(rdagc.past_results))]

        elif v < max_prob_hardcoded:
            result = make_random_dag(rdagc)
            return rdagc.np.transpose(
                    result,
                    tuple(rng.permuted(list(range(result.ndim)))))

        else:
            base_prob = max_prob_hardcoded
            for fake_prob, gen_func in rdagc.additional_generators:
                if base_prob <= v < base_prob + fake_prob:
                    return gen_func(rdagc)

                base_prob += fake_prob

            # should never get here
            raise AssertionError()

    # FIXME: include Stack
    # FIXME: include comparisons/booleans
    # FIXME: include <<, >>
    # FIXME: include integer computations
    # FIXME: include DictOfNamedArrays


def make_random_dag(rdagc: RandomDAGContext) -> Any:
    """Return a :class:`pytato.Array` or a :class:`numpy.ndarray`
    (cf. :attr:`RandomDAGContext.use_numpy`) that is the result of a random
    (cf. :attr:`RandomDAGContext.rng`) array computation. All axes
    of the array are of length :attr:`RandomDAGContext.axis_len` (there is
    at least one axis, but arbitrarily more may be present).
    """
    rng = rdagc.rng
    result = make_random_dag_inner(rdagc)

    if result.ndim > 2:
        v = rng.integers(0, 2)
        if v == 0:
            # index away an axis
            subscript: list[int | slice] = [slice(None)] * result.ndim
            subscript[rng.integers(0, result.ndim)] = int(
                    rng.integers(0, rdagc.axis_len))

            return result[tuple(subscript)]

        elif v == 1:
            # reduce away an axis

            # FIXME do reductions other than sum?
            return rdagc.np.sum(
                    result, axis=int(rng.integers(0, result.ndim)))

        else:
            raise AssertionError()

    rdagc.past_results.append(result)

    return result

# }}}


# {{{ get_random_dag_w_no_placeholders

def get_random_pt_dag(seed: int,
                      *,
                      additional_generators: (
                          Sequence[tuple[int, Callable[[RandomDAGContext], Array]]]
                              | None) = None,
                      axis_len: int = 4,
                      convert_dws_to_placeholders: bool = False
                      ) -> pt.DictOfNamedArrays:
    if additional_generators is None:
        additional_generators = []

    from typing import cast

    from testlib import RandomDAGContext, make_random_dag

    rdagc_comm = RandomDAGContext(np.random.default_rng(seed=seed),
            axis_len=axis_len, use_numpy=False,
            additional_generators=additional_generators)
    dag = pt.make_dict_of_named_arrays({"result": make_random_dag(rdagc_comm)})

    if convert_dws_to_placeholders:
        from pytools import UniqueNameGenerator
        vng = UniqueNameGenerator()

        def make_dws_placeholder(expr: pt.transform.ArrayOrNames
                                 ) -> pt.transform.ArrayOrNames:
            if isinstance(expr, pt.DataWrapper):
                return pt.make_placeholder(vng("_pt_ph"),
                                           expr.shape, expr.dtype)
            else:
                return expr

        dag = cast(pt.DictOfNamedArrays,
                   pt.transform.map_and_copy(dag, make_dws_placeholder))

    return dag


def get_random_pt_dag_with_send_recv_nodes(
        seed: int,
        rank: int,
        size: int,
        *,
        comm_fake_probability: int = 500,
        axis_len: int = 4,
        convert_dws_to_placeholders: bool = False
        ) -> pt.DictOfNamedArrays:
    comm_tag = 17

    def gen_comm(rdagc: RandomDAGContext) -> pt.Array:
        nonlocal comm_tag
        inner = make_random_dag(rdagc)
        comm_tag += 1
        return pt.staple_distributed_send(
                inner, dest_rank=(rank-1) % size, comm_tag=comm_tag,
                stapled_to=pt.make_distributed_recv(
                    src_rank=(rank+1) % size, comm_tag=comm_tag,
                    shape=inner.shape, dtype=inner.dtype))

    return get_random_pt_dag(
        seed=seed,
        axis_len=axis_len,
        convert_dws_to_placeholders=convert_dws_to_placeholders,
        additional_generators=[(comm_fake_probability, gen_comm)])


def make_large_dag(iterations: int, seed: int = 0) -> pt.DictOfNamedArrays:
    """
    Builds a DAG with emphasis on number of operations.
    """
<<<<<<< HEAD
    import random
    import operator
=======
>>>>>>> 26150131

    rng = np.random.default_rng(seed)
    random.seed(seed)

<<<<<<< HEAD
    # Begin with a placeholder
=======
>>>>>>> 26150131
    a = pt.make_placeholder(name="a", shape=(2, 2), dtype=np.float64)
    current = a

    # Will randomly choose from the operators
    operations = [operator.add, operator.sub, operator.mul, operator.truediv]

    for _ in range(iterations):
        operation = random.choice(operations)
        value = rng.uniform(1, 10)
        current = operation(current, value)

    # DAG should have `iterations` number of operations
    return pt.make_dict_of_named_arrays({"result": current})


<<<<<<< HEAD
def count_dot_graph_nodes(dot_graph: str) -> Dict[Any, int]:
    """
    Parses a dot graph and returns a dictionary with 
    the count of each unique node identifier.
    """

    node_pattern = re.compile(
        r'addr:</td><td border="0"><FONT FACE=\'monospace\'>(0x[0-9a-f]+)</FONT></td>')
    nodes = node_pattern.findall(dot_graph)

    node_counts: Dict[Any, int] = {}
    for node in nodes:
        node_counts[node] = node_counts.get(node, 0) + 1

    return node_counts
=======
def make_small_dag_with_duplicates() -> pt.DictOfNamedArrays:
    x = pt.make_placeholder(name="x", shape=(2, 2), dtype=np.float64)

    expr1 = 2 * x
    expr2 = 2 * x

    y = expr1 + expr2

    # Has duplicates of the 2*x operation
    return pt.make_dict_of_named_arrays({"result": y})


def make_large_dag_with_duplicates(iterations: int,
                                   seed: int = 0) -> pt.DictOfNamedArrays:

    random.seed(seed)
    rng = np.random.default_rng(seed)
    a = pt.make_placeholder(name="a", shape=(2, 2), dtype=np.float64)
    current = a

    # Will randomly choose from the operators
    operations = [operator.add, operator.sub, operator.mul, operator.truediv]
    duplicates = []

    for _ in range(iterations):
        operation = random.choice(operations)
        value = rng.uniform(1, 10)
        current = operation(current, value)

        # Introduce duplicates intentionally
        if rng.uniform() > 0.2:
            dup1 = operation(a, value)
            dup2 = operation(a, value)
            duplicates.append(dup1)
            duplicates.append(dup2)
            current = operation(current, dup1)

    all_exprs = [current, *duplicates]
    combined_expr = pt.stack(all_exprs, axis=0)

    result = pt.sum(combined_expr, axis=0)
    return pt.make_dict_of_named_arrays({"result": result})
>>>>>>> 26150131

# }}}


# {{{ tags used only by the regression tests

class TestlibTag(Tag):
    pass


class FooRednTag(TestlibTag):
    """
    foo
    """


class FooInameTag(TestlibTag):
    """
    foo
    """


class BarInameTag(TestlibTag):
    """
    bar
    """


class BazInameTag(TestlibTag):
    """
    baz
    """


class FooTag(TestlibTag):
    """
    foo
    """


class BarTag(TestlibTag):
    """
    bar
    """


class BazTag(TestlibTag):
    """
    baz
    """


class QuuxTag(TestlibTag):
    """
    quux
    """

# }}}

# vim: foldmethod=marker<|MERGE_RESOLUTION|>--- conflicted
+++ resolved
@@ -1,15 +1,11 @@
 from __future__ import annotations
 
 import operator
-<<<<<<< HEAD
+import random
 import re
-import pyopencl as cl
-=======
-import random
 import types
 from typing import Any, Callable, Sequence
 
->>>>>>> 26150131
 import numpy as np
 
 import pyopencl as cl
@@ -338,19 +334,10 @@
     """
     Builds a DAG with emphasis on number of operations.
     """
-<<<<<<< HEAD
-    import random
-    import operator
-=======
->>>>>>> 26150131
 
     rng = np.random.default_rng(seed)
     random.seed(seed)
 
-<<<<<<< HEAD
-    # Begin with a placeholder
-=======
->>>>>>> 26150131
     a = pt.make_placeholder(name="a", shape=(2, 2), dtype=np.float64)
     current = a
 
@@ -366,23 +353,6 @@
     return pt.make_dict_of_named_arrays({"result": current})
 
 
-<<<<<<< HEAD
-def count_dot_graph_nodes(dot_graph: str) -> Dict[Any, int]:
-    """
-    Parses a dot graph and returns a dictionary with 
-    the count of each unique node identifier.
-    """
-
-    node_pattern = re.compile(
-        r'addr:</td><td border="0"><FONT FACE=\'monospace\'>(0x[0-9a-f]+)</FONT></td>')
-    nodes = node_pattern.findall(dot_graph)
-
-    node_counts: Dict[Any, int] = {}
-    for node in nodes:
-        node_counts[node] = node_counts.get(node, 0) + 1
-
-    return node_counts
-=======
 def make_small_dag_with_duplicates() -> pt.DictOfNamedArrays:
     x = pt.make_placeholder(name="x", shape=(2, 2), dtype=np.float64)
 
@@ -425,7 +395,23 @@
 
     result = pt.sum(combined_expr, axis=0)
     return pt.make_dict_of_named_arrays({"result": result})
->>>>>>> 26150131
+
+
+def count_dot_graph_nodes(dot_graph: str) -> dict[Any, int]:
+    """
+    Parses a dot graph and returns a dictionary with
+    the count of each unique node identifier.
+    """
+
+    node_pattern = re.compile(
+        r'addr:</td><td border="0"><FONT FACE=\'monospace\'>(0x[0-9a-f]+)</FONT></td>')
+    nodes = node_pattern.findall(dot_graph)
+
+    node_counts: dict[Any, int] = {}
+    for node in nodes:
+        node_counts[node] = node_counts.get(node, 0) + 1
+
+    return node_counts
 
 # }}}
 
