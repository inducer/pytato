--- conflicted
+++ resolved
@@ -361,21 +361,13 @@
 
     y = expr1 + expr2
 
-<<<<<<< HEAD
-    # Should have duplicates of the 2*x operation
-=======
     # Has duplicates of the 2*x operation
->>>>>>> 26150131
     return pt.make_dict_of_named_arrays({"result": y})
 
 
 def make_large_dag_with_duplicates(iterations: int,
                                    seed: int = 0) -> pt.DictOfNamedArrays:
 
-<<<<<<< HEAD
-=======
-    random.seed(seed)
->>>>>>> 26150131
     rng = np.random.default_rng(seed)
     a = pt.make_placeholder(name="a", shape=(2, 2), dtype=np.float64)
     current = a
@@ -403,7 +395,6 @@
     result = pt.sum(combined_expr, axis=0)
     return pt.make_dict_of_named_arrays({"result": result})
 
-<<<<<<< HEAD
 
 def count_edges_using_dependency_mapper(dag: ArrayOrNames | DictOfNamedArrays) -> int:
     # Use DependencyMapper to find all nodes in the graph
@@ -420,9 +411,6 @@
         edge_count += len(direct_predecessors)
 
     return edge_count
-=======
-# }}}
->>>>>>> 26150131
 
 
 # {{{ tags used only by the regression tests
