#!/usr/bin/env python
from __future__ import annotations


__copyright__ = """Copyright (C) 2020 Andreas Kloeckner
Copyright (C) 2021 Kaushik Kulkarni
Copyright (C) 2021 University of Illinois Board of Trustees
"""

__license__ = """
Permission is hereby granted, free of charge, to any person obtaining a copy
of this software and associated documentation files (the "Software"), to deal
in the Software without restriction, including without limitation the rights
to use, copy, modify, merge, publish, distribute, sublicense, and/or sell
copies of the Software, and to permit persons to whom the Software is
furnished to do so, subject to the following conditions:

The above copyright notice and this permission notice shall be included in
all copies or substantial portions of the Software.

THE SOFTWARE IS PROVIDED "AS IS", WITHOUT WARRANTY OF ANY KIND, EXPRESS OR
IMPLIED, INCLUDING BUT NOT LIMITED TO THE WARRANTIES OF MERCHANTABILITY,
FITNESS FOR A PARTICULAR PURPOSE AND NONINFRINGEMENT. IN NO EVENT SHALL THE
AUTHORS OR COPYRIGHT HOLDERS BE LIABLE FOR ANY CLAIM, DAMAGES OR OTHER
LIABILITY, WHETHER IN AN ACTION OF CONTRACT, TORT OR OTHERWISE, ARISING FROM,
OUT OF OR IN CONNECTION WITH THE SOFTWARE OR THE USE OR OTHER DEALINGS IN
THE SOFTWARE.
"""

import sys
<<<<<<< HEAD
=======

import attrs
>>>>>>> 550920ac
import numpy as np
import pytest
from testlib import RandomDAGContext, make_random_dag

from pyopencl.tools import (  # noqa
    pytest_generate_tests_for_pyopencl as pytest_generate_tests,
)

import pytato as pt
from pytato.array import _SuppliedAxesAndTagsMixin


def test_matmul_input_validation():
    a = pt.make_placeholder(name="a", shape=(10, 10))
    b = pt.make_placeholder(name="b", shape=(20, 10))

    with pytest.raises(ValueError):
        a @ b

    c = pt.make_placeholder(name="c", shape=())
    with pytest.raises(ValueError):
        c @ c

    n = pt.make_size_param("n")
    d = pt.make_placeholder(name="d", shape=(n, n))
    d @ d


def test_roll_input_validation():
    a = pt.make_placeholder(name="a", shape=(10, 10))
    pt.roll(a, 1, axis=0)

    with pytest.raises(ValueError):
        pt.roll(a, 1, axis=2)

    with pytest.raises(ValueError):
        pt.roll(a, 1, axis=-1)


def test_transpose_input_validation():
    a = pt.make_placeholder(name="a", shape=(10, 10))
    pt.transpose(a)

    with pytest.raises(ValueError):
        pt.transpose(a, (2, 0, 1))

    with pytest.raises(ValueError):
        pt.transpose(a, (1, 1))

    with pytest.raises(ValueError):
        pt.transpose(a, (0,))


def test_slice_input_validation():
    a = pt.make_placeholder(name="a", shape=(10, 10, 10))

    a[0]
    a[0, 0]
    a[0, 0, 0]

    with pytest.raises(IndexError):
        a[0, 0, 0, 0]

    with pytest.raises(IndexError):
        a[10]


def test_index_type_validation():
    a = pt.make_placeholder(name="a", shape=(10,))

    idx = pt.make_placeholder(name="idx", shape=(5,), dtype=np.int8)
    a[idx]

    idx = pt.make_placeholder(name="idx", shape=(5,), dtype=np.uint8)
    a[idx]

    idx = pt.make_placeholder(name="idx", shape=(5,))
    with pytest.raises(IndexError):
        a[idx]


def test_stack_input_validation():
    x = pt.make_placeholder(name="x", shape=(10, 10))
    y = pt.make_placeholder(name="y", shape=(1, 10))

    assert pt.stack((x, x, x), axis=0).shape == (3, 10, 10)

    pt.stack((x,), axis=0)
    pt.stack((x,), axis=1)

    with pytest.raises(ValueError):
        pt.stack(())

    with pytest.raises(ValueError):
        pt.stack((x, y))

    with pytest.raises(ValueError):
        pt.stack((x, x), axis=3)


def test_make_placeholder_noname():
    x = pt.make_placeholder("x", shape=(10, 4))
    y = 2*x

    knl = pt.generate_loopy(y).kernel

    assert x.name in knl.arg_dict
    assert x.name in knl.get_read_variables()


def test_zero_length_arrays():
    x = pt.make_placeholder("x", shape=(0, 4))
    y = 2*x

    assert y.shape == (0, 4)

    knl = pt.generate_loopy(y).kernel
    assert all(dom.is_empty() for dom in knl.domains if dom.total_dim() != 0)


def test_concatenate_input_validation():
    x = pt.make_placeholder(name="x", shape=(10, 10))
    y = pt.make_placeholder(name="y", shape=(1, 10))

    assert pt.concatenate((x, x, x), axis=0).shape == (30, 10)
    assert pt.concatenate((x, y), axis=0).shape == (11, 10)

    pt.concatenate((x,), axis=0)
    pt.concatenate((x,), axis=1)

    with pytest.raises(ValueError):
        pt.concatenate(())

    with pytest.raises(ValueError):
        pt.concatenate((x, y), axis=1)

    with pytest.raises(ValueError):
        pt.concatenate((x, x), axis=3)


def test_reshape_input_validation():
    x = pt.make_placeholder("x", shape=(3, 3, 4))

    assert pt.reshape(x, (-1,)).shape == (36,)
    assert pt.reshape(x, (-1, 6)).shape == (6, 6)
    assert pt.reshape(x, (4, -1)).shape == (4, 9)
    assert pt.reshape(x, (36, -1)).shape == (36, 1)

    with pytest.raises(ValueError):
        # 36 not a multiple of 25
        pt.reshape(x, (5, 5))

    with pytest.raises(ValueError):
        # 2 unknown dimensions
        pt.reshape(x, (-1, -1, 3))

    # Reporter by alexfikl
    # See https://github.com/inducer/pytato/issues/157
    x = pt.make_placeholder("x", shape=(0,))
    assert pt.reshape(x, (128, 0, 17)).shape == (128, 0, 17)


def test_binary_op_dispatch():
    class Foo:
        def __add__(self, other):
            if isinstance(other, pt.Array):
                return "bar"

            return NotImplemented

        def __radd__(self, other):
            if isinstance(other, pt.Array):
                return "baz"

            return NotImplemented

    x = pt.make_placeholder(name="x", shape=(10,))
    assert Foo() + x == "bar"
    assert x + Foo() == "baz"


def test_same_placeholder_name_raises():
    from pytato.diagnostic import NameClashError
    x = pt.make_placeholder(name="arr", shape=(10, 4))
    y = pt.make_placeholder(name="arr", shape=(10, 4))

    with pytest.raises(NameClashError):
        pt.generate_loopy(x+y)

    n1 = pt.make_size_param("n")
    n2 = pt.make_size_param("n")
    x = pt.make_placeholder(name="arr", shape=(n1, n2))
    with pytest.raises(NameClashError):
        pt.generate_loopy(2*x)


def test_einsum_error_handling():
    with pytest.raises(ValueError):
        # operands not enough
        pt.einsum("ij,j->j", pt.make_placeholder("x", (2, 2)))

    with pytest.raises(ValueError):
        # double index use in the out spec.
        pt.einsum("ij,j->jj", ("a", "b"))


def test_accessing_dict_of_named_arrays_validation():
    x = pt.make_placeholder(name="x", shape=10)
    y1y2 = pt.make_dict_of_named_arrays({"y1": 2*x, "y2": 3*x})

    assert isinstance(y1y2["y1"], pt.array.NamedArray)
    assert y1y2["y1"].shape == (2*x).shape
    assert y1y2["y1"].dtype == (2*x).dtype


def test_call_loopy_shape_inference():
    import loopy as lp

    from pytato.loopy import call_loopy
    from pytato.utils import are_shapes_equal

    knl = lp.make_kernel(
            ["{[i, j]: 0<=i<(2*n + 3*m + 2) and 0<=j<(6*n + 4*m + 3)}",
             "{[ii, jj]: 0<=ii<m and 0<=jj<n}"],
            """
            <> tmp = sum([i, j], A[i, j])
            out[ii, jj] = tmp*(ii + jj)
            """, lang_version=(2018, 2))

    # {{{ variant 1

    A = pt.make_placeholder(name="x", shape=(20, 37))  # noqa: N806
    y = call_loopy(knl, {"A": A})["out"]
    assert are_shapes_equal(y.shape, (4, 3))

    # }}}

    # {{{ variant 2

    n1 = pt.make_size_param("n1")
    n2 = pt.make_size_param("n2")
    A = pt.make_placeholder(name="x",  # noqa: N806
                            shape=(4*n1 + 6*n2 + 2, 12*n1 + 8*n2 + 3))

    y = call_loopy(knl, {"A": A})["out"]
    assert are_shapes_equal(y.shape, (2*n2, 2*n1))

    # }}}


def test_tagging_array():
    from pytools.tag import Tag

    class BestArrayTag(Tag):
        """
        Best array known to humankind.
        """

    x = pt.make_placeholder(shape=(42, 1729), name="x")
    y = x.tagged(BestArrayTag())
    assert any(isinstance(tag, BestArrayTag) for tag in y.tags)


def test_dict_of_named_arrays_comparison():
    # See https://github.com/inducer/pytato/pull/137
    x = pt.make_placeholder("x", (10, 4))
    dict1 = pt.make_dict_of_named_arrays({"out": 2 * x})
    dict2 = pt.make_dict_of_named_arrays({"out": 2 * x})
    dict3 = pt.make_dict_of_named_arrays({"not_out": 2 * x})
    dict4 = pt.make_dict_of_named_arrays({"out": 3 * x})
    assert dict1 == dict2
    assert dict1 != dict3
    assert dict1 != dict4


def test_toposortmapper():
    n = pt.make_size_param("n")
    array = pt.make_placeholder(name="array", shape=n)
    stack = pt.stack([array, 2*array, array + 6])
    y = stack @ stack.T

    tm = pt.transform.TopoSortMapper()
    tm(y)

    from pytato.array import (
        AxisPermutation,
        Einsum,
        IndexLambda,
        Placeholder,
        SizeParam,
        Stack,
    )

    assert isinstance(tm.topological_order[0], SizeParam)
    assert isinstance(tm.topological_order[1], Placeholder)
    assert isinstance(tm.topological_order[2], IndexLambda)
    assert isinstance(tm.topological_order[3], IndexLambda)
    assert isinstance(tm.topological_order[4], Stack)
    assert isinstance(tm.topological_order[5], AxisPermutation)
    assert isinstance(tm.topological_order[6], Einsum)


def test_userscollector():
    from testlib import RandomDAGContext, make_random_dag

    from pytools.graph import reverse_graph

    from pytato.analysis import get_nusers
    from pytato.transform import UsersCollector

    # Check that nodes without users are correctly reversed
    array = pt.make_placeholder(name="array", shape=1, dtype=np.int64)
    y = array+1

    uc = UsersCollector()
    uc(y)

    rev_graph = reverse_graph(uc.node_to_users)
    rev_graph2 = reverse_graph(reverse_graph(rev_graph))

    assert dict(reverse_graph(rev_graph2)) == uc.node_to_users

    assert len(uc.node_to_users) == 2
    assert uc.node_to_users[y] == set()
    assert uc.node_to_users[array].pop() == y
    assert len(uc.node_to_users[array]) == 0

    # Test random DAGs
    axis_len = 5

    for i in range(100):
        print(i)  # progress indicator
        rdagc = RandomDAGContext(np.random.default_rng(seed=i),
                axis_len=axis_len, use_numpy=False)

        dag = make_random_dag(rdagc)

        uc = UsersCollector()
        uc(dag)

        rev_graph = reverse_graph(uc.node_to_users)
        rev_graph2 = reverse_graph(reverse_graph(rev_graph))
        assert rev_graph2 == rev_graph

        nuc = get_nusers(dag)

        assert len(uc.node_to_users) == len(nuc)+1
        assert uc.node_to_users[dag] == set()
        assert nuc[dag] == 0


def test_linear_complexity_inequality():
    # See https://github.com/inducer/pytato/issues/163
    from numpy.random import default_rng

    import pytato as pt
    from pytato.equality import EqualityComparer

    def construct_intestine_graph(depth=100, seed=0):
        rng = default_rng(seed)
        x = pt.make_placeholder("x", shape=(10,))

        for _ in range(depth):
            coeff1, coeff2 = rng.integers(0, 10, 2)
            x = coeff1 * x + coeff2 * x

        return x

    graph1 = construct_intestine_graph()
    graph2 = construct_intestine_graph()
    graph3 = construct_intestine_graph(seed=3)

    assert EqualityComparer()(graph1, graph2)
    assert EqualityComparer()(graph2, graph1)
    assert not EqualityComparer()(graph1, graph3)
    assert not EqualityComparer()(graph2, graph3)


@pytest.mark.parametrize("spec,argshapes", ([("im,mj,km->ijk",
                                              [(3, 3)]*3),

                                             ("ik,kj->ij",  # A @ B
                                              [(4, 3), (3, 5)]),

                                             ("ij,ij->ij",  # A * B
                                              [(4, 4)]*2),

                                             ("ij,ji->ij",  # A * B.T
                                              [(4, 4)]*2),

                                             ("ij,kj->ik",  # inner(A, B)
                                              [(4, 4)]*2),

                                             ("ij,j->j",    # A @ x
                                              [(4, 4), (4,)]),

                                             ("ij->ij",  # identity
                                              [(10, 4)]),

                                             ("ij->ji",  # transpose
                                              [(10, 4)]),

                                             ("ii->i",  # diag
                                              [(5, 5)]),

                                             (" ij ->  ",  # np.sum
                                              [(10, 4)]),
                                             ("dij,ej,ej,dej->ei",  # diff: curvimesh
                                              [(2, 10, 10), (100, 10),
                                               (100, 10), (2, 100, 10)]),

                                             ("dij,ej,ej,dej->ei",  # diff: simplex
                                              [(2, 10, 10), (100, 1),
                                               (100, 1), (2, 100, 10)]),

                                             ("ij,ij->ij",  # broadcasting
                                              [(1, 3), (3, 1)]),
                                             ]))
def test_einsum_is_similar_to_subscript(spec, argshapes):
    operands = [pt.make_placeholder(name=f"arg_{iarg}",
                                    shape=argshape,
                                    dtype=np.int32)
                for iarg, argshape in enumerate(argshapes)]
    expr = pt.einsum(spec, *operands)
    assert pt.analysis.is_einsum_similar_to_subscript(expr, spec)


def test_array_dot_repr():
    x = pt.make_placeholder("x", (10, 4), np.int64)
    y = pt.make_placeholder("y", (10, 4), np.int64)

    def _assert_stripped_repr(ary: pt.Array, expected_repr: str):
        expected_str = "".join([c for c in expected_repr if c not in [" ", "\n"]])
        result_str = "".join([c for c in repr(ary)if c not in [" ", "\n"]])
        assert expected_str == result_str

    _assert_stripped_repr(
        3*x + 4*y,
        """
IndexLambda(
    shape=(10, 4),
    dtype='int64',
    expr=Sum((Subscript(Variable('_in0'),
                        (Variable('_0'), Variable('_1'))),
              Subscript(Variable('_in1'),
                        (Variable('_0'), Variable('_1'))))),
    bindings={'_in0': IndexLambda(
                                  shape=(10, 4),
                                  dtype='int64',
                                  expr=Product((3, Subscript(Variable('_in1'),
                                                             (Variable('_0'),
                                                              Variable('_1'))))),
                                  bindings={'_in1': Placeholder(shape=(10, 4),
                                                                dtype='int64',
                                                                name='x')}),
              '_in1': IndexLambda(
                                  shape=(10, 4),
                                  dtype='int64',
                                  expr=Product((4, Subscript(Variable('_in1'),
                                                             (Variable('_0'),
                                                              Variable('_1'))))),
                                  bindings={'_in1': Placeholder(shape=(10, 4),
                                                                dtype='int64',
                                                                name='y')})})""")

    _assert_stripped_repr(
        pt.roll(x.reshape(2, 20).reshape(-1), 3),
        """
Roll(
    array=Reshape(array=Reshape(array=Placeholder(shape=(10, 4),
                                                  dtype='int64',
                                                  name='x'),
                                newshape=(2, 20),
                                order='C'),
                  newshape=(40),
                  order='C'),
    shift=3, axis=0)""")
    _assert_stripped_repr(y * pt.not_equal(x, 3),
                          """
IndexLambda(
    shape=(10, 4),
    dtype='int64',
    expr=Product((Subscript(Variable('_in0'),
                            (Variable('_0'), Variable('_1'))),
                  TypeCast(dtype('int64'), Subscript(Variable('_in1'),
                            (Variable('_0'), Variable('_1')))))),
    bindings={'_in0': Placeholder(shape=(10, 4), dtype='int64', name='y'),
              '_in1': IndexLambda(
                  shape=(10, 4),
                  dtype='bool',
                  expr=Comparison(Subscript(Variable('_in0'),
                                            (Variable('_0'), Variable('_1'))),
                                  '!=',
                                  3),
                  bindings={'_in0': Placeholder(shape=(10, 4),
                                                dtype='int64',
                                                name='x')})})""")
    _assert_stripped_repr(
        x[y[:, 2:3], x[2, :]],
        """
AdvancedIndexInContiguousAxes(
    array=Placeholder(shape=(10, 4), dtype='int64', name='x'),
    indices=(BasicIndex(array=Placeholder(shape=(10, 4),
                                          dtype='int64',
                                          name='y'),
                        indices=(NormalizedSlice(start=0, stop=10, step=1),
                                 NormalizedSlice(start=2, stop=3, step=1))),
             BasicIndex(array=Placeholder(shape=(10, 4),
                                          dtype='int64',
                                          name='x'),
                        indices=(2, NormalizedSlice(start=0, stop=4, step=1)))))""")

    _assert_stripped_repr(
        pt.stack([x[y[:, 2:3], x[2, :]].T, y[x[:, 2:3], y[2, :]].T]),
        """
Stack(
    arrays=(
        AxisPermutation(
            array=AdvancedIndexInContiguousAxes(
                array=Placeholder(shape=(10, 4),
                                  dtype='int64',
                                  name='x'),
                indices=(BasicIndex(array=(...),
                                    indices=(NormalizedSlice(start=0,
                                                             stop=10,
                                                             step=1),
                                             NormalizedSlice(start=2,
                                                             stop=3,
                                                             step=1))),
                         BasicIndex(array=(...),
                                    indices=(2,
                                             NormalizedSlice(start=0,
                                                             stop=4,
                                                             step=1))))),
            axis_permutation=(1, 0)),
        AxisPermutation(array=AdvancedIndexInContiguousAxes(
            array=Placeholder(shape=(10,
                                     4),
                              dtype='int64',
                              name='y'),
            indices=(BasicIndex(array=(...),
                                indices=(NormalizedSlice(start=0,
                                                         stop=10,
                                                         step=1),
                                         NormalizedSlice(start=2,
                                                         stop=3,
                                                         step=1))),
                     BasicIndex(array=(...),
                                indices=(2,
                                         NormalizedSlice(start=0,
                                                         stop=4,
                                                         step=1))))),
                        axis_permutation=(1, 0))), axis=0)
    """)


def test_repr_array_is_deterministic():

    from testlib import RandomDAGContext, make_random_dag

    axis_len = 5
    for i in range(50):
        rdagc = RandomDAGContext(np.random.default_rng(seed=i),
                                 axis_len=axis_len, use_numpy=False)
        dag = make_random_dag(rdagc)
        assert repr(dag) == repr(dag)


<<<<<<< HEAD
def test_empty_dag_count():
    from pytato.analysis import get_num_nodes, get_node_type_counts

    empty_dag = pt.make_dict_of_named_arrays({})

    # Verify that get_num_nodes returns 0 for an empty DAG
    assert get_num_nodes(empty_dag) == 0

    counts = get_node_type_counts(empty_dag)
    assert len(counts) == 0


def test_single_node_dag_count():
    from pytato.analysis import get_num_nodes, get_node_type_counts

    data = np.random.rand(4, 4)
    single_node_dag = pt.make_dict_of_named_arrays(
        {"result": pt.make_data_wrapper(data)})

    # Get counts per node type
    node_counts = get_node_type_counts(single_node_dag)

    # Assert that there is only one node of type DataWrapper
    assert node_counts == {pt.DataWrapper: 1}

    # Get total number of nodes
    total_nodes = get_num_nodes(single_node_dag)

    assert total_nodes == 1


def test_small_dag_count():
    from pytato.analysis import get_num_nodes, get_node_type_counts

    # Make a DAG using two nodes and one operation
    a = pt.make_placeholder(name="a", shape=(2, 2), dtype=np.float64)
    b = a + 1
    dag = pt.make_dict_of_named_arrays({"result": b})   # b = a + 1

    # Verify that get_num_nodes returns 2 for a DAG with two nodes
    assert get_num_nodes(dag) == 2

    counts = get_node_type_counts(dag)
    assert len(counts) == 2
    assert counts[pt.array.Placeholder] == 1   # "a"
    assert counts[pt.array.IndexLambda] == 1   # single operation


def test_large_dag_count():
    from pytato.analysis import get_num_nodes, get_node_type_counts
    from testlib import make_large_dag

    iterations = 100
    dag = make_large_dag(iterations, seed=42)

    # Verify that the number of nodes is equal to iterations + 1 (placeholder)
    assert get_num_nodes(dag) == iterations + 1

    counts = get_node_type_counts(dag)
    assert len(counts) >= 1
    assert counts[pt.array.Placeholder] == 1
    assert counts[pt.array.IndexLambda] == 100   # 100 operations
    assert sum(counts.values()) == iterations + 1


def test_random_dag_count():
    from testlib import get_random_pt_dag
=======
def test_nodecountmapper():
    from testlib import RandomDAGContext, make_random_dag

>>>>>>> 550920ac
    from pytato.analysis import get_num_nodes
    for i in range(80):
        dag = get_random_pt_dag(seed=i, axis_len=5)

        assert get_num_nodes(dag) == len(pt.transform.DependencyMapper()(dag))


def test_random_dag_with_comm_count():
    from testlib import get_random_pt_dag_with_send_recv_nodes
    from pytato.analysis import get_num_nodes
    rank = 0
    size = 2
    for i in range(10):
        dag = get_random_pt_dag_with_send_recv_nodes(
            seed=i, rank=rank, size=size)

        assert get_num_nodes(dag) == len(pt.transform.DependencyMapper()(dag))


def test_small_dag_with_duplicates_count():
    from pytato.analysis import (
        get_num_nodes, get_node_type_counts, get_node_multiplicities
    )
    from testlib import make_small_dag_with_duplicates

    dag = make_small_dag_with_duplicates()

    # Get the number of expressions, including duplicates
    node_count = get_num_nodes(dag, count_duplicates=True)
    expected_node_count = 4
    assert node_count == expected_node_count

    # Get the number of occurrences of each unique expression
    node_multiplicity = get_node_multiplicities(dag)
    assert any(count > 1 for count in node_multiplicity.values())

    # Get difference in duplicates
    num_duplicates = sum(count - 1 for count in node_multiplicity.values())

    counts = get_node_type_counts(dag, count_duplicates=True)
    expected_counts = {
        pt.array.Placeholder: 1,
        pt.array.IndexLambda: 3
    }

    for node_type, expected_count in expected_counts.items():
        assert counts[node_type] == expected_count

    # Check that duplicates are correctly calculated
    assert node_count - num_duplicates == len(
        pt.transform.DependencyMapper()(dag))
    assert node_count - num_duplicates == get_num_nodes(
        dag, count_duplicates=False)


def test_large_dag_with_duplicates_count():
    from pytato.analysis import (
        get_num_nodes, get_node_type_counts, get_node_multiplicities
    )
    from testlib import make_large_dag_with_duplicates

    iterations = 100
    dag = make_large_dag_with_duplicates(iterations, seed=42)

    # Get the number of expressions, including duplicates
    node_count = get_num_nodes(dag, count_duplicates=True)

    # Get the number of occurrences of each unique expression
    node_multiplicity = get_node_multiplicities(dag)
    assert any(count > 1 for count in node_multiplicity.values())

    expected_node_count = sum(count for count in node_multiplicity.values())
    assert node_count == expected_node_count

    # Get difference in duplicates
    num_duplicates = sum(count - 1 for count in node_multiplicity.values())

    counts = get_node_type_counts(dag, count_duplicates=True)

    assert counts[pt.array.Placeholder] == 1
    assert sum(counts.values()) == expected_node_count

    # Check that duplicates are correctly calculated
    assert node_count - num_duplicates == len(
        pt.transform.DependencyMapper()(dag))
    assert node_count - num_duplicates == get_num_nodes(
        dag, count_duplicates=False)


def test_rec_get_user_nodes():
    x1 = pt.make_placeholder("x1", shape=(10, 4))
    x2 = pt.make_placeholder("x2", shape=(10, 4))

    expr = pt.make_dict_of_named_arrays({"out1": 2 * x1,
                                         "out2": 7 * x1 + 3 * x2})

    assert (pt.transform.rec_get_user_nodes(expr, x1)
            == frozenset({2 * x1, 7*x1, 7*x1 + 3 * x2, expr}))
    assert (pt.transform.rec_get_user_nodes(expr, x2)
            == frozenset({3 * x2, 7*x1 + 3 * x2, expr}))


def test_rec_get_user_nodes_linear_complexity():

    def construct_intestine_graph(depth=100, seed=0):
        from numpy.random import default_rng
        rng = default_rng(seed)
        x = pt.make_placeholder("x", shape=(10,))
        y = x

        for _ in range(depth):
            coeff1, coeff2 = rng.integers(0, 10, 2)
            y = coeff1 * y + coeff2 * y

        return y, x

    expected_result = set()

    class SubexprRecorder(pt.transform.CachedWalkMapper):
        def get_cache_key(self, expr: pt.transform.ArrayOrNames) -> int:
            return id(expr)

        def post_visit(self, expr):
            if not isinstance(expr, pt.Placeholder):
                expected_result.add(expr)
            else:
                assert expr.name == "x"

    expr, inp = construct_intestine_graph()
    result = pt.transform.rec_get_user_nodes(expr, inp)
    SubexprRecorder()(expr)

    assert (expected_result == result)


def test_basic_index_equality_traverses_underlying_arrays():
    # to test bug in pytato which didn't account underlying arrays
    a = pt.make_placeholder("a", (10,))
    b = pt.make_placeholder("b", (10,))
    assert a[0] != b[0]


def test_idx_lambda_to_hlo():
    from immutabledict import immutabledict

    from pytato.raising import (
        BinaryOp,
        BinaryOpType,
        BroadcastOp,
        C99CallOp,
        FullOp,
        ReduceOp,
        index_lambda_to_high_level_op,
    )
    from pytato.reductions import ProductReductionOperation, SumReductionOperation

    a = pt.make_placeholder("a", (10, 4))
    b = pt.make_placeholder("b", (10, 4))

    assert index_lambda_to_high_level_op(a + b) == BinaryOp(BinaryOpType.ADD,
                                                            a, b)
    assert index_lambda_to_high_level_op(a / 42) == BinaryOp(BinaryOpType.TRUEDIV,
                                                             a, 42)
    assert index_lambda_to_high_level_op(42 * a) == BinaryOp(BinaryOpType.MULT,
                                                             42, a)
    assert index_lambda_to_high_level_op(a ** b) == BinaryOp(BinaryOpType.POWER,
                                                             a, b)
    assert index_lambda_to_high_level_op(a - b) == BinaryOp(BinaryOpType.SUB,
                                                            a, b)
    assert (index_lambda_to_high_level_op(a & b)
            == BinaryOp(BinaryOpType.BITWISE_AND, a, b))
    assert (index_lambda_to_high_level_op(a ^ b)
            == BinaryOp(BinaryOpType.BITWISE_XOR, a, b))
    assert (index_lambda_to_high_level_op(a | b)
            == BinaryOp(BinaryOpType.BITWISE_OR, a, b))
    assert (index_lambda_to_high_level_op(pt.equal(a, b))
            == BinaryOp(BinaryOpType.EQUAL, a, b))
    assert (index_lambda_to_high_level_op(pt.not_equal(a, b))
            == BinaryOp(BinaryOpType.NOT_EQUAL, a, b))
    assert (index_lambda_to_high_level_op(pt.less(a, b))
            == BinaryOp(BinaryOpType.LESS, a, b))
    assert (index_lambda_to_high_level_op(pt.less_equal(a, b))
            == BinaryOp(BinaryOpType.LESS_EQUAL, a, b))
    assert (index_lambda_to_high_level_op(pt.greater(a, b))
            == BinaryOp(BinaryOpType.GREATER, a, b))
    assert (index_lambda_to_high_level_op(pt.greater_equal(a, b))
            == BinaryOp(BinaryOpType.GREATER_EQUAL, a, b))

    assert index_lambda_to_high_level_op(pt.zeros(6)) == FullOp(0)
    assert (index_lambda_to_high_level_op(pt.sum(b, axis=1))
            == ReduceOp(SumReductionOperation(),
                        b,
                        immutabledict({1: "_r0"})))
    assert (index_lambda_to_high_level_op(pt.prod(a))
            == ReduceOp(ProductReductionOperation(),
                        a,
                        immutabledict({0: "_r0",
                             1: "_r1"})))
    assert index_lambda_to_high_level_op(pt.sinh(a)) == C99CallOp("sinh", (a,))
    assert index_lambda_to_high_level_op(pt.arctan2(b, a)) == C99CallOp("atan2",
                                                                        (b, a))
    assert (index_lambda_to_high_level_op(pt.broadcast_to(a, (100, 10, 4)))
            == BroadcastOp(a))

    hlo = index_lambda_to_high_level_op(np.nan * a)
    assert isinstance(hlo, BinaryOp)
    assert hlo.binary_op == BinaryOpType.MULT
    assert np.isnan(hlo.x1)
    assert hlo.x2 is a


def test_deduplicate_data_wrappers():
    from pytato.transform import CachedWalkMapper, deduplicate_data_wrappers

    class DataWrapperCounter(CachedWalkMapper):
        def __init__(self):
            self.count = 0
            super().__init__()

        def get_cache_key(self, expr):
            return id(expr)

        def map_data_wrapper(self, expr):
            self.count += 1
            return super().map_data_wrapper(expr)

    def count_data_wrappers(expr):
        dwc = DataWrapperCounter()
        dwc(expr)
        return dwc.count

    a = pt.make_data_wrapper(np.arange(27))
    b = pt.make_data_wrapper(np.arange(27))
    # pylint-disable-reason: pylint is correct, DataInterface doesn't declare a
    # view method, but for numpy-like arrays it should be OK.
    c = pt.make_data_wrapper(a.data.view())   # pylint: disable=E1101
    d = pt.make_data_wrapper(np.arange(1, 28))

    res = a+b+c+d

    assert count_data_wrappers(res) == 4

    dd_res = deduplicate_data_wrappers(res)

    assert count_data_wrappers(dd_res) == 3


def test_einsum_dot_axes_has_correct_dim():
    # before 'pytato@895bae5', this test would fail because of incorrect
    # default 'Einsum.axes' instantiation.
    a = pt.make_placeholder("a", (10, 10))
    b = pt.make_placeholder("b", (10, 10))
    einsum = pt.einsum("ij,jk   ->    ik", a, b)
    assert len(einsum.axes) == einsum.ndim


def test_created_at():
    pt.set_traceback_tag_enabled()

    a = pt.make_placeholder("a", (10, 10), "float64")
    b = pt.make_placeholder("b", (10, 10), "float64")

    # res1 and res2 are defined on different lines and should have different
    # CreatedAt tags.
    res1 = a+b
    res2 = a+b

    # res3 and res4 are defined on the same line and should have the same
    # CreatedAt tags.
    res3 = a+b; res4 = a+b  # noqa: E702

    # {{{ Check that CreatedAt tags are handled correctly for equality/hashing

    assert res1 == res2 == res3 == res4
    assert hash(res1) == hash(res2) == hash(res3) == hash(res4)

    assert res1.non_equality_tags != res2.non_equality_tags
    assert res3.non_equality_tags == res4.non_equality_tags
    assert hash(res1.non_equality_tags) != hash(res2.non_equality_tags)
    assert hash(res3.non_equality_tags) == hash(res4.non_equality_tags)

    assert res1.tags == res2.tags == res3.tags == res4.tags
    assert hash(res1.tags) == hash(res2.tags) == hash(res3.tags) == hash(res4.tags)

    # }}}

    from pytato.tags import CreatedAt

    created_tag = frozenset({tag
                         for tag in res1.non_equality_tags
                         if isinstance(tag, CreatedAt)})

    assert len(created_tag) == 1

    # {{{ Make sure the function name appears in the traceback

    tag, = created_tag

    found = False

    stacksummary = tag.traceback.to_stacksummary()
    assert len(stacksummary) > 10

    for frame in tag.traceback.frames:
        if frame.name == "test_created_at" and "a+b" in frame.line:
            found = True
            break

    assert found

    # }}}

    # {{{ Make sure that CreatedAt tags are in the visualization

    from pytato.visualization import get_dot_graph
    s = get_dot_graph(res1)
    assert "test_created_at" in s
    assert "a+b" in s

    # }}}

    # {{{ Make sure only a single CreatedAt tag is created

    old_tag = tag

    res1 = res1 + res2

    created_tag = frozenset({tag
                         for tag in res1.non_equality_tags
                         if isinstance(tag, CreatedAt)})

    assert len(created_tag) == 1

    tag, = created_tag

    # Tag should be recreated
    assert tag != old_tag

    # }}}

    # {{{ Make sure that copying preserves the tag

    old_tag = tag

    res1_new = pt.transform.map_and_copy(res1, lambda x: x)

    created_tag = frozenset({tag
                         for tag in res1_new.non_equality_tags
                         if isinstance(tag, CreatedAt)})

    assert len(created_tag) == 1

    tag, = created_tag

    assert old_tag == tag

    # }}}

    # {{{ Test disabling traceback creation

    pt.set_traceback_tag_enabled(False)

    a = pt.make_placeholder("a", (10, 10), "float64")

    created_tag = frozenset({tag
                         for tag in a.non_equality_tags
                         if isinstance(tag, CreatedAt)})

    assert len(created_tag) == 0

    # }}}


def test_pickling_and_unpickling_is_equal():
    import pickle

    from testlib import RandomDAGContext, make_random_dag

    from pytools import UniqueNameGenerator
    axis_len = 5

    for i in range(50):
        print(i)  # progress indicator

        seed = 120 + i
        rdagc_pt = RandomDAGContext(np.random.default_rng(seed=seed),
                                    axis_len=axis_len, use_numpy=False)

        dag = pt.make_dict_of_named_arrays({"out": make_random_dag(rdagc_pt)})

        # {{{ convert data-wrappers to placeholders

        vng = UniqueNameGenerator()

        def make_dws_placeholder(expr):
            if isinstance(expr, pt.DataWrapper):
                return pt.make_placeholder(vng("_pt_ph"),  # noqa: B023
                                           expr.shape, expr.dtype)
            else:
                return expr

        dag = pt.transform.map_and_copy(dag, make_dws_placeholder)

        # }}}

        assert pickle.loads(pickle.dumps(dag)) == dag

    # {{{ adds an example which guarantees NaN in expression tree

    # pytato<=d015f914 used IEEE-representation of NaN in its expression graphs
    # and since NaN != NaN the following assertions would fail.

    x = pt.make_placeholder("x", shape=(10, 4), dtype="float64")
    expr = pt.maximum(2*x, 3*x)

    assert pickle.loads(pickle.dumps(expr)) == expr

    expr = pt.full((10, 4), np.nan)
    assert pickle.loads(pickle.dumps(expr)) == expr

    # }}}


def test_adv_indexing_into_zero_long_axes():
    # See https://github.com/inducer/meshmode/issues/321#issuecomment-1105577180
    n = pt.make_size_param("n")

    with pytest.raises(IndexError):
        a = pt.make_placeholder("a", shape=(0, 10))
        idx = pt.zeros(5, dtype=np.int64)
        a[idx]

    with pytest.raises(IndexError):
        a = pt.make_placeholder("a", shape=(n-n, 10))
        idx = pt.zeros(5, dtype=np.int64)
        a[idx]

    with pytest.raises(IndexError):
        a = pt.make_placeholder("a", shape=(n-n-2, 10))
        idx = pt.zeros(5, dtype=np.int64)
        a[idx]

    # {{{ no index error => sanity checks are working fine

    a = pt.make_placeholder("a", shape=(n-n+1, 10), dtype="float64")
    idx = pt.zeros(5, dtype=np.int64)
    a[idx]

    # }}}

    # {{{ indexer array is of zero size => should be fine

    a = pt.make_placeholder("a", shape=(n-n, 10), dtype="float64")
    idx = pt.zeros((0, 10), dtype=np.int64)
    a[idx]

    a = pt.make_placeholder("a", shape=(n-n, 10), dtype="float64")
    idx = pt.zeros((n-n, 10), dtype=np.int64)
    a[idx]

    # }}}


def test_expand_dims_input_validate():
    a = pt.make_placeholder("x", (10, 4))

    assert pt.expand_dims(a, (0, 2, 4)).shape == (1, 10, 1, 4, 1)
    assert pt.expand_dims(a, (-5, -3, -1)).shape == (1, 10, 1, 4, 1)
    assert pt.expand_dims(a, (-3)).shape == (1, 10, 4)

    with pytest.raises(ValueError):
        pt.expand_dims(a, (3, 3))

    with pytest.raises(ValueError):
        pt.expand_dims(a, (0, 2, 5))

    with pytest.raises(ValueError):
        pt.expand_dims(a, -4)


def test_with_tagged_reduction():
    from testlib import FooRednTag

    from pytato.diagnostic import InvalidEinsumIndex, NotAReductionAxis
    from pytato.raising import index_lambda_to_high_level_op
    x = pt.make_placeholder("x", shape=(10, 10))
    x_sum = pt.sum(x)

    with pytest.raises(NotAReductionAxis):
        # axis='_0': not being reduced over.
        x_sum = x_sum.with_tagged_reduction("_0", FooRednTag())

    hlo = index_lambda_to_high_level_op(x_sum)
    x_sum = x_sum.with_tagged_reduction(hlo.axes[1], FooRednTag())
    assert x_sum.var_to_reduction_descr[hlo.axes[1]].tags_of_type(FooRednTag)
    assert not x_sum.var_to_reduction_descr[hlo.axes[0]].tags_of_type(FooRednTag)

    x_trace = pt.einsum("ii->i", x)
    x_colsum = pt.einsum("ij->j", x)

    with pytest.raises(NotAReductionAxis):
        # 'j': not being reduced over.
        x_colsum.with_tagged_reduction("j", FooRednTag())

    with pytest.raises(InvalidEinsumIndex):
        # 'k': unknown axis
        x_colsum.with_tagged_reduction("k", FooRednTag())

    with pytest.raises(NotAReductionAxis):
        # 'i': not being reduced over.
        x_trace.with_tagged_reduction("i", FooRednTag())

    x_colsum = x_colsum.with_tagged_reduction("i", FooRednTag())

    assert (x_colsum
            .redn_axis_to_redn_descr[x_colsum.index_to_access_descr["i"]]
            .tags_of_type(FooRednTag))


def test_derived_class_uses_correct_array_eq():
    @attrs.define(frozen=True)
    class MyNewArrayT(_SuppliedAxesAndTagsMixin, pt.Array):
        pass

    with pytest.raises(AssertionError):
        MyNewArrayT(tags=frozenset(), axes=())

    @attrs.define(frozen=True, eq=False)
    class MyNewAndCorrectArrayT(_SuppliedAxesAndTagsMixin, pt.Array):
        pass

    MyNewAndCorrectArrayT(tags=frozenset(), axes=())


def test_lower_to_index_lambda():
    from pytato.array import IndexLambda, Reshape
    expr = pt.ones(12).reshape(6, 2).reshape(3, 4)
    idx_lambda = pt.to_index_lambda(expr)
    assert isinstance(idx_lambda, IndexLambda)
    binding, = idx_lambda.bindings.values()
    # test that it didn't recurse further
    assert isinstance(binding, Reshape)


def test_cached_walk_mapper_with_extra_args():
    from testlib import RandomDAGContext, make_random_dag

    class MyWalkMapper(pt.transform.CachedWalkMapper):
        def get_cache_key(self, expr, passed_number) -> int:
            return id(expr), passed_number

        def post_visit(self, expr, passed_number):
            assert passed_number == 42

    my_walk_mapper = MyWalkMapper()

    rdagc = RandomDAGContext(np.random.default_rng(seed=0),
                             axis_len=4, use_numpy=False)

    dag = make_random_dag(rdagc)

    my_walk_mapper(dag, 42)
    my_walk_mapper(dag, passed_number=42)

    with pytest.raises(AssertionError):
        my_walk_mapper(dag, 5)

    with pytest.raises(AssertionError):
        my_walk_mapper(dag, 7)

    with pytest.raises(TypeError):
        # passing incorrect argument should raise TypeError while calling post_visit
        my_walk_mapper(dag, bad_arg_name=7)


def test_unify_axes_tags():
    from testlib import BarTag, BazTag, FooTag, QuuxTag, TestlibTag

    from pytato.array import EinsumReductionAxis

    # {{{ 1. broadcasting + expand_dims

    x = pt.make_placeholder("x", (10, 4))
    x = x.with_tagged_axis(0, FooTag())
    x = x.with_tagged_axis(1, BarTag())

    y = pt.expand_dims(x, (2, 3)) + x

    y_unified = pt.unify_axes_tags(y)
    assert (y_unified.axes[0].tags_of_type(TestlibTag)
            == frozenset([FooTag()]))
    assert (y_unified.axes[2].tags_of_type(TestlibTag)
            == frozenset([FooTag()]))
    assert (y_unified.axes[1].tags_of_type(TestlibTag)
            == frozenset([BarTag()]))
    assert (y_unified.axes[3].tags_of_type(TestlibTag)
            == frozenset([BarTag()]))

    # }}}

    # {{{ 2. back-propagation + einsum

    x = pt.make_placeholder("x", (10, 4))
    x = x.with_tagged_axis(0, FooTag())

    y = pt.make_placeholder("y", (10, 4))
    y = y.with_tagged_axis(1, BarTag())

    z = pt.einsum("ij, ij -> i", x, y)
    z_unified = pt.unify_axes_tags(z)

    assert (z_unified.axes[0].tags_of_type(TestlibTag)
            == frozenset([FooTag()]))
    assert (z_unified.args[0].axes[1].tags_of_type(TestlibTag)
            == frozenset([BarTag()]))
    assert (z_unified.args[1].axes[0].tags_of_type(TestlibTag)
            == frozenset([FooTag()]))
    assert (z_unified.redn_axis_to_redn_descr[EinsumReductionAxis(0)]
            .tags_of_type(TestlibTag)
            == frozenset([BarTag()]))

    # }}}

    # {{{ 3. advanced indexing

    idx1 = pt.make_placeholder("idx1", (42, 1), "int32")
    idx1 = idx1.with_tagged_axis(0, FooTag())

    idx2 = pt.make_placeholder("idx2", (1, 1729), "int32")
    idx2 = idx2.with_tagged_axis(1, BarTag())

    u = pt.make_placeholder("u", (4, 5, 6, 7, 8, 9), "float32")
    u = u.with_tagged_axis(0, BazTag())
    u = u.with_tagged_axis(1, QuuxTag())
    u = u.with_tagged_axis(2, QuuxTag())
    u = u.with_tagged_axis(5, QuuxTag())

    y = u[:, 1:4, 2*idx1, 0, 3*idx2, :]

    y_unified = pt.unify_axes_tags(y)

    assert (y_unified.axes[0].tags_of_type(TestlibTag)
            == frozenset([BazTag()]))
    assert (y_unified.axes[1].tags_of_type(TestlibTag)
            == frozenset())
    assert (y_unified.axes[2].tags_of_type(TestlibTag)
            == frozenset([FooTag()]))
    assert (y_unified.axes[3].tags_of_type(TestlibTag)
            == frozenset([BarTag()]))
    assert (y_unified.axes[4].tags_of_type(TestlibTag)
            == frozenset([QuuxTag()]))

    # }}}


def test_rewrite_einsums_with_no_broadcasts():
    a = pt.make_placeholder("a", (10, 4, 1))
    b = pt.make_placeholder("b", (10, 1, 4))
    c = pt.einsum("ijk,ijk->ijk", a, b)
    expr = pt.einsum("ijk,ijk,ijk->i", a, b, c)

    new_expr = pt.rewrite_einsums_with_no_broadcasts(expr)
    assert pt.analysis.is_einsum_similar_to_subscript(new_expr, "ij,ik,ijk->i")
    assert pt.analysis.is_einsum_similar_to_subscript(new_expr.args[2], "ij,ik->ijk")


def test_dot_visualizers():
    a = pt.make_placeholder("A", shape=(10, 4))
    x1 = pt.make_placeholder("x1", shape=4)
    x2 = pt.make_placeholder("x2", shape=4)

    y = a @ (2*x1 + 3*x2)

    axis_len = 5

    graphs = [y]

    for i in range(100):
        rdagc = RandomDAGContext(np.random.default_rng(seed=i),
                axis_len=axis_len, use_numpy=False)
        graphs.append(make_random_dag(rdagc))

    # {{{ ensure that the generated output is valid dot-lang

    # TODO: Verify the soundness of the generated svg file

    for graph in graphs:
        # plot to .svg file to avoid dep on a webbrowser or X-window system
        pt.show_dot_graph(graph, output_to="svg")

    pt.show_fancy_placeholder_data_flow(y, output_to="svg")

    # }}}


if __name__ == "__main__":
    if len(sys.argv) > 1:
        exec(sys.argv[1])
    else:
        from pytest import main
        main([__file__])

# vim: fdm=marker<|MERGE_RESOLUTION|>--- conflicted
+++ resolved
@@ -28,11 +28,7 @@
 """
 
 import sys
-<<<<<<< HEAD
-=======
-
 import attrs
->>>>>>> 550920ac
 import numpy as np
 import pytest
 from testlib import RandomDAGContext, make_random_dag
@@ -601,7 +597,6 @@
         assert repr(dag) == repr(dag)
 
 
-<<<<<<< HEAD
 def test_empty_dag_count():
     from pytato.analysis import get_num_nodes, get_node_type_counts
 
@@ -669,11 +664,6 @@
 
 def test_random_dag_count():
     from testlib import get_random_pt_dag
-=======
-def test_nodecountmapper():
-    from testlib import RandomDAGContext, make_random_dag
-
->>>>>>> 550920ac
     from pytato.analysis import get_num_nodes
     for i in range(80):
         dag = get_random_pt_dag(seed=i, axis_len=5)
