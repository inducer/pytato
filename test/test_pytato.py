#!/usr/bin/env python

__copyright__ = """Copyright (C) 2020 Andreas Kloeckner
Copyright (C) 2021 Kaushik Kulkarni
Copyright (C) 2021 University of Illinois Board of Trustees
"""

__license__ = """
Permission is hereby granted, free of charge, to any person obtaining a copy
of this software and associated documentation files (the "Software"), to deal
in the Software without restriction, including without limitation the rights
to use, copy, modify, merge, publish, distribute, sublicense, and/or sell
copies of the Software, and to permit persons to whom the Software is
furnished to do so, subject to the following conditions:

The above copyright notice and this permission notice shall be included in
all copies or substantial portions of the Software.

THE SOFTWARE IS PROVIDED "AS IS", WITHOUT WARRANTY OF ANY KIND, EXPRESS OR
IMPLIED, INCLUDING BUT NOT LIMITED TO THE WARRANTIES OF MERCHANTABILITY,
FITNESS FOR A PARTICULAR PURPOSE AND NONINFRINGEMENT. IN NO EVENT SHALL THE
AUTHORS OR COPYRIGHT HOLDERS BE LIABLE FOR ANY CLAIM, DAMAGES OR OTHER
LIABILITY, WHETHER IN AN ACTION OF CONTRACT, TORT OR OTHERWISE, ARISING FROM,
OUT OF OR IN CONNECTION WITH THE SOFTWARE OR THE USE OR OTHER DEALINGS IN
THE SOFTWARE.
"""

import sys

import numpy as np
import pytest

import pytato as pt


def test_matmul_input_validation():
    a = pt.make_placeholder(name="a", shape=(10, 10), dtype=np.float64)
    b = pt.make_placeholder(name="b", shape=(20, 10), dtype=np.float64)

    with pytest.raises(ValueError):
        a @ b

    c = pt.make_placeholder(name="c", shape=(), dtype=np.float64)
    with pytest.raises(ValueError):
        c @ c

    n = pt.make_size_param("n")
    d = pt.make_placeholder(name="d", shape=(n, n), dtype=np.float64)
    d @ d


def test_roll_input_validation():
    a = pt.make_placeholder(name="a", shape=(10, 10), dtype=np.float64)
    pt.roll(a, 1, axis=0)

    with pytest.raises(ValueError):
        pt.roll(a, 1, axis=2)

    with pytest.raises(ValueError):
        pt.roll(a, 1, axis=-1)


def test_transpose_input_validation():
    a = pt.make_placeholder(name="a", shape=(10, 10), dtype=np.float64)
    pt.transpose(a)

    with pytest.raises(ValueError):
        pt.transpose(a, (2, 0, 1))

    with pytest.raises(ValueError):
        pt.transpose(a, (1, 1))

    with pytest.raises(ValueError):
        pt.transpose(a, (0,))


def test_slice_input_validation():
    a = pt.make_placeholder(name="a", shape=(10, 10, 10), dtype=np.float64)

    a[0]
    a[0, 0]
    a[0, 0, 0]

    with pytest.raises(IndexError):
        a[0, 0, 0, 0]

    with pytest.raises(IndexError):
        a[10]


def test_stack_input_validation():
    x = pt.make_placeholder(name="x", shape=(10, 10), dtype=np.float64)
    y = pt.make_placeholder(name="y", shape=(1, 10), dtype=np.float64)

    assert pt.stack((x, x, x), axis=0).shape == (3, 10, 10)

    pt.stack((x,), axis=0)
    pt.stack((x,), axis=1)

    with pytest.raises(ValueError):
        pt.stack(())

    with pytest.raises(ValueError):
        pt.stack((x, y))

    with pytest.raises(ValueError):
        pt.stack((x, x), axis=3)


@pytest.mark.xfail  # Unnamed placeholders should be used via pt.bind
def test_make_placeholder_noname():
    x = pt.make_placeholder("x", shape=(10, 4), dtype=float)
    y = 2*x

    knl = pt.generate_loopy(y).kernel

    assert x.name in knl.arg_dict
    assert x.name in knl.get_read_variables()


def test_zero_length_arrays():
    x = pt.make_placeholder("x", shape=(0, 4), dtype=float)
    y = 2*x

    assert y.shape == (0, 4)

    knl = pt.generate_loopy(y).kernel
    assert all(dom.is_empty() for dom in knl.domains if dom.total_dim() != 0)


def test_concatenate_input_validation():
    x = pt.make_placeholder(name="x", shape=(10, 10), dtype=np.float64)
    y = pt.make_placeholder(name="y", shape=(1, 10), dtype=np.float64)

    assert pt.concatenate((x, x, x), axis=0).shape == (30, 10)
    assert pt.concatenate((x, y), axis=0).shape == (11, 10)

    pt.concatenate((x,), axis=0)
    pt.concatenate((x,), axis=1)

    with pytest.raises(ValueError):
        pt.concatenate(())

    with pytest.raises(ValueError):
        pt.concatenate((x, y), axis=1)

    with pytest.raises(ValueError):
        pt.concatenate((x, x), axis=3)


def test_reshape_input_validation():
    x = pt.make_placeholder("x", shape=(3, 3, 4), dtype=np.float64)

    assert pt.reshape(x, (-1,)).shape == (36,)
    assert pt.reshape(x, (-1, 6)).shape == (6, 6)
    assert pt.reshape(x, (4, -1)).shape == (4, 9)
    assert pt.reshape(x, (36, -1)).shape == (36, 1)

    with pytest.raises(ValueError):
        # 36 not a multiple of 25
        pt.reshape(x, (5, 5))

    with pytest.raises(ValueError):
        # 2 unknown dimensions
        pt.reshape(x, (-1, -1, 3))

    # Reporter by alexfikl
    # See https://github.com/inducer/pytato/issues/157
    x = pt.make_placeholder("x", shape=(0,), dtype=np.float64)
    assert pt.reshape(x, (128, 0, 17)).shape == (128, 0, 17)


def test_binary_op_dispatch():
    class Foo:
        def __add__(self, other):
            if isinstance(other, pt.Array):
                return "bar"

            return NotImplemented

        def __radd__(self, other):
            if isinstance(other, pt.Array):
                return "baz"

            return NotImplemented

    x = pt.make_placeholder(name="x", shape=(10,), dtype=float)
    assert Foo() + x == "bar"
    assert x + Foo() == "baz"


def test_same_placeholder_name_raises():
    from pytato.diagnostic import NameClashError
    x = pt.make_placeholder(name="arr", shape=(10, 4), dtype=float)
    y = pt.make_placeholder(name="arr", shape=(10, 4), dtype=float)

    with pytest.raises(NameClashError):
        pt.generate_loopy(x+y)

    n1 = pt.make_size_param("n")
    n2 = pt.make_size_param("n")
    x = pt.make_placeholder(name="arr", shape=(n1, n2), dtype=float)
    with pytest.raises(NameClashError):
        pt.generate_loopy(2*x)


def test_einsum_error_handling():
    with pytest.raises(ValueError):
        # operands not enough
        pt.einsum("ij,j->j", pt.make_placeholder("x", (2, 2), float))

    with pytest.raises(ValueError):
        # double index use in the out spec.
        pt.einsum("ij,j->jj", ("a", "b"))


def test_accessing_dict_of_named_arrays_validation():
    x = pt.make_placeholder(name="x", shape=10, dtype=float)
    y1y2 = pt.make_dict_of_named_arrays({"y1": 2*x, "y2": 3*x})

    assert isinstance(y1y2["y1"], pt.array.NamedArray)
    assert y1y2["y1"].shape == (2*x).shape
    assert y1y2["y1"].dtype == (2*x).dtype


def test_call_loopy_shape_inference():
    from pytato.loopy import call_loopy
    from pytato.utils import are_shapes_equal
    import loopy as lp

    knl = lp.make_kernel(
            ["{[i, j]: 0<=i<(2*n + 3*m + 2) and 0<=j<(6*n + 4*m + 3)}",
             "{[ii, jj]: 0<=ii<m and 0<=jj<n}"],
            """
            <> tmp = sum([i, j], A[i, j])
            out[ii, jj] = tmp*(ii + jj)
            """, lang_version=(2018, 2))

    # {{{ variant 1

    A = pt.make_placeholder(name="x", shape=(20, 37), dtype=np.float64)  # noqa: N806
    y = call_loopy(knl, {"A": A})["out"]
    assert are_shapes_equal(y.shape, (4, 3))

    # }}}

    # {{{ variant 2

    n1 = pt.make_size_param("n1")
    n2 = pt.make_size_param("n2")
    A = pt.make_placeholder(name="x",  # noqa: N806
                            shape=(4*n1 + 6*n2 + 2, 12*n1 + 8*n2 + 3),
                            dtype=np.float64)

    y = call_loopy(knl, {"A": A})["out"]
    assert are_shapes_equal(y.shape, (2*n2, 2*n1))

    # }}}


def test_tagging_array():
    from pytools.tag import Tag

    class BestArrayTag(Tag):
        """
        Best array known to humankind.
        """

    x = pt.make_placeholder(shape=(42, 1729), dtype=float, name="x")
    y = x.tagged(BestArrayTag())
    assert any(isinstance(tag, BestArrayTag) for tag in y.tags)


def test_dict_of_named_arrays_comparison():
    # See https://github.com/inducer/pytato/pull/137
    x = pt.make_placeholder("x", (10, 4), float)
    dict1 = pt.make_dict_of_named_arrays({"out": 2 * x})
    dict2 = pt.make_dict_of_named_arrays({"out": 2 * x})
    dict3 = pt.make_dict_of_named_arrays({"not_out": 2 * x})
    dict4 = pt.make_dict_of_named_arrays({"out": 3 * x})
    assert dict1 == dict2
    assert dict1 != dict3
    assert dict1 != dict4


def test_toposortmapper():
    n = pt.make_size_param("n")
    array = pt.make_placeholder(name="array", shape=n, dtype=np.float64)
    stack = pt.stack([array, 2*array, array + 6])
    y = stack @ stack.T

    tm = pt.transform.TopoSortMapper()
    tm(y)

    from pytato.array import (AxisPermutation, IndexLambda,
                              Placeholder, Einsum, SizeParam, Stack)

    assert isinstance(tm.topological_order[0], SizeParam)
    assert isinstance(tm.topological_order[1], Placeholder)
    assert isinstance(tm.topological_order[2], IndexLambda)
    assert isinstance(tm.topological_order[3], IndexLambda)
    assert isinstance(tm.topological_order[4], Stack)
    assert isinstance(tm.topological_order[5], AxisPermutation)
    assert isinstance(tm.topological_order[6], Einsum)


def test_userscollector():
    from testlib import RandomDAGContext, make_random_dag
    from pytato.transform import UsersCollector, reverse_graph

    # Check that nodes without users are correctly reversed
    array = pt.make_placeholder(name="array", shape=1, dtype=np.int64)
    y = array+1

    uc = UsersCollector()
    uc(y)
    rev_graph = reverse_graph(uc.node_to_users)
    rev_graph2 = reverse_graph(reverse_graph(rev_graph))

    assert reverse_graph(rev_graph2) == uc.node_to_users

    # Test random DAGs
    axis_len = 5

    for i in range(100):
        rdagc = RandomDAGContext(np.random.default_rng(seed=i),
                axis_len=axis_len, use_numpy=False)

        dag = make_random_dag(rdagc)

        uc = UsersCollector()
        uc(dag)

        rev_graph = reverse_graph(uc.node_to_users)
        rev_graph2 = reverse_graph(reverse_graph(rev_graph))

        assert rev_graph2 == rev_graph


def test_asciidag():
    n = pt.make_size_param("n")
    array = pt.make_placeholder(name="array", shape=n, dtype=np.float64)
    stack = pt.stack([array, 2*array, array + 6])
    y = stack @ stack.T

    from pytato import get_ascii_graph

    res = get_ascii_graph(y, use_color=False)

    ref_str = r"""* Inputs
*-.   Placeholder
|\ \
* | | IndexLambda
| |/
|/|
| * IndexLambda
|/
*   Stack
|\
* | AxisPermutation
|/
* Einsum
* Outputs
"""

    assert res == ref_str


def test_linear_complexity_inequality():
    # See https://github.com/inducer/pytato/issues/163
    import pytato as pt
    from pytato.equality import EqualityComparer
    from numpy.random import default_rng

    def construct_intestine_graph(depth=100, seed=0):
        rng = default_rng(seed)
        x = pt.make_placeholder("x", shape=(10,), dtype=float)

        for _ in range(depth):
            coeff1, coeff2 = rng.integers(0, 10, 2)
            x = coeff1 * x + coeff2 * x

        return x

    graph1 = construct_intestine_graph()
    graph2 = construct_intestine_graph()
    graph3 = construct_intestine_graph(seed=3)

    assert EqualityComparer()(graph1, graph2)
    assert EqualityComparer()(graph2, graph1)
    assert not EqualityComparer()(graph1, graph3)
    assert not EqualityComparer()(graph2, graph3)


@pytest.mark.parametrize("spec,argshapes", ([("im,mj,km->ijk",
                                              [(3, 3)]*3),

                                             ("ik,kj->ij",  # A @ B
                                              [(4, 3), (3, 5)]),

                                             ("ij,ij->ij",  # A * B
                                              [(4, 4)]*2),

                                             ("ij,ji->ij",  # A * B.T
                                              [(4, 4)]*2),

                                             ("ij,kj->ik",  # inner(A, B)
                                              [(4, 4)]*2),

                                             ("ij,j->j",    # A @ x
                                              [(4, 4), (4,)]),

                                             ("ij->ij",  # identity
                                              [(10, 4)]),

                                             ("ij->ji",  # transpose
                                              [(10, 4)]),

                                             ("ii->i",  # diag
                                              [(5, 5)]),

                                             (" ij ->  ",  # np.sum
                                              [(10, 4)]),
                                             ("dij,ej,ej,dej->ei",  # diff: curvimesh
                                              [(2, 10, 10), (100, 10),
                                               (100, 10), (2, 100, 10)]),

                                             ("dij,ej,ej,dej->ei",  # diff: simplex
                                              [(2, 10, 10), (100, 1),
                                               (100, 1), (2, 100, 10)]),

                                             ("ij,ij->ij",  # broadcasting
                                              [(1, 3), (3, 1)]),
                                             ]))
def test_einsum_is_similar_to_subscript(spec, argshapes):
    operands = [pt.make_placeholder(name=f"arg_{iarg}",
                                    shape=argshape,
                                    dtype=np.int32)
                for iarg, argshape in enumerate(argshapes)]
    expr = pt.einsum(spec, *operands)
    assert pt.analysis.is_einsum_similar_to_subscript(expr, spec)


def test_array_dot_repr():
    x = pt.make_placeholder("x", (10, 4), np.int64)
    y = pt.make_placeholder("y", (10, 4), np.int64)

    def _assert_stripped_repr(ary: pt.Array, expected_repr: str):
        expected_str = "".join([c for c in repr(ary) if c not in [" ", "\n"]])
        result_str = "".join([c for c in expected_repr if c not in [" ", "\n"]])
        assert expected_str == result_str

    _assert_stripped_repr(
        3*x + 4*y,
        """
IndexLambda(
    expr=Sum((Subscript(Variable('_in0'),
                        (Variable('_0'), Variable('_1'))),
              Subscript(Variable('_in1'),
                        (Variable('_0'), Variable('_1'))))),
    shape=(10, 4),
    dtype='int64',
    bindings={'_in0': IndexLambda(expr=Product((3, Subscript(Variable('_in1'),
                                                             (Variable('_0'),
                                                              Variable('_1'))))),
                                  shape=(10, 4),
                                  dtype='int64',
                                  bindings={'_in1': Placeholder(shape=(10, 4),
                                                                dtype='int64',
                                                                name='x')}),
              '_in1': IndexLambda(expr=Product((4, Subscript(Variable('_in1'),
                                                             (Variable('_0'),
                                                              Variable('_1'))))),
                                  shape=(10, 4),
                                  dtype='int64',
                                  bindings={'_in1': Placeholder(shape=(10, 4),
                                                                dtype='int64',
                                                                name='y')})})""")

    _assert_stripped_repr(
        pt.roll(x.reshape(2, 20).reshape(-1), 3),
        """
Roll(
    array=Reshape(array=Reshape(array=Placeholder(shape=(10, 4),
                                                  dtype='int64',
                                                  name='x'),
                                newshape=(2, 20),
                                order='C'),
                  newshape=(40),
                  order='C'),
    shift=3, axis=0)""")
    _assert_stripped_repr(y * pt.not_equal(x, 3),
                          """
IndexLambda(
    expr=Product((Subscript(Variable('_in0'),
                            (Variable('_0'), Variable('_1'))),
                  Subscript(Variable('_in1'),
                            (Variable('_0'), Variable('_1'))))),
    shape=(10, 4),
    dtype='int64',
    bindings={'_in0': Placeholder(shape=(10, 4), dtype='int64', name='y'),
              '_in1': IndexLambda(
                  expr=Comparison(Subscript(Variable('_in0'),
                                            (Variable('_0'), Variable('_1'))),
                                  '!=',
                                  3),
                  shape=(10, 4),
                  dtype=<class 'numpy.bool_'>,
                  bindings={'_in0': Placeholder(shape=(10, 4),
                                                dtype='int64',
                                                name='x')})})""")
    _assert_stripped_repr(
        x[y[:, 2:3], x[2, :]],
        """
AdvancedIndexInContiguousAxes(
    array=Placeholder(shape=(10, 4), dtype='int64', name='x'),
    indices=(BasicIndex(array=Placeholder(shape=(10, 4),
                                          dtype='int64',
                                          name='y'),
                        indices=(NormalizedSlice(start=0, stop=10, step=1),
                                 NormalizedSlice(start=2, stop=3, step=1))),
             BasicIndex(array=Placeholder(shape=(10, 4),
                                          dtype='int64',
                                          name='x'),
                        indices=(2, NormalizedSlice(start=0, stop=4, step=1)))))""")

    _assert_stripped_repr(
        pt.stack([x[y[:, 2:3], x[2, :]].T, y[x[:, 2:3], y[2, :]].T]),
        """
Stack(
    arrays=(
        AxisPermutation(
            array=AdvancedIndexInContiguousAxes(
                array=Placeholder(shape=(10, 4),
                                  dtype='int64',
                                  name='x'),
                indices=(BasicIndex(array=(...),
                                    indices=(NormalizedSlice(start=0,
                                                             stop=10,
                                                             step=1),
                                             NormalizedSlice(start=2,
                                                             stop=3,
                                                             step=1))),
                         BasicIndex(array=(...),
                                    indices=(2,
                                             NormalizedSlice(start=0,
                                                             stop=4,
                                                             step=1))))),
            axis_permutation=(1, 0)),
        AxisPermutation(array=AdvancedIndexInContiguousAxes(
            array=Placeholder(shape=(10,
                                     4),
                              dtype='int64',
                              name='y'),
            indices=(BasicIndex(array=(...),
                                indices=(NormalizedSlice(start=0,
                                                         stop=10,
                                                         step=1),
                                         NormalizedSlice(start=2,
                                                         stop=3,
                                                         step=1))),
                     BasicIndex(array=(...),
                                indices=(2,
                                         NormalizedSlice(start=0,
                                                         stop=4,
                                                         step=1))))),
                        axis_permutation=(1, 0))), axis=0)
    """)


def test_repr_array_is_deterministic():

    from testlib import RandomDAGContext, make_random_dag

    axis_len = 5
    for i in range(50):
        rdagc = RandomDAGContext(np.random.default_rng(seed=i),
                                 axis_len=axis_len, use_numpy=False)
        dag = make_random_dag(rdagc)
        assert repr(dag) == repr(dag)


def test_nodecountmapper():
    from testlib import RandomDAGContext, make_random_dag
<<<<<<< HEAD
    from pytato.transform import NodeCountMapper

    axis_len = 5
    counts = []
=======
    from pytato.analysis import get_num_nodes

    axis_len = 5
>>>>>>> 0bb635d0

    for i in range(10):
        rdagc = RandomDAGContext(np.random.default_rng(seed=i),
                                 axis_len=axis_len, use_numpy=False)
        dag = make_random_dag(rdagc)
<<<<<<< HEAD
        ncm = NodeCountMapper()
        ncm(dag)

        counts.append(ncm.count)

    assert counts == [32, 32, 1, 1, 17, 15, 47, 18, 1, 13]
=======

        # Subtract 1 since NodeCountMapper counts an extra one for DictOfNamedArrays.
        assert get_num_nodes(dag)-1 == len(pt.transform.DependencyMapper()(dag))
>>>>>>> 0bb635d0


if __name__ == "__main__":
    if len(sys.argv) > 1:
        exec(sys.argv[1])
    else:
        from pytest import main
        main([__file__])

# vim: fdm=marker<|MERGE_RESOLUTION|>--- conflicted
+++ resolved
@@ -582,33 +582,17 @@
 
 def test_nodecountmapper():
     from testlib import RandomDAGContext, make_random_dag
-<<<<<<< HEAD
-    from pytato.transform import NodeCountMapper
+    from pytato.analysis import get_num_nodes
 
     axis_len = 5
-    counts = []
-=======
-    from pytato.analysis import get_num_nodes
-
-    axis_len = 5
->>>>>>> 0bb635d0
 
     for i in range(10):
         rdagc = RandomDAGContext(np.random.default_rng(seed=i),
                                  axis_len=axis_len, use_numpy=False)
         dag = make_random_dag(rdagc)
-<<<<<<< HEAD
-        ncm = NodeCountMapper()
-        ncm(dag)
-
-        counts.append(ncm.count)
-
-    assert counts == [32, 32, 1, 1, 17, 15, 47, 18, 1, 13]
-=======
 
         # Subtract 1 since NodeCountMapper counts an extra one for DictOfNamedArrays.
         assert get_num_nodes(dag)-1 == len(pt.transform.DependencyMapper()(dag))
->>>>>>> 0bb635d0
 
 
 if __name__ == "__main__":
