#!/usr/bin/env python

__copyright__ = """Copyright (C) 2020 Andreas Kloeckner
Copyright (C) 2021 Kaushik Kulkarni
Copyright (C) 2021 University of Illinois Board of Trustees
"""

__license__ = """
Permission is hereby granted, free of charge, to any person obtaining a copy
of this software and associated documentation files (the "Software"), to deal
in the Software without restriction, including without limitation the rights
to use, copy, modify, merge, publish, distribute, sublicense, and/or sell
copies of the Software, and to permit persons to whom the Software is
furnished to do so, subject to the following conditions:

The above copyright notice and this permission notice shall be included in
all copies or substantial portions of the Software.

THE SOFTWARE IS PROVIDED "AS IS", WITHOUT WARRANTY OF ANY KIND, EXPRESS OR
IMPLIED, INCLUDING BUT NOT LIMITED TO THE WARRANTIES OF MERCHANTABILITY,
FITNESS FOR A PARTICULAR PURPOSE AND NONINFRINGEMENT. IN NO EVENT SHALL THE
AUTHORS OR COPYRIGHT HOLDERS BE LIABLE FOR ANY CLAIM, DAMAGES OR OTHER
LIABILITY, WHETHER IN AN ACTION OF CONTRACT, TORT OR OTHERWISE, ARISING FROM,
OUT OF OR IN CONNECTION WITH THE SOFTWARE OR THE USE OR OTHER DEALINGS IN
THE SOFTWARE.
"""

import sys

from typing import cast

import numpy as np
import pytest

import pytato as pt

from pyopencl.tools import (  # noqa
        pytest_generate_tests_for_pyopencl as pytest_generate_tests)


def test_matmul_input_validation():
    a = pt.make_placeholder(name="a", shape=(10, 10), dtype=np.float64)
    b = pt.make_placeholder(name="b", shape=(20, 10), dtype=np.float64)

    with pytest.raises(ValueError):
        a @ b

    c = pt.make_placeholder(name="c", shape=(), dtype=np.float64)
    with pytest.raises(ValueError):
        c @ c

    n = pt.make_size_param("n")
    d = pt.make_placeholder(name="d", shape=(n, n), dtype=np.float64)
    d @ d


def test_roll_input_validation():
    a = pt.make_placeholder(name="a", shape=(10, 10), dtype=np.float64)
    pt.roll(a, 1, axis=0)

    with pytest.raises(ValueError):
        pt.roll(a, 1, axis=2)

    with pytest.raises(ValueError):
        pt.roll(a, 1, axis=-1)


def test_transpose_input_validation():
    a = pt.make_placeholder(name="a", shape=(10, 10), dtype=np.float64)
    pt.transpose(a)

    with pytest.raises(ValueError):
        pt.transpose(a, (2, 0, 1))

    with pytest.raises(ValueError):
        pt.transpose(a, (1, 1))

    with pytest.raises(ValueError):
        pt.transpose(a, (0,))


def test_slice_input_validation():
    a = pt.make_placeholder(name="a", shape=(10, 10, 10), dtype=np.float64)

    a[0]
    a[0, 0]
    a[0, 0, 0]

    with pytest.raises(IndexError):
        a[0, 0, 0, 0]

    with pytest.raises(IndexError):
        a[10]


def test_index_type_validation():
    a = pt.make_placeholder(name="a", shape=(10,), dtype=np.float64)

    idx = pt.make_placeholder(name="idx", shape=(5,), dtype=np.int8)
    a[idx]

    idx = pt.make_placeholder(name="idx", shape=(5,), dtype=np.uint8)
    a[idx]

    idx = pt.make_placeholder(name="idx", shape=(5,), dtype=np.float64)
    with pytest.raises(IndexError):
        a[idx]


def test_stack_input_validation():
    x = pt.make_placeholder(name="x", shape=(10, 10), dtype=np.float64)
    y = pt.make_placeholder(name="y", shape=(1, 10), dtype=np.float64)

    assert pt.stack((x, x, x), axis=0).shape == (3, 10, 10)

    pt.stack((x,), axis=0)
    pt.stack((x,), axis=1)

    with pytest.raises(ValueError):
        pt.stack(())

    with pytest.raises(ValueError):
        pt.stack((x, y))

    with pytest.raises(ValueError):
        pt.stack((x, x), axis=3)


@pytest.mark.xfail  # Unnamed placeholders should be used via pt.bind
def test_make_placeholder_noname():
    x = pt.make_placeholder("x", shape=(10, 4), dtype=float)
    y = 2*x

    knl = pt.generate_loopy(y).kernel

    assert x.name in knl.arg_dict
    assert x.name in knl.get_read_variables()


def test_zero_length_arrays():
    x = pt.make_placeholder("x", shape=(0, 4), dtype=float)
    y = 2*x

    assert y.shape == (0, 4)

    knl = pt.generate_loopy(y).kernel
    assert all(dom.is_empty() for dom in knl.domains if dom.total_dim() != 0)


def test_concatenate_input_validation():
    x = pt.make_placeholder(name="x", shape=(10, 10), dtype=np.float64)
    y = pt.make_placeholder(name="y", shape=(1, 10), dtype=np.float64)

    assert pt.concatenate((x, x, x), axis=0).shape == (30, 10)
    assert pt.concatenate((x, y), axis=0).shape == (11, 10)

    pt.concatenate((x,), axis=0)
    pt.concatenate((x,), axis=1)

    with pytest.raises(ValueError):
        pt.concatenate(())

    with pytest.raises(ValueError):
        pt.concatenate((x, y), axis=1)

    with pytest.raises(ValueError):
        pt.concatenate((x, x), axis=3)


def test_reshape_input_validation():
    x = pt.make_placeholder("x", shape=(3, 3, 4), dtype=np.float64)

    assert pt.reshape(x, (-1,)).shape == (36,)
    assert pt.reshape(x, (-1, 6)).shape == (6, 6)
    assert pt.reshape(x, (4, -1)).shape == (4, 9)
    assert pt.reshape(x, (36, -1)).shape == (36, 1)

    with pytest.raises(ValueError):
        # 36 not a multiple of 25
        pt.reshape(x, (5, 5))

    with pytest.raises(ValueError):
        # 2 unknown dimensions
        pt.reshape(x, (-1, -1, 3))

    # Reporter by alexfikl
    # See https://github.com/inducer/pytato/issues/157
    x = pt.make_placeholder("x", shape=(0,), dtype=np.float64)
    assert pt.reshape(x, (128, 0, 17)).shape == (128, 0, 17)


def test_binary_op_dispatch():
    class Foo:
        def __add__(self, other):
            if isinstance(other, pt.Array):
                return "bar"

            return NotImplemented

        def __radd__(self, other):
            if isinstance(other, pt.Array):
                return "baz"

            return NotImplemented

    x = pt.make_placeholder(name="x", shape=(10,), dtype=float)
    assert Foo() + x == "bar"
    assert x + Foo() == "baz"


def test_same_placeholder_name_raises():
    from pytato.diagnostic import NameClashError
    x = pt.make_placeholder(name="arr", shape=(10, 4), dtype=float)
    y = pt.make_placeholder(name="arr", shape=(10, 4), dtype=float)

    with pytest.raises(NameClashError):
        pt.generate_loopy(x+y)

    n1 = pt.make_size_param("n")
    n2 = pt.make_size_param("n")
    x = pt.make_placeholder(name="arr", shape=(n1, n2), dtype=float)
    with pytest.raises(NameClashError):
        pt.generate_loopy(2*x)


def test_einsum_error_handling():
    with pytest.raises(ValueError):
        # operands not enough
        pt.einsum("ij,j->j", pt.make_placeholder("x", (2, 2), float))

    with pytest.raises(ValueError):
        # double index use in the out spec.
        pt.einsum("ij,j->jj", ("a", "b"))


def test_accessing_dict_of_named_arrays_validation():
    x = pt.make_placeholder(name="x", shape=10, dtype=float)
    y1y2 = pt.make_dict_of_named_arrays({"y1": 2*x, "y2": 3*x})

    assert isinstance(y1y2["y1"], pt.array.NamedArray)
    assert y1y2["y1"].shape == (2*x).shape
    assert y1y2["y1"].dtype == (2*x).dtype


def test_call_loopy_shape_inference():
    from pytato.loopy import call_loopy
    from pytato.utils import are_shapes_equal
    import loopy as lp

    knl = lp.make_kernel(
            ["{[i, j]: 0<=i<(2*n + 3*m + 2) and 0<=j<(6*n + 4*m + 3)}",
             "{[ii, jj]: 0<=ii<m and 0<=jj<n}"],
            """
            <> tmp = sum([i, j], A[i, j])
            out[ii, jj] = tmp*(ii + jj)
            """, lang_version=(2018, 2))

    # {{{ variant 1

    A = pt.make_placeholder(name="x", shape=(20, 37), dtype=np.float64)  # noqa: N806
    y = call_loopy(knl, {"A": A})["out"]
    assert are_shapes_equal(y.shape, (4, 3))

    # }}}

    # {{{ variant 2

    n1 = pt.make_size_param("n1")
    n2 = pt.make_size_param("n2")
    A = pt.make_placeholder(name="x",  # noqa: N806
                            shape=(4*n1 + 6*n2 + 2, 12*n1 + 8*n2 + 3),
                            dtype=np.float64)

    y = call_loopy(knl, {"A": A})["out"]
    assert are_shapes_equal(y.shape, (2*n2, 2*n1))

    # }}}


def test_tagging_array():
    from pytools.tag import Tag

    class BestArrayTag(Tag):
        """
        Best array known to humankind.
        """

    x = pt.make_placeholder(shape=(42, 1729), dtype=float, name="x")
    y = x.tagged(BestArrayTag())
    assert any(isinstance(tag, BestArrayTag) for tag in y.tags)


def test_dict_of_named_arrays_comparison():
    # See https://github.com/inducer/pytato/pull/137
    x = pt.make_placeholder("x", (10, 4), float)
    dict1 = pt.make_dict_of_named_arrays({"out": 2 * x})
    dict2 = pt.make_dict_of_named_arrays({"out": 2 * x})
    dict3 = pt.make_dict_of_named_arrays({"not_out": 2 * x})
    dict4 = pt.make_dict_of_named_arrays({"out": 3 * x})

    from pytato.transform import remove_tags_of_type
    from pytato.tags import CreatedAt
    dict1 = cast(pt.Array, remove_tags_of_type(CreatedAt, dict1))
    dict2 = cast(pt.Array, remove_tags_of_type(CreatedAt, dict2))
    dict3 = cast(pt.Array, remove_tags_of_type(CreatedAt, dict3))
    dict4 = cast(pt.Array, remove_tags_of_type(CreatedAt, dict4))

    assert dict1 == dict2
    assert dict1 != dict3
    assert dict1 != dict4


def test_toposortmapper():
    n = pt.make_size_param("n")
    array = pt.make_placeholder(name="array", shape=n, dtype=np.float64)
    stack = pt.stack([array, 2*array, array + 6])
    y = stack @ stack.T

    tm = pt.transform.TopoSortMapper()
    tm(y)

    from pytato.array import (AxisPermutation, IndexLambda,
                              Placeholder, Einsum, SizeParam, Stack)

    assert isinstance(tm.topological_order[0], SizeParam)
    assert isinstance(tm.topological_order[1], Placeholder)
    assert isinstance(tm.topological_order[2], IndexLambda)
    assert isinstance(tm.topological_order[3], IndexLambda)
    assert isinstance(tm.topological_order[4], Stack)
    assert isinstance(tm.topological_order[5], AxisPermutation)
    assert isinstance(tm.topological_order[6], Einsum)


def test_userscollector():
    from testlib import RandomDAGContext, make_random_dag
    from pytato.transform import UsersCollector, reverse_graph

    # Check that nodes without users are correctly reversed
    array = pt.make_placeholder(name="array", shape=1, dtype=np.int64)
    y = array+1

    uc = UsersCollector()
    uc(y)
    rev_graph = reverse_graph(uc.node_to_users)
    rev_graph2 = reverse_graph(reverse_graph(rev_graph))

    assert reverse_graph(rev_graph2) == uc.node_to_users

    # Test random DAGs
    axis_len = 5

    for i in range(100):
        rdagc = RandomDAGContext(np.random.default_rng(seed=i),
                axis_len=axis_len, use_numpy=False)

        dag = make_random_dag(rdagc)

        uc = UsersCollector()
        uc(dag)

        rev_graph = reverse_graph(uc.node_to_users)
        rev_graph2 = reverse_graph(reverse_graph(rev_graph))

        assert rev_graph2 == rev_graph


def test_asciidag():
    n = pt.make_size_param("n")
    array = pt.make_placeholder(name="array", shape=n, dtype=np.float64)
    stack = pt.stack([array, 2*array, array + 6])
    y = stack @ stack.T

    from pytato import get_ascii_graph

    res = get_ascii_graph(y, use_color=False)

    ref_str = r"""* Inputs
*-.   Placeholder
|\ \
* | | IndexLambda
| |/
|/|
| * IndexLambda
|/
*   Stack
|\
* | AxisPermutation
|/
* Einsum
* Outputs
"""

    assert res == ref_str


def test_linear_complexity_inequality():
    # See https://github.com/inducer/pytato/issues/163
    import pytato as pt
    from pytato.equality import EqualityComparer
    from numpy.random import default_rng

    def construct_intestine_graph(depth=90, seed=0):
        rng = default_rng(seed)
        x = pt.make_placeholder("x", shape=(10,), dtype=float)

        for _ in range(depth):
            coeff1, coeff2 = rng.integers(0, 10, 2)
            x = coeff1 * x + coeff2 * x

        return x

    graph1 = construct_intestine_graph()
    graph2 = construct_intestine_graph()
    graph3 = construct_intestine_graph(seed=3)

    from pytato.transform import remove_tags_of_type
    from pytato.tags import CreatedAt

    graph1 = remove_tags_of_type(CreatedAt, graph1)
    graph2 = remove_tags_of_type(CreatedAt, graph2)
    graph3 = remove_tags_of_type(CreatedAt, graph3)

    assert EqualityComparer()(graph1, graph2)
    assert EqualityComparer()(graph2, graph1)
    assert not EqualityComparer()(graph1, graph3)
    assert not EqualityComparer()(graph2, graph3)


@pytest.mark.parametrize("spec,argshapes", ([("im,mj,km->ijk",
                                              [(3, 3)]*3),

                                             ("ik,kj->ij",  # A @ B
                                              [(4, 3), (3, 5)]),

                                             ("ij,ij->ij",  # A * B
                                              [(4, 4)]*2),

                                             ("ij,ji->ij",  # A * B.T
                                              [(4, 4)]*2),

                                             ("ij,kj->ik",  # inner(A, B)
                                              [(4, 4)]*2),

                                             ("ij,j->j",    # A @ x
                                              [(4, 4), (4,)]),

                                             ("ij->ij",  # identity
                                              [(10, 4)]),

                                             ("ij->ji",  # transpose
                                              [(10, 4)]),

                                             ("ii->i",  # diag
                                              [(5, 5)]),

                                             (" ij ->  ",  # np.sum
                                              [(10, 4)]),
                                             ("dij,ej,ej,dej->ei",  # diff: curvimesh
                                              [(2, 10, 10), (100, 10),
                                               (100, 10), (2, 100, 10)]),

                                             ("dij,ej,ej,dej->ei",  # diff: simplex
                                              [(2, 10, 10), (100, 1),
                                               (100, 1), (2, 100, 10)]),

                                             ("ij,ij->ij",  # broadcasting
                                              [(1, 3), (3, 1)]),
                                             ]))
def test_einsum_is_similar_to_subscript(spec, argshapes):
    operands = [pt.make_placeholder(name=f"arg_{iarg}",
                                    shape=argshape,
                                    dtype=np.int32)
                for iarg, argshape in enumerate(argshapes)]
    expr = pt.einsum(spec, *operands)
    assert pt.analysis.is_einsum_similar_to_subscript(expr, spec)


def test_array_dot_repr():
    x = pt.make_placeholder("x", (10, 4), np.int64)
    y = pt.make_placeholder("y", (10, 4), np.int64)

    from pytato.transform import remove_tags_of_type
    from pytato.tags import CreatedAt

    def _assert_stripped_repr(ary: pt.Array, expected_repr: str):
        ary = cast(pt.Array, remove_tags_of_type(CreatedAt, ary))

        expected_str = "".join([c for c in repr(ary) if c not in [" ", "\n"]])
        result_str = "".join([c for c in expected_repr if c not in [" ", "\n"]])
        assert expected_str == result_str

    _assert_stripped_repr(
        3*x + 4*y,
        """
IndexLambda(
    expr=Sum((Subscript(Variable('_in0'),
                        (Variable('_0'), Variable('_1'))),
              Subscript(Variable('_in1'),
                        (Variable('_0'), Variable('_1'))))),
    shape=(10, 4),
    dtype='int64',
    bindings={'_in0': IndexLambda(expr=Product((3, Subscript(Variable('_in1'),
                                                             (Variable('_0'),
                                                              Variable('_1'))))),
                                  shape=(10, 4),
                                  dtype='int64',
                                  bindings={'_in1': Placeholder(shape=(10, 4),
                                                                dtype='int64',
                                                                name='x')}),
              '_in1': IndexLambda(expr=Product((4, Subscript(Variable('_in1'),
                                                             (Variable('_0'),
                                                              Variable('_1'))))),
                                  shape=(10, 4),
                                  dtype='int64',
                                  bindings={'_in1': Placeholder(shape=(10, 4),
                                                                dtype='int64',
                                                                name='y')})})""")

    _assert_stripped_repr(
        pt.roll(x.reshape(2, 20).reshape(-1), 3),
        """
Roll(
    array=Reshape(array=Reshape(array=Placeholder(shape=(10, 4),
                                                  dtype='int64',
                                                  name='x'),
                                newshape=(2, 20),
                                order='C'),
                  newshape=(40),
                  order='C'),
    shift=3, axis=0)""")
    _assert_stripped_repr(y * pt.not_equal(x, 3),
                          """
IndexLambda(
    expr=Product((Subscript(Variable('_in0'),
                            (Variable('_0'), Variable('_1'))),
                  Subscript(Variable('_in1'),
                            (Variable('_0'), Variable('_1'))))),
    shape=(10, 4),
    dtype='int64',
    bindings={'_in0': Placeholder(shape=(10, 4), dtype='int64', name='y'),
              '_in1': IndexLambda(
                  expr=Comparison(Subscript(Variable('_in0'),
                                            (Variable('_0'), Variable('_1'))),
                                  '!=',
                                  3),
                  shape=(10, 4),
                  dtype=<class 'numpy.bool_'>,
                  bindings={'_in0': Placeholder(shape=(10, 4),
                                                dtype='int64',
                                                name='x')})})""")
    _assert_stripped_repr(
        x[y[:, 2:3], x[2, :]],
        """
AdvancedIndexInContiguousAxes(
    array=Placeholder(shape=(10, 4), dtype='int64', name='x'),
    indices=(BasicIndex(array=Placeholder(shape=(10, 4),
                                          dtype='int64',
                                          name='y'),
                        indices=(NormalizedSlice(start=0, stop=10, step=1),
                                 NormalizedSlice(start=2, stop=3, step=1))),
             BasicIndex(array=Placeholder(shape=(10, 4),
                                          dtype='int64',
                                          name='x'),
                        indices=(2, NormalizedSlice(start=0, stop=4, step=1)))))""")

    _assert_stripped_repr(
        pt.stack([x[y[:, 2:3], x[2, :]].T, y[x[:, 2:3], y[2, :]].T]),
        """
Stack(
    arrays=(
        AxisPermutation(
            array=AdvancedIndexInContiguousAxes(
                array=Placeholder(shape=(10, 4),
                                  dtype='int64',
                                  name='x'),
                indices=(BasicIndex(array=(...),
                                    indices=(NormalizedSlice(start=0,
                                                             stop=10,
                                                             step=1),
                                             NormalizedSlice(start=2,
                                                             stop=3,
                                                             step=1))),
                         BasicIndex(array=(...),
                                    indices=(2,
                                             NormalizedSlice(start=0,
                                                             stop=4,
                                                             step=1))))),
            axis_permutation=(1, 0)),
        AxisPermutation(array=AdvancedIndexInContiguousAxes(
            array=Placeholder(shape=(10,
                                     4),
                              dtype='int64',
                              name='y'),
            indices=(BasicIndex(array=(...),
                                indices=(NormalizedSlice(start=0,
                                                         stop=10,
                                                         step=1),
                                         NormalizedSlice(start=2,
                                                         stop=3,
                                                         step=1))),
                     BasicIndex(array=(...),
                                indices=(2,
                                         NormalizedSlice(start=0,
                                                         stop=4,
                                                         step=1))))),
                        axis_permutation=(1, 0))), axis=0)
    """)


def test_repr_array_is_deterministic():

    from testlib import RandomDAGContext, make_random_dag

    axis_len = 5
    for i in range(50):
        rdagc = RandomDAGContext(np.random.default_rng(seed=i),
                                 axis_len=axis_len, use_numpy=False)
        dag = make_random_dag(rdagc)
        assert repr(dag) == repr(dag)


def test_nodecountmapper():
    from testlib import RandomDAGContext, make_random_dag
    from pytato.analysis import get_num_nodes

    axis_len = 5

    for i in range(10):
        rdagc = RandomDAGContext(np.random.default_rng(seed=i),
                                 axis_len=axis_len, use_numpy=False)
        dag = make_random_dag(rdagc)

        # Subtract 1 since NodeCountMapper counts an extra one for DictOfNamedArrays.
        assert get_num_nodes(dag)-1 == len(pt.transform.DependencyMapper()(dag))


def test_rec_get_user_nodes():
    x1 = pt.make_placeholder("x1", shape=(10, 4), dtype=np.float64)
    x2 = pt.make_placeholder("x2", shape=(10, 4), dtype=np.float64)

    expr = pt.make_dict_of_named_arrays({"out1": 2 * x1,
                                         "out2": 7 * x1 + 3 * x2})

    t1 = pt.transform.rec_get_user_nodes(expr, x1)
    t1r = frozenset({2 * x1, 7*x1, 7*x1 + 3 * x2, expr})

    t2 = pt.transform.rec_get_user_nodes(expr, x2)
    t2r = frozenset({3 * x2, 7*x1 + 3 * x2, expr})

    from pytato.transform import remove_tags_of_type
    from pytato.tags import CreatedAt

    t1 = frozenset({remove_tags_of_type(CreatedAt, t) for t in t1})
    t1r = frozenset({remove_tags_of_type(CreatedAt, t) for t in t1r})
    t2 = frozenset({remove_tags_of_type(CreatedAt, t) for t in t2})
    t2r = frozenset({remove_tags_of_type(CreatedAt, t) for t in t2r})

    assert (t1 == t1r)
    assert (t2 == t2r)


def test_rec_get_user_nodes_linear_complexity():

    def construct_intestine_graph(depth=100, seed=0):
        from numpy.random import default_rng
        rng = default_rng(seed)
        x = pt.make_placeholder("x", shape=(10,), dtype=float)
        y = x

        for _ in range(depth):
            coeff1, coeff2 = rng.integers(0, 10, 2)
            y = coeff1 * y + coeff2 * y

        return y, x

    expected_result = set()

    class SubexprRecorder(pt.transform.CachedWalkMapper):
        def post_visit(self, expr):
            if not isinstance(expr, pt.Placeholder):
                expected_result.add(expr)
            else:
                assert expr.name == "x"

    expr, inp = construct_intestine_graph()
    result = pt.transform.rec_get_user_nodes(expr, inp)
    SubexprRecorder()(expr)

    assert (expected_result == result)


def test_tag_user_nodes_linear_complexity():
    from numpy.random import default_rng

    def construct_intestine_graph(depth=90, seed=0):
        rng = default_rng(seed)
        x = pt.make_placeholder("x", shape=(10,), dtype=float)
        y = x

        for _ in range(depth):
            coeff1, coeff2 = rng.integers(0, 10, 2)
            y = coeff1 * y + coeff2 * y

        return y, x

    from pytato.transform import remove_tags_of_type
    from pytato.tags import CreatedAt

    expr, inp = construct_intestine_graph()
    expr = remove_tags_of_type(CreatedAt, expr)
    inp = remove_tags_of_type(CreatedAt, inp)

    user_collector = pt.transform.UsersCollector()
    user_collector(expr)

    expected_result = {}

    class ExpectedResultComputer(pt.transform.CachedWalkMapper):
        def post_visit(self, expr):
            expected_result[expr] = {"foo"}

    expr, inp = construct_intestine_graph()
    expr = remove_tags_of_type(CreatedAt, expr)
    inp = remove_tags_of_type(CreatedAt, inp)

    result = pt.transform.tag_user_nodes(user_collector.node_to_users, "foo", inp)
    ExpectedResultComputer()(expr)

    assert expected_result == result


def test_basic_index_equality_traverses_underlying_arrays():
    # to test bug in pytato which didn't account underlying arrays
    a = pt.make_placeholder("a", (10,), float)
    b = pt.make_placeholder("b", (10,), float)
    assert a[0] != b[0]


def test_idx_lambda_to_hlo():
    from pytato.raising import index_lambda_to_high_level_op
    from pytato.raising import (BinaryOp, BinaryOpType, FullOp, ReduceOp,
                                C99CallOp, BroadcastOp)
    from pyrsistent import pmap
    from pytato.reductions import (SumReductionOperation,
                                   ProductReductionOperation)

    a = pt.make_placeholder("a", (10, 4), dtype=np.float64)
    b = pt.make_placeholder("b", (10, 4), dtype=np.float64)

    assert index_lambda_to_high_level_op(a + b) == BinaryOp(BinaryOpType.ADD,
                                                            a, b)
    assert index_lambda_to_high_level_op(a / 42) == BinaryOp(BinaryOpType.TRUEDIV,
                                                             a, 42)
    assert index_lambda_to_high_level_op(42 * a) == BinaryOp(BinaryOpType.MULT,
                                                             42, a)
    assert index_lambda_to_high_level_op(a ** b) == BinaryOp(BinaryOpType.POWER,
                                                             a, b)
    assert index_lambda_to_high_level_op(a - b) == BinaryOp(BinaryOpType.SUB,
                                                            a, b)
    assert (index_lambda_to_high_level_op(a & b)
            == BinaryOp(BinaryOpType.BITWISE_AND, a, b))
    assert (index_lambda_to_high_level_op(a ^ b)
            == BinaryOp(BinaryOpType.BITWISE_XOR, a, b))
    assert (index_lambda_to_high_level_op(a | b)
            == BinaryOp(BinaryOpType.BITWISE_OR, a, b))
    assert (index_lambda_to_high_level_op(pt.equal(a, b))
            == BinaryOp(BinaryOpType.EQUAL, a, b))
    assert (index_lambda_to_high_level_op(pt.not_equal(a, b))
            == BinaryOp(BinaryOpType.NOT_EQUAL, a, b))
    assert (index_lambda_to_high_level_op(pt.less(a, b))
            == BinaryOp(BinaryOpType.LESS, a, b))
    assert (index_lambda_to_high_level_op(pt.less_equal(a, b))
            == BinaryOp(BinaryOpType.LESS_EQUAL, a, b))
    assert (index_lambda_to_high_level_op(pt.greater(a, b))
            == BinaryOp(BinaryOpType.GREATER, a, b))
    assert (index_lambda_to_high_level_op(pt.greater_equal(a, b))
            == BinaryOp(BinaryOpType.GREATER_EQUAL, a, b))

    assert index_lambda_to_high_level_op(pt.zeros(6)) == FullOp(0)
    assert (index_lambda_to_high_level_op(pt.sum(b, axis=1))
            == ReduceOp(SumReductionOperation(),
                        b,
                        pmap({1: "_r0"})))
    assert (index_lambda_to_high_level_op(pt.prod(a))
            == ReduceOp(ProductReductionOperation(),
                        a,
                        {0: "_r0",
                         1: "_r1"}))
    assert index_lambda_to_high_level_op(pt.sinh(a)) == C99CallOp("sinh", (a,))
    assert index_lambda_to_high_level_op(pt.arctan2(b, a)) == C99CallOp("atan2",
                                                                        (b, a))
    assert (index_lambda_to_high_level_op(pt.broadcast_to(a, (100, 10, 4)))
            == BroadcastOp(a))

    hlo = index_lambda_to_high_level_op(np.nan * a)
    assert isinstance(hlo, BinaryOp)
    assert hlo.binary_op == BinaryOpType.MULT
    assert np.isnan(hlo.x1)
    assert hlo.x2 is a


def test_deduplicate_data_wrappers():
    from pytato.transform import CachedWalkMapper, deduplicate_data_wrappers

    class DataWrapperCounter(CachedWalkMapper):
        def __init__(self):
            self.count = 0
            super().__init__()

        def map_data_wrapper(self, expr):
            self.count += 1
            return super().map_data_wrapper(expr)

    def count_data_wrappers(expr):
        dwc = DataWrapperCounter()
        dwc(expr)
        return dwc.count

    a = pt.make_data_wrapper(np.arange(27))
    b = pt.make_data_wrapper(np.arange(27))
    c = pt.make_data_wrapper(a.data.view())
    d = pt.make_data_wrapper(np.arange(1, 28))

    res = a+b+c+d

    assert count_data_wrappers(res) == 4

    dd_res = deduplicate_data_wrappers(res)

    assert count_data_wrappers(dd_res) == 3


def test_einsum_dot_axes_has_correct_dim():
    # before 'pytato@895bae5', this test would fail because of incorrect
    # default 'Einsum.axes' instantiation.
    a = pt.make_placeholder("a", (10, 10), "float64")
    b = pt.make_placeholder("b", (10, 10), "float64")
    einsum = pt.einsum("ij,jk   ->    ik", a, b)
    assert len(einsum.axes) == einsum.ndim


<<<<<<< HEAD
def test_created_at():
    a = pt.make_placeholder("a", (10, 10), "float64")
    b = pt.make_placeholder("b", (10, 10), "float64")

    res = a+b

    from pytato.tags import CreatedAt

    created_tag = res.tags_of_type(CreatedAt)

    assert len(created_tag) == 1

    tag, = created_tag

    found = False

    # Make sure the function name appears in the traceback
    _unused = tag.traceback.to_stacksummary()  # noqa
    for frame in tag.traceback.frames:
        if frame.name == "test_created_at":
            found = True
            break

    assert found
=======
def test_pickling_and_unpickling_is_equal():
    from testlib import RandomDAGContext, make_random_dag
    import pickle
    from pytools import UniqueNameGenerator
    axis_len = 5

    for i in range(50):
        print(i)  # progress indicator

        seed = 120 + i
        rdagc_pt = RandomDAGContext(np.random.default_rng(seed=seed),
                                    axis_len=axis_len, use_numpy=False)

        dag = pt.make_dict_of_named_arrays({"out": make_random_dag(rdagc_pt)})

        # {{{ convert data-wrappers to placeholders

        vng = UniqueNameGenerator()

        def make_dws_placeholder(expr):
            if isinstance(expr, pt.DataWrapper):
                return pt.make_placeholder(vng("_pt_ph"),
                                           expr.shape, expr.dtype)
            else:
                return expr

        dag = pt.transform.map_and_copy(dag, make_dws_placeholder)

        # }}}

        assert pickle.loads(pickle.dumps(dag)) == dag

    # {{{ adds an example which guarantees NaN in expression tree

    # pytato<=d015f914 used IEEE-representation of NaN in its expression graphs
    # and since NaN != NaN the following assertions would fail.

    x = pt.make_placeholder("x", shape=(10, 4), dtype="float64")
    expr = pt.maximum(2*x, 3*x)

    assert pickle.loads(pickle.dumps(expr)) == expr

    expr = pt.full((10, 4), np.nan)
    assert pickle.loads(pickle.dumps(expr)) == expr

    # }}}


def test_adv_indexing_into_zero_long_axes():
    # See https://github.com/inducer/meshmode/issues/321#issuecomment-1105577180
    n = pt.make_size_param("n")

    with pytest.raises(IndexError):
        a = pt.make_placeholder("a", shape=(0, 10), dtype="float64")
        idx = pt.zeros(5, dtype=np.int64)
        a[idx]

    with pytest.raises(IndexError):
        a = pt.make_placeholder("a", shape=(n-n, 10), dtype="float64")
        idx = pt.zeros(5, dtype=np.int64)
        a[idx]

    with pytest.raises(IndexError):
        a = pt.make_placeholder("a", shape=(n-n-2, 10), dtype="float64")
        idx = pt.zeros(5, dtype=np.int64)
        a[idx]

    # {{{ no index error => sanity checks are working fine

    a = pt.make_placeholder("a", shape=(n-n+1, 10), dtype="float64")
    idx = pt.zeros(5, dtype=np.int64)
    a[idx]

    # }}}

    # {{{ indexer array is of zero size => should be fine

    a = pt.make_placeholder("a", shape=(n-n, 10), dtype="float64")
    idx = pt.zeros((0, 10), dtype=np.int64)
    a[idx]

    a = pt.make_placeholder("a", shape=(n-n, 10), dtype="float64")
    idx = pt.zeros((n-n, 10), dtype=np.int64)
    a[idx]

    # }}}
>>>>>>> 57afae65


if __name__ == "__main__":
    if len(sys.argv) > 1:
        exec(sys.argv[1])
    else:
        from pytest import main
        main([__file__])

# vim: fdm=marker<|MERGE_RESOLUTION|>--- conflicted
+++ resolved
@@ -839,7 +839,6 @@
     assert len(einsum.axes) == einsum.ndim
 
 
-<<<<<<< HEAD
 def test_created_at():
     a = pt.make_placeholder("a", (10, 10), "float64")
     b = pt.make_placeholder("b", (10, 10), "float64")
@@ -864,7 +863,8 @@
             break
 
     assert found
-=======
+
+
 def test_pickling_and_unpickling_is_equal():
     from testlib import RandomDAGContext, make_random_dag
     import pickle
@@ -951,7 +951,6 @@
     a[idx]
 
     # }}}
->>>>>>> 57afae65
 
 
 if __name__ == "__main__":
