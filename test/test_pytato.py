#!/usr/bin/env python

__copyright__ = """Copyright (C) 2020 Andreas Kloeckner
Copyright (C) 2021 Kaushik Kulkarni
Copyright (C) 2021 University of Illinois Board of Trustees
"""

__license__ = """
Permission is hereby granted, free of charge, to any person obtaining a copy
of this software and associated documentation files (the "Software"), to deal
in the Software without restriction, including without limitation the rights
to use, copy, modify, merge, publish, distribute, sublicense, and/or sell
copies of the Software, and to permit persons to whom the Software is
furnished to do so, subject to the following conditions:

The above copyright notice and this permission notice shall be included in
all copies or substantial portions of the Software.

THE SOFTWARE IS PROVIDED "AS IS", WITHOUT WARRANTY OF ANY KIND, EXPRESS OR
IMPLIED, INCLUDING BUT NOT LIMITED TO THE WARRANTIES OF MERCHANTABILITY,
FITNESS FOR A PARTICULAR PURPOSE AND NONINFRINGEMENT. IN NO EVENT SHALL THE
AUTHORS OR COPYRIGHT HOLDERS BE LIABLE FOR ANY CLAIM, DAMAGES OR OTHER
LIABILITY, WHETHER IN AN ACTION OF CONTRACT, TORT OR OTHERWISE, ARISING FROM,
OUT OF OR IN CONNECTION WITH THE SOFTWARE OR THE USE OR OTHER DEALINGS IN
THE SOFTWARE.
"""

import sys

import numpy as np
import pytest

import pytato as pt


def test_matmul_input_validation():
    a = pt.make_placeholder(name="a", shape=(10, 10), dtype=np.float64)
    b = pt.make_placeholder(name="b", shape=(20, 10), dtype=np.float64)

    with pytest.raises(ValueError):
        a @ b

    c = pt.make_placeholder(name="c", shape=(), dtype=np.float64)
    with pytest.raises(ValueError):
        c @ c

    n = pt.make_size_param("n")
    d = pt.make_placeholder(name="d", shape=(n, n), dtype=np.float64)
    d @ d


def test_roll_input_validation():
    a = pt.make_placeholder(name="a", shape=(10, 10), dtype=np.float64)
    pt.roll(a, 1, axis=0)

    with pytest.raises(ValueError):
        pt.roll(a, 1, axis=2)

    with pytest.raises(ValueError):
        pt.roll(a, 1, axis=-1)


def test_transpose_input_validation():
    a = pt.make_placeholder(name="a", shape=(10, 10), dtype=np.float64)
    pt.transpose(a)

    with pytest.raises(ValueError):
        pt.transpose(a, (2, 0, 1))

    with pytest.raises(ValueError):
        pt.transpose(a, (1, 1))

    with pytest.raises(ValueError):
        pt.transpose(a, (0,))


def test_slice_input_validation():
    a = pt.make_placeholder(name="a", shape=(10, 10, 10), dtype=np.float64)

    a[0]
    a[0, 0]
    a[0, 0, 0]

    with pytest.raises(IndexError):
        a[0, 0, 0, 0]

    with pytest.raises(IndexError):
        a[10]


def test_stack_input_validation():
    x = pt.make_placeholder(name="x", shape=(10, 10), dtype=np.float64)
    y = pt.make_placeholder(name="y", shape=(1, 10), dtype=np.float64)

    assert pt.stack((x, x, x), axis=0).shape == (3, 10, 10)

    pt.stack((x,), axis=0)
    pt.stack((x,), axis=1)

    with pytest.raises(ValueError):
        pt.stack(())

    with pytest.raises(ValueError):
        pt.stack((x, y))

    with pytest.raises(ValueError):
        pt.stack((x, x), axis=3)


@pytest.mark.xfail  # Unnamed placeholders should be used via pt.bind
def test_make_placeholder_noname():
    x = pt.make_placeholder("x", shape=(10, 4), dtype=float)
    y = 2*x

    knl = pt.generate_loopy(y).kernel

    assert x.name in knl.arg_dict
    assert x.name in knl.get_read_variables()


def test_zero_length_arrays():
    x = pt.make_placeholder("x", shape=(0, 4), dtype=float)
    y = 2*x

    assert y.shape == (0, 4)

    knl = pt.generate_loopy(y).kernel
    assert all(dom.is_empty() for dom in knl.domains if dom.total_dim() != 0)


def test_concatenate_input_validation():
    x = pt.make_placeholder(name="x", shape=(10, 10), dtype=np.float64)
    y = pt.make_placeholder(name="y", shape=(1, 10), dtype=np.float64)

    assert pt.concatenate((x, x, x), axis=0).shape == (30, 10)
    assert pt.concatenate((x, y), axis=0).shape == (11, 10)

    pt.concatenate((x,), axis=0)
    pt.concatenate((x,), axis=1)

    with pytest.raises(ValueError):
        pt.concatenate(())

    with pytest.raises(ValueError):
        pt.concatenate((x, y), axis=1)

    with pytest.raises(ValueError):
        pt.concatenate((x, x), axis=3)


def test_reshape_input_validation():
    x = pt.make_placeholder("x", shape=(3, 3, 4), dtype=np.float64)

    assert pt.reshape(x, (-1,)).shape == (36,)
    assert pt.reshape(x, (-1, 6)).shape == (6, 6)
    assert pt.reshape(x, (4, -1)).shape == (4, 9)
    assert pt.reshape(x, (36, -1)).shape == (36, 1)

    with pytest.raises(ValueError):
        # 36 not a multiple of 25
        pt.reshape(x, (5, 5))

    with pytest.raises(ValueError):
        # 2 unknown dimensions
        pt.reshape(x, (-1, -1, 3))

    # Reporter by alexfikl
    # See https://github.com/inducer/pytato/issues/157
    x = pt.make_placeholder("x", shape=(0,), dtype=np.float64)
    assert pt.reshape(x, (128, 0, 17)).shape == (128, 0, 17)


def test_binary_op_dispatch():
    class Foo:
        def __add__(self, other):
            if isinstance(other, pt.Array):
                return "bar"

            return NotImplemented

        def __radd__(self, other):
            if isinstance(other, pt.Array):
                return "baz"

            return NotImplemented

    x = pt.make_placeholder(name="x", shape=(10,), dtype=float)
    assert Foo() + x == "bar"
    assert x + Foo() == "baz"


def test_same_placeholder_name_raises():
    from pytato.diagnostic import NameClashError
    x = pt.make_placeholder(name="arr", shape=(10, 4), dtype=float)
    y = pt.make_placeholder(name="arr", shape=(10, 4), dtype=float)

    with pytest.raises(NameClashError):
        pt.generate_loopy(x+y)

    n1 = pt.make_size_param("n")
    n2 = pt.make_size_param("n")
    x = pt.make_placeholder(name="arr", shape=(n1, n2), dtype=float)
    with pytest.raises(NameClashError):
        pt.generate_loopy(2*x)


def test_einsum_error_handling():
    with pytest.raises(ValueError):
        # operands not enough
        pt.einsum("ij,j->j", pt.make_placeholder("x", (2, 2), float))

    with pytest.raises(ValueError):
        # double index use in the out spec.
        pt.einsum("ij,j->jj", ("a", "b"))


def test_accessing_dict_of_named_arrays_validation():
    x = pt.make_placeholder(name="x", shape=10, dtype=float)
    y1y2 = pt.make_dict_of_named_arrays({"y1": 2*x, "y2": 3*x})

    assert isinstance(y1y2["y1"], pt.array.NamedArray)
    assert y1y2["y1"].shape == (2*x).shape
    assert y1y2["y1"].dtype == (2*x).dtype


def test_call_loopy_shape_inference():
    from pytato.loopy import call_loopy
    from pytato.utils import are_shapes_equal
    import loopy as lp

    knl = lp.make_kernel(
            ["{[i, j]: 0<=i<(2*n + 3*m + 2) and 0<=j<(6*n + 4*m + 3)}",
             "{[ii, jj]: 0<=ii<m and 0<=jj<n}"],
            """
            <> tmp = sum([i, j], A[i, j])
            out[ii, jj] = tmp*(ii + jj)
            """, lang_version=(2018, 2))

    # {{{ variant 1

    A = pt.make_placeholder(name="x", shape=(20, 37), dtype=np.float64)  # noqa: N806
    y = call_loopy(knl, {"A": A})["out"]
    assert are_shapes_equal(y.shape, (4, 3))

    # }}}

    # {{{ variant 2

    n1 = pt.make_size_param("n1")
    n2 = pt.make_size_param("n2")
    A = pt.make_placeholder(name="x",  # noqa: N806
                            shape=(4*n1 + 6*n2 + 2, 12*n1 + 8*n2 + 3),
                            dtype=np.float64)

    y = call_loopy(knl, {"A": A})["out"]
    assert are_shapes_equal(y.shape, (2*n2, 2*n1))

    # }}}


def test_tagging_array():
    from pytools.tag import Tag

    class BestArrayTag(Tag):
        """
        Best array known to humankind.
        """

    x = pt.make_placeholder(shape=(42, 1729), dtype=float, name="x")
    y = x.tagged(BestArrayTag())
    assert any(isinstance(tag, BestArrayTag) for tag in y.tags)


def test_dict_of_named_arrays_comparison():
    # See https://github.com/inducer/pytato/pull/137
    x = pt.make_placeholder("x", (10, 4), float)
    dict1 = pt.make_dict_of_named_arrays({"out": 2 * x})
    dict2 = pt.make_dict_of_named_arrays({"out": 2 * x})
    dict3 = pt.make_dict_of_named_arrays({"not_out": 2 * x})
    dict4 = pt.make_dict_of_named_arrays({"out": 3 * x})
    assert dict1 == dict2
    assert dict1 != dict3
    assert dict1 != dict4


def test_toposortmapper():
    n = pt.make_size_param("n")
    array = pt.make_placeholder(name="array", shape=n, dtype=np.float64)
    stack = pt.stack([array, 2*array, array + 6])
    y = stack @ stack.T

    from pytato.transform import TopoSortMapper

    tm = TopoSortMapper()
    tm(y)

    from pytato.array import (AxisPermutation, IndexLambda, MatrixProduct,
                              Placeholder, SizeParam, Stack)

    assert isinstance(tm.topological_order[0], SizeParam)
    assert isinstance(tm.topological_order[1], Placeholder)
    assert isinstance(tm.topological_order[2], IndexLambda)
    assert isinstance(tm.topological_order[3], IndexLambda)
    assert isinstance(tm.topological_order[4], Stack)
    assert isinstance(tm.topological_order[5], AxisPermutation)
    assert isinstance(tm.topological_order[6], MatrixProduct)


<<<<<<< HEAD
def test_graphtodictmapper():
    n = pt.make_size_param("n")
    array = pt.make_placeholder(name="array", shape=n, dtype=np.float64)
    stack = pt.stack([array, 2*array, array + 6])
    y = stack @ stack.T

    from pytato.transform import GraphToDictMapper, reverse_graph

    gdm = GraphToDictMapper()
    gdm(y)

    rev_graph = reverse_graph(gdm.graph_dict)
    rev_graph2 = reverse_graph(reverse_graph(rev_graph))

    assert rev_graph2 == rev_graph
=======
def test_linear_complexity_inequality():
    # See https://github.com/inducer/pytato/issues/163
    import pytato as pt
    from pytato.equality import EqualityComparer
    from numpy.random import default_rng

    def construct_intestine_graph(depth=100, seed=0):
        rng = default_rng(seed)
        x = pt.make_placeholder("x", shape=(10,), dtype=float)

        for _ in range(depth):
            coeff1, coeff2 = rng.integers(0, 10, 2)
            x = coeff1 * x + coeff2 * x

        return x

    graph1 = construct_intestine_graph()
    graph2 = construct_intestine_graph()
    graph3 = construct_intestine_graph(seed=3)

    assert EqualityComparer()(graph1, graph2)
    assert EqualityComparer()(graph2, graph1)
    assert not EqualityComparer()(graph1, graph3)
    assert not EqualityComparer()(graph2, graph3)
>>>>>>> 6f6f995e


if __name__ == "__main__":
    if len(sys.argv) > 1:
        exec(sys.argv[1])
    else:
        from pytest import main
        main([__file__])

# vim: fdm=marker<|MERGE_RESOLUTION|>--- conflicted
+++ resolved
@@ -306,7 +306,6 @@
     assert isinstance(tm.topological_order[6], MatrixProduct)
 
 
-<<<<<<< HEAD
 def test_graphtodictmapper():
     n = pt.make_size_param("n")
     array = pt.make_placeholder(name="array", shape=n, dtype=np.float64)
@@ -322,7 +321,8 @@
     rev_graph2 = reverse_graph(reverse_graph(rev_graph))
 
     assert rev_graph2 == rev_graph
-=======
+
+
 def test_linear_complexity_inequality():
     # See https://github.com/inducer/pytato/issues/163
     import pytato as pt
@@ -347,7 +347,6 @@
     assert EqualityComparer()(graph2, graph1)
     assert not EqualityComparer()(graph1, graph3)
     assert not EqualityComparer()(graph2, graph3)
->>>>>>> 6f6f995e
 
 
 if __name__ == "__main__":
