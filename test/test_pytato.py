#!/usr/bin/env python

__copyright__ = """Copyright (C) 2020 Andreas Kloeckner
Copyright (C) 2021 Kaushik Kulkarni
Copyright (C) 2021 University of Illinois Board of Trustees
"""

__license__ = """
Permission is hereby granted, free of charge, to any person obtaining a copy
of this software and associated documentation files (the "Software"), to deal
in the Software without restriction, including without limitation the rights
to use, copy, modify, merge, publish, distribute, sublicense, and/or sell
copies of the Software, and to permit persons to whom the Software is
furnished to do so, subject to the following conditions:

The above copyright notice and this permission notice shall be included in
all copies or substantial portions of the Software.

THE SOFTWARE IS PROVIDED "AS IS", WITHOUT WARRANTY OF ANY KIND, EXPRESS OR
IMPLIED, INCLUDING BUT NOT LIMITED TO THE WARRANTIES OF MERCHANTABILITY,
FITNESS FOR A PARTICULAR PURPOSE AND NONINFRINGEMENT. IN NO EVENT SHALL THE
AUTHORS OR COPYRIGHT HOLDERS BE LIABLE FOR ANY CLAIM, DAMAGES OR OTHER
LIABILITY, WHETHER IN AN ACTION OF CONTRACT, TORT OR OTHERWISE, ARISING FROM,
OUT OF OR IN CONNECTION WITH THE SOFTWARE OR THE USE OR OTHER DEALINGS IN
THE SOFTWARE.
"""

import sys

import numpy as np
import pytest
import attrs

import pytato as pt

from pyopencl.tools import (  # noqa
        pytest_generate_tests_for_pyopencl as pytest_generate_tests)


def test_matmul_input_validation():
    a = pt.make_placeholder(name="a", shape=(10, 10), dtype=np.float64)
    b = pt.make_placeholder(name="b", shape=(20, 10), dtype=np.float64)

    with pytest.raises(ValueError):
        a @ b

    c = pt.make_placeholder(name="c", shape=(), dtype=np.float64)
    with pytest.raises(ValueError):
        c @ c

    n = pt.make_size_param("n")
    d = pt.make_placeholder(name="d", shape=(n, n), dtype=np.float64)
    d @ d


def test_roll_input_validation():
    a = pt.make_placeholder(name="a", shape=(10, 10), dtype=np.float64)
    pt.roll(a, 1, axis=0)

    with pytest.raises(ValueError):
        pt.roll(a, 1, axis=2)

    with pytest.raises(ValueError):
        pt.roll(a, 1, axis=-1)


def test_transpose_input_validation():
    a = pt.make_placeholder(name="a", shape=(10, 10), dtype=np.float64)
    pt.transpose(a)

    with pytest.raises(ValueError):
        pt.transpose(a, (2, 0, 1))

    with pytest.raises(ValueError):
        pt.transpose(a, (1, 1))

    with pytest.raises(ValueError):
        pt.transpose(a, (0,))


def test_slice_input_validation():
    a = pt.make_placeholder(name="a", shape=(10, 10, 10), dtype=np.float64)

    a[0]
    a[0, 0]
    a[0, 0, 0]

    with pytest.raises(IndexError):
        a[0, 0, 0, 0]

    with pytest.raises(IndexError):
        a[10]


def test_index_type_validation():
    a = pt.make_placeholder(name="a", shape=(10,), dtype=np.float64)

    idx = pt.make_placeholder(name="idx", shape=(5,), dtype=np.int8)
    a[idx]

    idx = pt.make_placeholder(name="idx", shape=(5,), dtype=np.uint8)
    a[idx]

    idx = pt.make_placeholder(name="idx", shape=(5,), dtype=np.float64)
    with pytest.raises(IndexError):
        a[idx]


def test_stack_input_validation():
    x = pt.make_placeholder(name="x", shape=(10, 10), dtype=np.float64)
    y = pt.make_placeholder(name="y", shape=(1, 10), dtype=np.float64)

    assert pt.stack((x, x, x), axis=0).shape == (3, 10, 10)

    pt.stack((x,), axis=0)
    pt.stack((x,), axis=1)

    with pytest.raises(ValueError):
        pt.stack(())

    with pytest.raises(ValueError):
        pt.stack((x, y))

    with pytest.raises(ValueError):
        pt.stack((x, x), axis=3)


@pytest.mark.xfail  # Unnamed placeholders should be used via pt.bind
def test_make_placeholder_noname():
    x = pt.make_placeholder("x", shape=(10, 4), dtype=float)
    y = 2*x

    knl = pt.generate_loopy(y).kernel

    assert x.name in knl.arg_dict
    assert x.name in knl.get_read_variables()


def test_zero_length_arrays():
    x = pt.make_placeholder("x", shape=(0, 4), dtype=float)
    y = 2*x

    assert y.shape == (0, 4)

    knl = pt.generate_loopy(y).kernel
    assert all(dom.is_empty() for dom in knl.domains if dom.total_dim() != 0)


def test_concatenate_input_validation():
    x = pt.make_placeholder(name="x", shape=(10, 10), dtype=np.float64)
    y = pt.make_placeholder(name="y", shape=(1, 10), dtype=np.float64)

    assert pt.concatenate((x, x, x), axis=0).shape == (30, 10)
    assert pt.concatenate((x, y), axis=0).shape == (11, 10)

    pt.concatenate((x,), axis=0)
    pt.concatenate((x,), axis=1)

    with pytest.raises(ValueError):
        pt.concatenate(())

    with pytest.raises(ValueError):
        pt.concatenate((x, y), axis=1)

    with pytest.raises(ValueError):
        pt.concatenate((x, x), axis=3)


def test_reshape_input_validation():
    x = pt.make_placeholder("x", shape=(3, 3, 4), dtype=np.float64)

    assert pt.reshape(x, (-1,)).shape == (36,)
    assert pt.reshape(x, (-1, 6)).shape == (6, 6)
    assert pt.reshape(x, (4, -1)).shape == (4, 9)
    assert pt.reshape(x, (36, -1)).shape == (36, 1)

    with pytest.raises(ValueError):
        # 36 not a multiple of 25
        pt.reshape(x, (5, 5))

    with pytest.raises(ValueError):
        # 2 unknown dimensions
        pt.reshape(x, (-1, -1, 3))

    # Reporter by alexfikl
    # See https://github.com/inducer/pytato/issues/157
    x = pt.make_placeholder("x", shape=(0,), dtype=np.float64)
    assert pt.reshape(x, (128, 0, 17)).shape == (128, 0, 17)


def test_binary_op_dispatch():
    class Foo:
        def __add__(self, other):
            if isinstance(other, pt.Array):
                return "bar"

            return NotImplemented

        def __radd__(self, other):
            if isinstance(other, pt.Array):
                return "baz"

            return NotImplemented

    x = pt.make_placeholder(name="x", shape=(10,), dtype=float)
    assert Foo() + x == "bar"
    assert x + Foo() == "baz"


def test_same_placeholder_name_raises():
    from pytato.diagnostic import NameClashError
    x = pt.make_placeholder(name="arr", shape=(10, 4), dtype=float)
    y = pt.make_placeholder(name="arr", shape=(10, 4), dtype=float)

    with pytest.raises(NameClashError):
        pt.generate_loopy(x+y)

    n1 = pt.make_size_param("n")
    n2 = pt.make_size_param("n")
    x = pt.make_placeholder(name="arr", shape=(n1, n2), dtype=float)
    with pytest.raises(NameClashError):
        pt.generate_loopy(2*x)


def test_einsum_error_handling():
    with pytest.raises(ValueError):
        # operands not enough
        pt.einsum("ij,j->j", pt.make_placeholder("x", (2, 2), float))

    with pytest.raises(ValueError):
        # double index use in the out spec.
        pt.einsum("ij,j->jj", ("a", "b"))


def test_accessing_dict_of_named_arrays_validation():
    x = pt.make_placeholder(name="x", shape=10, dtype=float)
    y1y2 = pt.make_dict_of_named_arrays({"y1": 2*x, "y2": 3*x})

    assert isinstance(y1y2["y1"], pt.array.NamedArray)
    assert y1y2["y1"].shape == (2*x).shape
    assert y1y2["y1"].dtype == (2*x).dtype


def test_call_loopy_shape_inference():
    from pytato.loopy import call_loopy
    from pytato.utils import are_shapes_equal
    import loopy as lp

    knl = lp.make_kernel(
            ["{[i, j]: 0<=i<(2*n + 3*m + 2) and 0<=j<(6*n + 4*m + 3)}",
             "{[ii, jj]: 0<=ii<m and 0<=jj<n}"],
            """
            <> tmp = sum([i, j], A[i, j])
            out[ii, jj] = tmp*(ii + jj)
            """, lang_version=(2018, 2))

    # {{{ variant 1

    A = pt.make_placeholder(name="x", shape=(20, 37), dtype=np.float64)  # noqa: N806
    y = call_loopy(knl, {"A": A})["out"]
    assert are_shapes_equal(y.shape, (4, 3))

    # }}}

    # {{{ variant 2

    n1 = pt.make_size_param("n1")
    n2 = pt.make_size_param("n2")
    A = pt.make_placeholder(name="x",  # noqa: N806
                            shape=(4*n1 + 6*n2 + 2, 12*n1 + 8*n2 + 3),
                            dtype=np.float64)

    y = call_loopy(knl, {"A": A})["out"]
    assert are_shapes_equal(y.shape, (2*n2, 2*n1))

    # }}}


def test_tagging_array():
    from pytools.tag import Tag

    class BestArrayTag(Tag):
        """
        Best array known to humankind.
        """

    x = pt.make_placeholder(shape=(42, 1729), dtype=float, name="x")
    y = x.tagged(BestArrayTag())
    assert any(isinstance(tag, BestArrayTag) for tag in y.tags)


def test_dict_of_named_arrays_comparison():
    # See https://github.com/inducer/pytato/pull/137
    x = pt.make_placeholder("x", (10, 4), float)
    dict1 = pt.make_dict_of_named_arrays({"out": 2 * x})
    dict2 = pt.make_dict_of_named_arrays({"out": 2 * x})
    dict3 = pt.make_dict_of_named_arrays({"not_out": 2 * x})
    dict4 = pt.make_dict_of_named_arrays({"out": 3 * x})
    assert dict1 == dict2
    assert dict1 != dict3
    assert dict1 != dict4


def test_toposortmapper():
    n = pt.make_size_param("n")
    array = pt.make_placeholder(name="array", shape=n, dtype=np.float64)
    stack = pt.stack([array, 2*array, array + 6])
    y = stack @ stack.T

    tm = pt.transform.TopoSortMapper()
    tm(y)

    from pytato.array import (AxisPermutation, IndexLambda,
                              Placeholder, Einsum, SizeParam, Stack)

    assert isinstance(tm.topological_order[0], SizeParam)
    assert isinstance(tm.topological_order[1], Placeholder)
    assert isinstance(tm.topological_order[2], IndexLambda)
    assert isinstance(tm.topological_order[3], IndexLambda)
    assert isinstance(tm.topological_order[4], Stack)
    assert isinstance(tm.topological_order[5], AxisPermutation)
    assert isinstance(tm.topological_order[6], Einsum)


def test_userscollector():
    from testlib import RandomDAGContext, make_random_dag
    from pytato.transform import UsersCollector
    from pytato.analysis import get_nusers

    array = pt.make_placeholder(name="array", shape=1, dtype=np.int64)
    y = array+1

    uc = UsersCollector()
    uc(y)

<<<<<<< HEAD
    assert len(uc.node_to_users) == 2
    assert uc.node_to_users[y] == set()
    assert uc.node_to_users[array].pop() == y
    assert len(uc.node_to_users[array]) == 0
=======
    assert dict(reverse_graph(rev_graph2)) == uc.node_to_users
>>>>>>> 44200cd9

    # Test random DAGs
    axis_len = 5

    for i in range(100):
        print(i)
        rdagc = RandomDAGContext(np.random.default_rng(seed=i),
                axis_len=axis_len, use_numpy=False)

        dag = make_random_dag(rdagc)

        uc = UsersCollector()
        uc(dag)

        nuc = get_nusers(dag)

        assert len(uc.node_to_users) == len(nuc)+1
        assert uc.node_to_users[dag] == set()
        assert nuc[dag] == 0


def test_asciidag():
    pytest.importorskip("asciidag")

    n = pt.make_size_param("n")
    array = pt.make_placeholder(name="array", shape=n, dtype=np.float64)
    stack = pt.stack([array, 2*array, array + 6])
    y = stack @ stack.T

    from pytato import get_ascii_graph

    res = get_ascii_graph(y, use_color=False)

    ref_str = r"""* Inputs
*-.   Placeholder
|\ \
* | | IndexLambda
| |/
|/|
| * IndexLambda
|/
*   Stack
|\
* | AxisPermutation
|/
* Einsum
* Outputs
"""

    assert res == ref_str


def test_linear_complexity_inequality():
    # See https://github.com/inducer/pytato/issues/163
    import pytato as pt
    from pytato.equality import EqualityComparer
    from numpy.random import default_rng

    def construct_intestine_graph(depth=100, seed=0):
        rng = default_rng(seed)
        x = pt.make_placeholder("x", shape=(10,), dtype=float)

        for _ in range(depth):
            coeff1, coeff2 = rng.integers(0, 10, 2)
            x = coeff1 * x + coeff2 * x

        return x

    graph1 = construct_intestine_graph()
    graph2 = construct_intestine_graph()
    graph3 = construct_intestine_graph(seed=3)

    assert EqualityComparer()(graph1, graph2)
    assert EqualityComparer()(graph2, graph1)
    assert not EqualityComparer()(graph1, graph3)
    assert not EqualityComparer()(graph2, graph3)


@pytest.mark.parametrize("spec,argshapes", ([("im,mj,km->ijk",
                                              [(3, 3)]*3),

                                             ("ik,kj->ij",  # A @ B
                                              [(4, 3), (3, 5)]),

                                             ("ij,ij->ij",  # A * B
                                              [(4, 4)]*2),

                                             ("ij,ji->ij",  # A * B.T
                                              [(4, 4)]*2),

                                             ("ij,kj->ik",  # inner(A, B)
                                              [(4, 4)]*2),

                                             ("ij,j->j",    # A @ x
                                              [(4, 4), (4,)]),

                                             ("ij->ij",  # identity
                                              [(10, 4)]),

                                             ("ij->ji",  # transpose
                                              [(10, 4)]),

                                             ("ii->i",  # diag
                                              [(5, 5)]),

                                             (" ij ->  ",  # np.sum
                                              [(10, 4)]),
                                             ("dij,ej,ej,dej->ei",  # diff: curvimesh
                                              [(2, 10, 10), (100, 10),
                                               (100, 10), (2, 100, 10)]),

                                             ("dij,ej,ej,dej->ei",  # diff: simplex
                                              [(2, 10, 10), (100, 1),
                                               (100, 1), (2, 100, 10)]),

                                             ("ij,ij->ij",  # broadcasting
                                              [(1, 3), (3, 1)]),
                                             ]))
def test_einsum_is_similar_to_subscript(spec, argshapes):
    operands = [pt.make_placeholder(name=f"arg_{iarg}",
                                    shape=argshape,
                                    dtype=np.int32)
                for iarg, argshape in enumerate(argshapes)]
    expr = pt.einsum(spec, *operands)
    assert pt.analysis.is_einsum_similar_to_subscript(expr, spec)


def test_array_dot_repr():
    x = pt.make_placeholder("x", (10, 4), np.int64)
    y = pt.make_placeholder("y", (10, 4), np.int64)

    def _assert_stripped_repr(ary: pt.Array, expected_repr: str):
        expected_str = "".join([c for c in repr(ary) if c not in [" ", "\n"]])
        result_str = "".join([c for c in expected_repr if c not in [" ", "\n"]])
        assert expected_str == result_str

    _assert_stripped_repr(
        3*x + 4*y,
        """
IndexLambda(
    expr=Sum((Subscript(Variable('_in0'),
                        (Variable('_0'), Variable('_1'))),
              Subscript(Variable('_in1'),
                        (Variable('_0'), Variable('_1'))))),
    shape=(10, 4),
    dtype='int64',
    bindings={'_in0': IndexLambda(expr=Product((3, Subscript(Variable('_in1'),
                                                             (Variable('_0'),
                                                              Variable('_1'))))),
                                  shape=(10, 4),
                                  dtype='int64',
                                  bindings={'_in1': Placeholder(shape=(10, 4),
                                                                dtype='int64',
                                                                name='x')}),
              '_in1': IndexLambda(expr=Product((4, Subscript(Variable('_in1'),
                                                             (Variable('_0'),
                                                              Variable('_1'))))),
                                  shape=(10, 4),
                                  dtype='int64',
                                  bindings={'_in1': Placeholder(shape=(10, 4),
                                                                dtype='int64',
                                                                name='y')})})""")

    _assert_stripped_repr(
        pt.roll(x.reshape(2, 20).reshape(-1), 3),
        """
Roll(
    array=Reshape(array=Reshape(array=Placeholder(shape=(10, 4),
                                                  dtype='int64',
                                                  name='x'),
                                newshape=(2, 20),
                                order='C'),
                  newshape=(40),
                  order='C'),
    shift=3, axis=0)""")
    _assert_stripped_repr(y * pt.not_equal(x, 3),
                          """
IndexLambda(
    expr=Product((Subscript(Variable('_in0'),
                            (Variable('_0'), Variable('_1'))),
                  Subscript(Variable('_in1'),
                            (Variable('_0'), Variable('_1'))))),
    shape=(10, 4),
    dtype='int64',
    bindings={'_in0': Placeholder(shape=(10, 4), dtype='int64', name='y'),
              '_in1': IndexLambda(
                  expr=Comparison(Subscript(Variable('_in0'),
                                            (Variable('_0'), Variable('_1'))),
                                  '!=',
                                  3),
                  shape=(10, 4),
                  dtype='bool',
                  bindings={'_in0': Placeholder(shape=(10, 4),
                                                dtype='int64',
                                                name='x')})})""")
    _assert_stripped_repr(
        x[y[:, 2:3], x[2, :]],
        """
AdvancedIndexInContiguousAxes(
    array=Placeholder(shape=(10, 4), dtype='int64', name='x'),
    indices=(BasicIndex(array=Placeholder(shape=(10, 4),
                                          dtype='int64',
                                          name='y'),
                        indices=(NormalizedSlice(start=0, stop=10, step=1),
                                 NormalizedSlice(start=2, stop=3, step=1))),
             BasicIndex(array=Placeholder(shape=(10, 4),
                                          dtype='int64',
                                          name='x'),
                        indices=(2, NormalizedSlice(start=0, stop=4, step=1)))))""")

    _assert_stripped_repr(
        pt.stack([x[y[:, 2:3], x[2, :]].T, y[x[:, 2:3], y[2, :]].T]),
        """
Stack(
    arrays=(
        AxisPermutation(
            array=AdvancedIndexInContiguousAxes(
                array=Placeholder(shape=(10, 4),
                                  dtype='int64',
                                  name='x'),
                indices=(BasicIndex(array=(...),
                                    indices=(NormalizedSlice(start=0,
                                                             stop=10,
                                                             step=1),
                                             NormalizedSlice(start=2,
                                                             stop=3,
                                                             step=1))),
                         BasicIndex(array=(...),
                                    indices=(2,
                                             NormalizedSlice(start=0,
                                                             stop=4,
                                                             step=1))))),
            axis_permutation=(1, 0)),
        AxisPermutation(array=AdvancedIndexInContiguousAxes(
            array=Placeholder(shape=(10,
                                     4),
                              dtype='int64',
                              name='y'),
            indices=(BasicIndex(array=(...),
                                indices=(NormalizedSlice(start=0,
                                                         stop=10,
                                                         step=1),
                                         NormalizedSlice(start=2,
                                                         stop=3,
                                                         step=1))),
                     BasicIndex(array=(...),
                                indices=(2,
                                         NormalizedSlice(start=0,
                                                         stop=4,
                                                         step=1))))),
                        axis_permutation=(1, 0))), axis=0)
    """)


def test_repr_array_is_deterministic():

    from testlib import RandomDAGContext, make_random_dag

    axis_len = 5
    for i in range(50):
        rdagc = RandomDAGContext(np.random.default_rng(seed=i),
                                 axis_len=axis_len, use_numpy=False)
        dag = make_random_dag(rdagc)
        assert repr(dag) == repr(dag)


def test_nodecountmapper():
    from testlib import RandomDAGContext, make_random_dag
    from pytato.analysis import get_num_nodes

    axis_len = 5

    for i in range(10):
        rdagc = RandomDAGContext(np.random.default_rng(seed=i),
                                 axis_len=axis_len, use_numpy=False)
        dag = make_random_dag(rdagc)

        # Subtract 1 since NodeCountMapper counts an extra one for DictOfNamedArrays.
        assert get_num_nodes(dag)-1 == len(pt.transform.DependencyMapper()(dag))


def test_rec_get_user_nodes():
    x1 = pt.make_placeholder("x1", shape=(10, 4), dtype=np.float64)
    x2 = pt.make_placeholder("x2", shape=(10, 4), dtype=np.float64)

    expr = pt.make_dict_of_named_arrays({"out1": 2 * x1,
                                         "out2": 7 * x1 + 3 * x2})

    assert (pt.transform.rec_get_user_nodes(expr, x1)
            == frozenset({2 * x1, 7*x1, 7*x1 + 3 * x2, expr}))
    assert (pt.transform.rec_get_user_nodes(expr, x2)
            == frozenset({3 * x2, 7*x1 + 3 * x2, expr}))


def test_rec_get_user_nodes_linear_complexity():

    def construct_intestine_graph(depth=100, seed=0):
        from numpy.random import default_rng
        rng = default_rng(seed)
        x = pt.make_placeholder("x", shape=(10,), dtype=float)
        y = x

        for _ in range(depth):
            coeff1, coeff2 = rng.integers(0, 10, 2)
            y = coeff1 * y + coeff2 * y

        return y, x

    expected_result = set()

    class SubexprRecorder(pt.transform.CachedWalkMapper):
        def post_visit(self, expr):
            if not isinstance(expr, pt.Placeholder):
                expected_result.add(expr)
            else:
                assert expr.name == "x"

    expr, inp = construct_intestine_graph()
    result = pt.transform.rec_get_user_nodes(expr, inp)
    SubexprRecorder()(expr)

    assert (expected_result == result)


def test_tag_user_nodes_linear_complexity():
    from numpy.random import default_rng

    def construct_intestine_graph(depth=100, seed=0):
        rng = default_rng(seed)
        x = pt.make_placeholder("x", shape=(10,), dtype=float)
        y = x

        for _ in range(depth):
            coeff1, coeff2 = rng.integers(0, 10, 2)
            y = coeff1 * y + coeff2 * y

        return y, x

    expr, inp = construct_intestine_graph()
    user_collector = pt.transform.UsersCollector()
    user_collector(expr)

    expected_result = {}

    class ExpectedResultComputer(pt.transform.CachedWalkMapper):
        def post_visit(self, expr):
            expected_result[expr] = {"foo"}

    expr, inp = construct_intestine_graph()
    result = pt.transform.tag_user_nodes(user_collector.node_to_users, "foo", inp)
    ExpectedResultComputer()(expr)

    assert expected_result == result


def test_basic_index_equality_traverses_underlying_arrays():
    # to test bug in pytato which didn't account underlying arrays
    a = pt.make_placeholder("a", (10,), float)
    b = pt.make_placeholder("b", (10,), float)
    assert a[0] != b[0]


def test_idx_lambda_to_hlo():
    from pytato.raising import index_lambda_to_high_level_op
    from immutables import Map
    from pytato.raising import (BinaryOp, BinaryOpType, FullOp, ReduceOp,
                                C99CallOp, BroadcastOp)

    from pytato.reductions import (SumReductionOperation,
                                   ProductReductionOperation)

    a = pt.make_placeholder("a", (10, 4), dtype=np.float64)
    b = pt.make_placeholder("b", (10, 4), dtype=np.float64)

    assert index_lambda_to_high_level_op(a + b) == BinaryOp(BinaryOpType.ADD,
                                                            a, b)
    assert index_lambda_to_high_level_op(a / 42) == BinaryOp(BinaryOpType.TRUEDIV,
                                                             a, 42)
    assert index_lambda_to_high_level_op(42 * a) == BinaryOp(BinaryOpType.MULT,
                                                             42, a)
    assert index_lambda_to_high_level_op(a ** b) == BinaryOp(BinaryOpType.POWER,
                                                             a, b)
    assert index_lambda_to_high_level_op(a - b) == BinaryOp(BinaryOpType.SUB,
                                                            a, b)
    assert (index_lambda_to_high_level_op(a & b)
            == BinaryOp(BinaryOpType.BITWISE_AND, a, b))
    assert (index_lambda_to_high_level_op(a ^ b)
            == BinaryOp(BinaryOpType.BITWISE_XOR, a, b))
    assert (index_lambda_to_high_level_op(a | b)
            == BinaryOp(BinaryOpType.BITWISE_OR, a, b))
    assert (index_lambda_to_high_level_op(pt.equal(a, b))
            == BinaryOp(BinaryOpType.EQUAL, a, b))
    assert (index_lambda_to_high_level_op(pt.not_equal(a, b))
            == BinaryOp(BinaryOpType.NOT_EQUAL, a, b))
    assert (index_lambda_to_high_level_op(pt.less(a, b))
            == BinaryOp(BinaryOpType.LESS, a, b))
    assert (index_lambda_to_high_level_op(pt.less_equal(a, b))
            == BinaryOp(BinaryOpType.LESS_EQUAL, a, b))
    assert (index_lambda_to_high_level_op(pt.greater(a, b))
            == BinaryOp(BinaryOpType.GREATER, a, b))
    assert (index_lambda_to_high_level_op(pt.greater_equal(a, b))
            == BinaryOp(BinaryOpType.GREATER_EQUAL, a, b))

    assert index_lambda_to_high_level_op(pt.zeros(6)) == FullOp(0)
    assert (index_lambda_to_high_level_op(pt.sum(b, axis=1))
            == ReduceOp(SumReductionOperation(),
                        b,
                        Map({1: "_r0"})))
    assert (index_lambda_to_high_level_op(pt.prod(a))
            == ReduceOp(ProductReductionOperation(),
                        a,
                        Map({0: "_r0",
                             1: "_r1"})))
    assert index_lambda_to_high_level_op(pt.sinh(a)) == C99CallOp("sinh", (a,))
    assert index_lambda_to_high_level_op(pt.arctan2(b, a)) == C99CallOp("atan2",
                                                                        (b, a))
    assert (index_lambda_to_high_level_op(pt.broadcast_to(a, (100, 10, 4)))
            == BroadcastOp(a))

    hlo = index_lambda_to_high_level_op(np.nan * a)
    assert isinstance(hlo, BinaryOp)
    assert hlo.binary_op == BinaryOpType.MULT
    assert np.isnan(hlo.x1)
    assert hlo.x2 is a


def test_deduplicate_data_wrappers():
    from pytato.transform import CachedWalkMapper, deduplicate_data_wrappers

    class DataWrapperCounter(CachedWalkMapper):
        def __init__(self):
            self.count = 0
            super().__init__()

        def map_data_wrapper(self, expr):
            self.count += 1
            return super().map_data_wrapper(expr)

    def count_data_wrappers(expr):
        dwc = DataWrapperCounter()
        dwc(expr)
        return dwc.count

    a = pt.make_data_wrapper(np.arange(27))
    b = pt.make_data_wrapper(np.arange(27))
    # pylint-disable-reason: pylint is correct, DataInterface doesn't declare a
    # view method, but for numpy-like arrays it should be OK.
    c = pt.make_data_wrapper(a.data.view())   # pylint: disable=E1101
    d = pt.make_data_wrapper(np.arange(1, 28))

    res = a+b+c+d

    assert count_data_wrappers(res) == 4

    dd_res = deduplicate_data_wrappers(res)

    assert count_data_wrappers(dd_res) == 3


def test_einsum_dot_axes_has_correct_dim():
    # before 'pytato@895bae5', this test would fail because of incorrect
    # default 'Einsum.axes' instantiation.
    a = pt.make_placeholder("a", (10, 10), "float64")
    b = pt.make_placeholder("b", (10, 10), "float64")
    einsum = pt.einsum("ij,jk   ->    ik", a, b)
    assert len(einsum.axes) == einsum.ndim


def test_pickling_and_unpickling_is_equal():
    from testlib import RandomDAGContext, make_random_dag
    import pickle
    from pytools import UniqueNameGenerator
    axis_len = 5

    for i in range(50):
        print(i)  # progress indicator

        seed = 120 + i
        rdagc_pt = RandomDAGContext(np.random.default_rng(seed=seed),
                                    axis_len=axis_len, use_numpy=False)

        dag = pt.make_dict_of_named_arrays({"out": make_random_dag(rdagc_pt)})

        # {{{ convert data-wrappers to placeholders

        vng = UniqueNameGenerator()

        def make_dws_placeholder(expr):
            if isinstance(expr, pt.DataWrapper):
                return pt.make_placeholder(vng("_pt_ph"),  # noqa: B023
                                           expr.shape, expr.dtype)
            else:
                return expr

        dag = pt.transform.map_and_copy(dag, make_dws_placeholder)

        # }}}

        assert pickle.loads(pickle.dumps(dag)) == dag

    # {{{ adds an example which guarantees NaN in expression tree

    # pytato<=d015f914 used IEEE-representation of NaN in its expression graphs
    # and since NaN != NaN the following assertions would fail.

    x = pt.make_placeholder("x", shape=(10, 4), dtype="float64")
    expr = pt.maximum(2*x, 3*x)

    assert pickle.loads(pickle.dumps(expr)) == expr

    expr = pt.full((10, 4), np.nan)
    assert pickle.loads(pickle.dumps(expr)) == expr

    # }}}


def test_adv_indexing_into_zero_long_axes():
    # See https://github.com/inducer/meshmode/issues/321#issuecomment-1105577180
    n = pt.make_size_param("n")

    with pytest.raises(IndexError):
        a = pt.make_placeholder("a", shape=(0, 10), dtype="float64")
        idx = pt.zeros(5, dtype=np.int64)
        a[idx]

    with pytest.raises(IndexError):
        a = pt.make_placeholder("a", shape=(n-n, 10), dtype="float64")
        idx = pt.zeros(5, dtype=np.int64)
        a[idx]

    with pytest.raises(IndexError):
        a = pt.make_placeholder("a", shape=(n-n-2, 10), dtype="float64")
        idx = pt.zeros(5, dtype=np.int64)
        a[idx]

    # {{{ no index error => sanity checks are working fine

    a = pt.make_placeholder("a", shape=(n-n+1, 10), dtype="float64")
    idx = pt.zeros(5, dtype=np.int64)
    a[idx]

    # }}}

    # {{{ indexer array is of zero size => should be fine

    a = pt.make_placeholder("a", shape=(n-n, 10), dtype="float64")
    idx = pt.zeros((0, 10), dtype=np.int64)
    a[idx]

    a = pt.make_placeholder("a", shape=(n-n, 10), dtype="float64")
    idx = pt.zeros((n-n, 10), dtype=np.int64)
    a[idx]

    # }}}


def test_expand_dims_input_validate():
    a = pt.make_placeholder("x", (10, 4), dtype="float64")

    assert pt.expand_dims(a, (0, 2, 4)).shape == (1, 10, 1, 4, 1)
    assert pt.expand_dims(a, (-5, -3, -1)).shape == (1, 10, 1, 4, 1)
    assert pt.expand_dims(a, (-3)).shape == (1, 10, 4)

    with pytest.raises(ValueError):
        pt.expand_dims(a, (3, 3))

    with pytest.raises(ValueError):
        pt.expand_dims(a, (0, 2, 5))

    with pytest.raises(ValueError):
        pt.expand_dims(a, -4)


def test_with_tagged_reduction():
    from testlib import FooRednTag
    from pytato.raising import index_lambda_to_high_level_op
    from pytato.diagnostic import InvalidEinsumIndex, NotAReductionAxis
    x = pt.make_placeholder("x", shape=(10, 10), dtype=np.float64)
    x_sum = pt.sum(x)

    with pytest.raises(NotAReductionAxis):
        # axis='_0': not being reduced over.
        x_sum = x_sum.with_tagged_reduction("_0", FooRednTag())

    hlo = index_lambda_to_high_level_op(x_sum)
    x_sum = x_sum.with_tagged_reduction(hlo.axes[1], FooRednTag())
    assert x_sum.var_to_reduction_descr[hlo.axes[1]].tags_of_type(FooRednTag)
    assert not x_sum.var_to_reduction_descr[hlo.axes[0]].tags_of_type(FooRednTag)

    x_trace = pt.einsum("ii->i", x)
    x_colsum = pt.einsum("ij->j", x)

    with pytest.raises(NotAReductionAxis):
        # 'j': not being reduced over.
        x_colsum.with_tagged_reduction("j", FooRednTag())

    with pytest.raises(InvalidEinsumIndex):
        # 'k': unknown axis
        x_colsum.with_tagged_reduction("k", FooRednTag())

    with pytest.raises(NotAReductionAxis):
        # 'i': not being reduced over.
        x_trace.with_tagged_reduction("i", FooRednTag())

    x_colsum = x_colsum.with_tagged_reduction("i", FooRednTag())

    assert (x_colsum
            .redn_axis_to_redn_descr[x_colsum.index_to_access_descr["i"]]
            .tags_of_type(FooRednTag))


def test_derived_class_uses_correct_array_eq():
    @attrs.define(frozen=True)
    class MyNewArrayT(pt.Array):
        pass

    with pytest.raises(AssertionError):
        MyNewArrayT(tags=frozenset(), axes=())

    @attrs.define(frozen=True, eq=False)
    class MyNewAndCorrectArrayT(pt.Array):
        pass

    MyNewAndCorrectArrayT(tags=frozenset(), axes=())


if __name__ == "__main__":
    if len(sys.argv) > 1:
        exec(sys.argv[1])
    else:
        from pytest import main
        main([__file__])

# vim: fdm=marker<|MERGE_RESOLUTION|>--- conflicted
+++ resolved
@@ -333,14 +333,10 @@
     uc = UsersCollector()
     uc(y)
 
-<<<<<<< HEAD
     assert len(uc.node_to_users) == 2
     assert uc.node_to_users[y] == set()
     assert uc.node_to_users[array].pop() == y
     assert len(uc.node_to_users[array]) == 0
-=======
-    assert dict(reverse_graph(rev_graph2)) == uc.node_to_users
->>>>>>> 44200cd9
 
     # Test random DAGs
     axis_len = 5
