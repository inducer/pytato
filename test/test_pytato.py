#!/usr/bin/env python

__copyright__ = """Copyright (C) 2020 Andreas Kloeckner
Copyright (C) 2021 Kaushik Kulkarni
Copyright (C) 2021 University of Illinois Board of Trustees
"""

__license__ = """
Permission is hereby granted, free of charge, to any person obtaining a copy
of this software and associated documentation files (the "Software"), to deal
in the Software without restriction, including without limitation the rights
to use, copy, modify, merge, publish, distribute, sublicense, and/or sell
copies of the Software, and to permit persons to whom the Software is
furnished to do so, subject to the following conditions:

The above copyright notice and this permission notice shall be included in
all copies or substantial portions of the Software.

THE SOFTWARE IS PROVIDED "AS IS", WITHOUT WARRANTY OF ANY KIND, EXPRESS OR
IMPLIED, INCLUDING BUT NOT LIMITED TO THE WARRANTIES OF MERCHANTABILITY,
FITNESS FOR A PARTICULAR PURPOSE AND NONINFRINGEMENT. IN NO EVENT SHALL THE
AUTHORS OR COPYRIGHT HOLDERS BE LIABLE FOR ANY CLAIM, DAMAGES OR OTHER
LIABILITY, WHETHER IN AN ACTION OF CONTRACT, TORT OR OTHERWISE, ARISING FROM,
OUT OF OR IN CONNECTION WITH THE SOFTWARE OR THE USE OR OTHER DEALINGS IN
THE SOFTWARE.
"""

import sys

from typing import cast

import numpy as np
import pytest
import attrs

import pytato as pt

from pyopencl.tools import (  # noqa
        pytest_generate_tests_for_pyopencl as pytest_generate_tests)
from testlib import RandomDAGContext, make_random_dag


def test_matmul_input_validation():
    a = pt.make_placeholder(name="a", shape=(10, 10), dtype=np.float64)
    b = pt.make_placeholder(name="b", shape=(20, 10), dtype=np.float64)

    with pytest.raises(ValueError):
        a @ b

    c = pt.make_placeholder(name="c", shape=(), dtype=np.float64)
    with pytest.raises(ValueError):
        c @ c

    n = pt.make_size_param("n")
    d = pt.make_placeholder(name="d", shape=(n, n), dtype=np.float64)
    d @ d


def test_roll_input_validation():
    a = pt.make_placeholder(name="a", shape=(10, 10), dtype=np.float64)
    pt.roll(a, 1, axis=0)

    with pytest.raises(ValueError):
        pt.roll(a, 1, axis=2)

    with pytest.raises(ValueError):
        pt.roll(a, 1, axis=-1)


def test_transpose_input_validation():
    a = pt.make_placeholder(name="a", shape=(10, 10), dtype=np.float64)
    pt.transpose(a)

    with pytest.raises(ValueError):
        pt.transpose(a, (2, 0, 1))

    with pytest.raises(ValueError):
        pt.transpose(a, (1, 1))

    with pytest.raises(ValueError):
        pt.transpose(a, (0,))


def test_slice_input_validation():
    a = pt.make_placeholder(name="a", shape=(10, 10, 10), dtype=np.float64)

    a[0]
    a[0, 0]
    a[0, 0, 0]

    with pytest.raises(IndexError):
        a[0, 0, 0, 0]

    with pytest.raises(IndexError):
        a[10]


def test_index_type_validation():
    a = pt.make_placeholder(name="a", shape=(10,), dtype=np.float64)

    idx = pt.make_placeholder(name="idx", shape=(5,), dtype=np.int8)
    a[idx]

    idx = pt.make_placeholder(name="idx", shape=(5,), dtype=np.uint8)
    a[idx]

    idx = pt.make_placeholder(name="idx", shape=(5,), dtype=np.float64)
    with pytest.raises(IndexError):
        a[idx]


def test_stack_input_validation():
    x = pt.make_placeholder(name="x", shape=(10, 10), dtype=np.float64)
    y = pt.make_placeholder(name="y", shape=(1, 10), dtype=np.float64)

    assert pt.stack((x, x, x), axis=0).shape == (3, 10, 10)

    pt.stack((x,), axis=0)
    pt.stack((x,), axis=1)

    with pytest.raises(ValueError):
        pt.stack(())

    with pytest.raises(ValueError):
        pt.stack((x, y))

    with pytest.raises(ValueError):
        pt.stack((x, x), axis=3)


@pytest.mark.xfail  # Unnamed placeholders should be used via pt.bind
def test_make_placeholder_noname():
    x = pt.make_placeholder("x", shape=(10, 4), dtype=float)
    y = 2*x

    knl = pt.generate_loopy(y).kernel

    assert x.name in knl.arg_dict
    assert x.name in knl.get_read_variables()


def test_zero_length_arrays():
    x = pt.make_placeholder("x", shape=(0, 4), dtype=float)
    y = 2*x

    assert y.shape == (0, 4)

    knl = pt.generate_loopy(y).kernel
    assert all(dom.is_empty() for dom in knl.domains if dom.total_dim() != 0)


def test_concatenate_input_validation():
    x = pt.make_placeholder(name="x", shape=(10, 10), dtype=np.float64)
    y = pt.make_placeholder(name="y", shape=(1, 10), dtype=np.float64)

    assert pt.concatenate((x, x, x), axis=0).shape == (30, 10)
    assert pt.concatenate((x, y), axis=0).shape == (11, 10)

    pt.concatenate((x,), axis=0)
    pt.concatenate((x,), axis=1)

    with pytest.raises(ValueError):
        pt.concatenate(())

    with pytest.raises(ValueError):
        pt.concatenate((x, y), axis=1)

    with pytest.raises(ValueError):
        pt.concatenate((x, x), axis=3)


def test_reshape_input_validation():
    x = pt.make_placeholder("x", shape=(3, 3, 4), dtype=np.float64)

    assert pt.reshape(x, (-1,)).shape == (36,)
    assert pt.reshape(x, (-1, 6)).shape == (6, 6)
    assert pt.reshape(x, (4, -1)).shape == (4, 9)
    assert pt.reshape(x, (36, -1)).shape == (36, 1)

    with pytest.raises(ValueError):
        # 36 not a multiple of 25
        pt.reshape(x, (5, 5))

    with pytest.raises(ValueError):
        # 2 unknown dimensions
        pt.reshape(x, (-1, -1, 3))

    # Reporter by alexfikl
    # See https://github.com/inducer/pytato/issues/157
    x = pt.make_placeholder("x", shape=(0,), dtype=np.float64)
    assert pt.reshape(x, (128, 0, 17)).shape == (128, 0, 17)


def test_binary_op_dispatch():
    class Foo:
        def __add__(self, other):
            if isinstance(other, pt.Array):
                return "bar"

            return NotImplemented

        def __radd__(self, other):
            if isinstance(other, pt.Array):
                return "baz"

            return NotImplemented

    x = pt.make_placeholder(name="x", shape=(10,), dtype=float)
    assert Foo() + x == "bar"
    assert x + Foo() == "baz"


def test_same_placeholder_name_raises():
    from pytato.diagnostic import NameClashError
    x = pt.make_placeholder(name="arr", shape=(10, 4), dtype=float)
    y = pt.make_placeholder(name="arr", shape=(10, 4), dtype=float)

    with pytest.raises(NameClashError):
        pt.generate_loopy(x+y)

    n1 = pt.make_size_param("n")
    n2 = pt.make_size_param("n")
    x = pt.make_placeholder(name="arr", shape=(n1, n2), dtype=float)
    with pytest.raises(NameClashError):
        pt.generate_loopy(2*x)


def test_einsum_error_handling():
    with pytest.raises(ValueError):
        # operands not enough
        pt.einsum("ij,j->j", pt.make_placeholder("x", (2, 2), float))

    with pytest.raises(ValueError):
        # double index use in the out spec.
        pt.einsum("ij,j->jj", ("a", "b"))


def test_accessing_dict_of_named_arrays_validation():
    x = pt.make_placeholder(name="x", shape=10, dtype=float)
    y1y2 = pt.make_dict_of_named_arrays({"y1": 2*x, "y2": 3*x})

    assert isinstance(y1y2["y1"], pt.array.NamedArray)
    assert y1y2["y1"].shape == (2*x).shape
    assert y1y2["y1"].dtype == (2*x).dtype


def test_call_loopy_shape_inference():
    from pytato.loopy import call_loopy
    from pytato.utils import are_shapes_equal
    import loopy as lp

    knl = lp.make_kernel(
            ["{[i, j]: 0<=i<(2*n + 3*m + 2) and 0<=j<(6*n + 4*m + 3)}",
             "{[ii, jj]: 0<=ii<m and 0<=jj<n}"],
            """
            <> tmp = sum([i, j], A[i, j])
            out[ii, jj] = tmp*(ii + jj)
            """, lang_version=(2018, 2))

    # {{{ variant 1

    A = pt.make_placeholder(name="x", shape=(20, 37), dtype=np.float64)  # noqa: N806
    y = call_loopy(knl, {"A": A})["out"]
    assert are_shapes_equal(y.shape, (4, 3))

    # }}}

    # {{{ variant 2

    n1 = pt.make_size_param("n1")
    n2 = pt.make_size_param("n2")
    A = pt.make_placeholder(name="x",  # noqa: N806
                            shape=(4*n1 + 6*n2 + 2, 12*n1 + 8*n2 + 3),
                            dtype=np.float64)

    y = call_loopy(knl, {"A": A})["out"]
    assert are_shapes_equal(y.shape, (2*n2, 2*n1))

    # }}}


def test_tagging_array():
    from pytools.tag import Tag

    class BestArrayTag(Tag):
        """
        Best array known to humankind.
        """

    x = pt.make_placeholder(shape=(42, 1729), dtype=float, name="x")
    y = x.tagged(BestArrayTag())
    assert any(isinstance(tag, BestArrayTag) for tag in y.tags)


def test_dict_of_named_arrays_comparison():
    # See https://github.com/inducer/pytato/pull/137
    x = pt.make_placeholder("x", (10, 4), float)
    dict1 = pt.make_dict_of_named_arrays({"out": 2 * x})
    dict2 = pt.make_dict_of_named_arrays({"out": 2 * x})
    dict3 = pt.make_dict_of_named_arrays({"not_out": 2 * x})
    dict4 = pt.make_dict_of_named_arrays({"out": 3 * x})
    assert dict1 == dict2
    assert dict1 != dict3
    assert dict1 != dict4


def test_toposortmapper():
    n = pt.make_size_param("n")
    array = pt.make_placeholder(name="array", shape=n, dtype=np.float64)
    stack = pt.stack([array, 2*array, array + 6])
    y = stack @ stack.T

    tm = pt.transform.TopoSortMapper()
    tm(y)

    from pytato.array import (AxisPermutation, IndexLambda,
                              Placeholder, Einsum, SizeParam, Stack)

    assert isinstance(tm.topological_order[0], SizeParam)
    assert isinstance(tm.topological_order[1], Placeholder)
    assert isinstance(tm.topological_order[2], IndexLambda)
    assert isinstance(tm.topological_order[3], IndexLambda)
    assert isinstance(tm.topological_order[4], Stack)
    assert isinstance(tm.topological_order[5], AxisPermutation)
    assert isinstance(tm.topological_order[6], Einsum)


def test_userscollector():
    from testlib import RandomDAGContext, make_random_dag
    from pytato.transform import UsersCollector
    from pytato.analysis import get_nusers

    from pytools.graph import reverse_graph

    # Check that nodes without users are correctly reversed
    array = pt.make_placeholder(name="array", shape=1, dtype=np.int64)
    y = array+1

    uc = UsersCollector()
    uc(y)

    rev_graph = reverse_graph(uc.node_to_users)
    rev_graph2 = reverse_graph(reverse_graph(rev_graph))

    assert dict(reverse_graph(rev_graph2)) == uc.node_to_users

    assert len(uc.node_to_users) == 2
    assert uc.node_to_users[y] == set()
    assert uc.node_to_users[array].pop() == y
    assert len(uc.node_to_users[array]) == 0

    # Test random DAGs
    axis_len = 5

    for i in range(100):
        print(i)  # progress indicator
        rdagc = RandomDAGContext(np.random.default_rng(seed=i),
                axis_len=axis_len, use_numpy=False)

        dag = make_random_dag(rdagc)

        uc = UsersCollector()
        uc(dag)

        rev_graph = reverse_graph(uc.node_to_users)
        rev_graph2 = reverse_graph(reverse_graph(rev_graph))
        assert rev_graph2 == rev_graph

        nuc = get_nusers(dag)

        assert len(uc.node_to_users) == len(nuc)+1
        assert uc.node_to_users[dag] == set()
        assert nuc[dag] == 0


def test_linear_complexity_inequality():
    # See https://github.com/inducer/pytato/issues/163
    import pytato as pt
    from pytato.equality import EqualityComparer
    from numpy.random import default_rng

    def construct_intestine_graph(depth=90, seed=0):
        rng = default_rng(seed)
        x = pt.make_placeholder("x", shape=(10,), dtype=float)

        for _ in range(depth):
            coeff1, coeff2 = rng.integers(0, 10, 2)
            x = coeff1 * x + coeff2 * x

        return x

    graph1 = construct_intestine_graph()
    graph2 = construct_intestine_graph()
    graph3 = construct_intestine_graph(seed=3)

    assert EqualityComparer()(graph1, graph2)
    assert EqualityComparer()(graph2, graph1)
    assert not EqualityComparer()(graph1, graph3)
    assert not EqualityComparer()(graph2, graph3)


@pytest.mark.parametrize("spec,argshapes", ([("im,mj,km->ijk",
                                              [(3, 3)]*3),

                                             ("ik,kj->ij",  # A @ B
                                              [(4, 3), (3, 5)]),

                                             ("ij,ij->ij",  # A * B
                                              [(4, 4)]*2),

                                             ("ij,ji->ij",  # A * B.T
                                              [(4, 4)]*2),

                                             ("ij,kj->ik",  # inner(A, B)
                                              [(4, 4)]*2),

                                             ("ij,j->j",    # A @ x
                                              [(4, 4), (4,)]),

                                             ("ij->ij",  # identity
                                              [(10, 4)]),

                                             ("ij->ji",  # transpose
                                              [(10, 4)]),

                                             ("ii->i",  # diag
                                              [(5, 5)]),

                                             (" ij ->  ",  # np.sum
                                              [(10, 4)]),
                                             ("dij,ej,ej,dej->ei",  # diff: curvimesh
                                              [(2, 10, 10), (100, 10),
                                               (100, 10), (2, 100, 10)]),

                                             ("dij,ej,ej,dej->ei",  # diff: simplex
                                              [(2, 10, 10), (100, 1),
                                               (100, 1), (2, 100, 10)]),

                                             ("ij,ij->ij",  # broadcasting
                                              [(1, 3), (3, 1)]),
                                             ]))
def test_einsum_is_similar_to_subscript(spec, argshapes):
    operands = [pt.make_placeholder(name=f"arg_{iarg}",
                                    shape=argshape,
                                    dtype=np.int32)
                for iarg, argshape in enumerate(argshapes)]
    expr = pt.einsum(spec, *operands)
    assert pt.analysis.is_einsum_similar_to_subscript(expr, spec)


def test_array_dot_repr():
    x = pt.make_placeholder("x", (10, 4), np.int64)
    y = pt.make_placeholder("y", (10, 4), np.int64)

    def _assert_stripped_repr(ary: pt.Array, expected_repr: str):
<<<<<<< HEAD
        from pytato.transform import remove_tags_of_type
        from pytato.tags import CreatedAt
        ary = cast(pt.Array, remove_tags_of_type(CreatedAt, ary))

        expected_str = "".join([c for c in repr(ary) if c not in [" ", "\n"]])
        result_str = "".join([c for c in expected_repr if c not in [" ", "\n"]])
=======
        expected_str = "".join([c for c in expected_repr if c not in [" ", "\n"]])
        result_str = "".join([c for c in repr(ary)if c not in [" ", "\n"]])
>>>>>>> 369d155a
        assert expected_str == result_str

    _assert_stripped_repr(
        3*x + 4*y,
        """
IndexLambda(
    shape=(10, 4),
    dtype='int64',
    expr=Sum((Subscript(Variable('_in0'),
                        (Variable('_0'), Variable('_1'))),
              Subscript(Variable('_in1'),
                        (Variable('_0'), Variable('_1'))))),
    bindings={'_in0': IndexLambda(
                                  shape=(10, 4),
                                  dtype='int64',
                                  expr=Product((3, Subscript(Variable('_in1'),
                                                             (Variable('_0'),
                                                              Variable('_1'))))),
                                  bindings={'_in1': Placeholder(shape=(10, 4),
                                                                dtype='int64',
                                                                name='x')}),
              '_in1': IndexLambda(
                                  shape=(10, 4),
                                  dtype='int64',
                                  expr=Product((4, Subscript(Variable('_in1'),
                                                             (Variable('_0'),
                                                              Variable('_1'))))),
                                  bindings={'_in1': Placeholder(shape=(10, 4),
                                                                dtype='int64',
                                                                name='y')})})""")

    _assert_stripped_repr(
        pt.roll(x.reshape(2, 20).reshape(-1), 3),
        """
Roll(
    array=Reshape(array=Reshape(array=Placeholder(shape=(10, 4),
                                                  dtype='int64',
                                                  name='x'),
                                newshape=(2, 20),
                                order='C'),
                  newshape=(40),
                  order='C'),
    shift=3, axis=0)""")
    _assert_stripped_repr(y * pt.not_equal(x, 3),
                          """
IndexLambda(
    shape=(10, 4),
    dtype='int64',
    expr=Product((Subscript(Variable('_in0'),
                            (Variable('_0'), Variable('_1'))),
                  Subscript(Variable('_in1'),
                            (Variable('_0'), Variable('_1'))))),
    bindings={'_in0': Placeholder(shape=(10, 4), dtype='int64', name='y'),
              '_in1': IndexLambda(
                  shape=(10, 4),
                  dtype='bool',
                  expr=Comparison(Subscript(Variable('_in0'),
                                            (Variable('_0'), Variable('_1'))),
                                  '!=',
                                  3),
                  bindings={'_in0': Placeholder(shape=(10, 4),
                                                dtype='int64',
                                                name='x')})})""")
    _assert_stripped_repr(
        x[y[:, 2:3], x[2, :]],
        """
AdvancedIndexInContiguousAxes(
    array=Placeholder(shape=(10, 4), dtype='int64', name='x'),
    indices=(BasicIndex(array=Placeholder(shape=(10, 4),
                                          dtype='int64',
                                          name='y'),
                        indices=(NormalizedSlice(start=0, stop=10, step=1),
                                 NormalizedSlice(start=2, stop=3, step=1))),
             BasicIndex(array=Placeholder(shape=(10, 4),
                                          dtype='int64',
                                          name='x'),
                        indices=(2, NormalizedSlice(start=0, stop=4, step=1)))))""")

    _assert_stripped_repr(
        pt.stack([x[y[:, 2:3], x[2, :]].T, y[x[:, 2:3], y[2, :]].T]),
        """
Stack(
    arrays=(
        AxisPermutation(
            array=AdvancedIndexInContiguousAxes(
                array=Placeholder(shape=(10, 4),
                                  dtype='int64',
                                  name='x'),
                indices=(BasicIndex(array=(...),
                                    indices=(NormalizedSlice(start=0,
                                                             stop=10,
                                                             step=1),
                                             NormalizedSlice(start=2,
                                                             stop=3,
                                                             step=1))),
                         BasicIndex(array=(...),
                                    indices=(2,
                                             NormalizedSlice(start=0,
                                                             stop=4,
                                                             step=1))))),
            axis_permutation=(1, 0)),
        AxisPermutation(array=AdvancedIndexInContiguousAxes(
            array=Placeholder(shape=(10,
                                     4),
                              dtype='int64',
                              name='y'),
            indices=(BasicIndex(array=(...),
                                indices=(NormalizedSlice(start=0,
                                                         stop=10,
                                                         step=1),
                                         NormalizedSlice(start=2,
                                                         stop=3,
                                                         step=1))),
                     BasicIndex(array=(...),
                                indices=(2,
                                         NormalizedSlice(start=0,
                                                         stop=4,
                                                         step=1))))),
                        axis_permutation=(1, 0))), axis=0)
    """)


def test_repr_array_is_deterministic():

    from testlib import RandomDAGContext, make_random_dag

    axis_len = 5
    for i in range(50):
        rdagc = RandomDAGContext(np.random.default_rng(seed=i),
                                 axis_len=axis_len, use_numpy=False)
        dag = make_random_dag(rdagc)
        assert repr(dag) == repr(dag)


def test_nodecountmapper():
    from testlib import RandomDAGContext, make_random_dag
    from pytato.analysis import get_num_nodes

    axis_len = 5

    for i in range(10):
        rdagc = RandomDAGContext(np.random.default_rng(seed=i),
                                 axis_len=axis_len, use_numpy=False)
        dag = make_random_dag(rdagc)

        # Subtract 1 since NodeCountMapper counts an extra one for DictOfNamedArrays.
        assert get_num_nodes(dag)-1 == len(pt.transform.DependencyMapper()(dag))


def test_rec_get_user_nodes():
    x1 = pt.make_placeholder("x1", shape=(10, 4), dtype=np.float64)
    x2 = pt.make_placeholder("x2", shape=(10, 4), dtype=np.float64)

    expr = pt.make_dict_of_named_arrays({"out1": 2 * x1,
                                         "out2": 7 * x1 + 3 * x2})

    assert (pt.transform.rec_get_user_nodes(expr, x1)
            == frozenset({2 * x1, 7*x1, 7*x1 + 3 * x2, expr}))
    assert (pt.transform.rec_get_user_nodes(expr, x2)
            == frozenset({3 * x2, 7*x1 + 3 * x2, expr}))


def test_rec_get_user_nodes_linear_complexity():

    def construct_intestine_graph(depth=100, seed=0):
        from numpy.random import default_rng
        rng = default_rng(seed)
        x = pt.make_placeholder("x", shape=(10,), dtype=float)
        y = x

        for _ in range(depth):
            coeff1, coeff2 = rng.integers(0, 10, 2)
            y = coeff1 * y + coeff2 * y

        return y, x

    expected_result = set()

    class SubexprRecorder(pt.transform.CachedWalkMapper):
        def get_cache_key(self, expr: pt.transform.ArrayOrNames) -> int:
            return id(expr)

        def post_visit(self, expr):
            if not isinstance(expr, pt.Placeholder):
                expected_result.add(expr)
            else:
                assert expr.name == "x"

    expr, inp = construct_intestine_graph()
    result = pt.transform.rec_get_user_nodes(expr, inp)
    SubexprRecorder()(expr)

    assert (expected_result == result)


def test_tag_user_nodes_linear_complexity():
    from numpy.random import default_rng

    def construct_intestine_graph(depth=90, seed=0):
        rng = default_rng(seed)
        x = pt.make_placeholder("x", shape=(10,), dtype=float)
        y = x

        for _ in range(depth):
            coeff1, coeff2 = rng.integers(0, 10, 2)
            y = coeff1 * y + coeff2 * y

        return y, x

    expr, inp = construct_intestine_graph()
    user_collector = pt.transform.UsersCollector()
    user_collector(expr)

    expected_result = {}

    class ExpectedResultComputer(pt.transform.CachedWalkMapper):
        def get_cache_key(self, expr) -> int:
            return id(expr)

        def post_visit(self, expr):
            expected_result[expr] = {"foo"}

    expr, inp = construct_intestine_graph()
    result = pt.transform.tag_user_nodes(user_collector.node_to_users, "foo", inp)
    ExpectedResultComputer()(expr)

    assert expected_result == result


def test_basic_index_equality_traverses_underlying_arrays():
    # to test bug in pytato which didn't account underlying arrays
    a = pt.make_placeholder("a", (10,), float)
    b = pt.make_placeholder("b", (10,), float)
    assert a[0] != b[0]


def test_idx_lambda_to_hlo():
    from pytato.raising import index_lambda_to_high_level_op
    from immutabledict import immutabledict
    from pytato.raising import (BinaryOp, BinaryOpType, FullOp, ReduceOp,
                                C99CallOp, BroadcastOp)

    from pytato.reductions import (SumReductionOperation,
                                   ProductReductionOperation)

    a = pt.make_placeholder("a", (10, 4), dtype=np.float64)
    b = pt.make_placeholder("b", (10, 4), dtype=np.float64)

    assert index_lambda_to_high_level_op(a + b) == BinaryOp(BinaryOpType.ADD,
                                                            a, b)
    assert index_lambda_to_high_level_op(a / 42) == BinaryOp(BinaryOpType.TRUEDIV,
                                                             a, 42)
    assert index_lambda_to_high_level_op(42 * a) == BinaryOp(BinaryOpType.MULT,
                                                             42, a)
    assert index_lambda_to_high_level_op(a ** b) == BinaryOp(BinaryOpType.POWER,
                                                             a, b)
    assert index_lambda_to_high_level_op(a - b) == BinaryOp(BinaryOpType.SUB,
                                                            a, b)
    assert (index_lambda_to_high_level_op(a & b)
            == BinaryOp(BinaryOpType.BITWISE_AND, a, b))
    assert (index_lambda_to_high_level_op(a ^ b)
            == BinaryOp(BinaryOpType.BITWISE_XOR, a, b))
    assert (index_lambda_to_high_level_op(a | b)
            == BinaryOp(BinaryOpType.BITWISE_OR, a, b))
    assert (index_lambda_to_high_level_op(pt.equal(a, b))
            == BinaryOp(BinaryOpType.EQUAL, a, b))
    assert (index_lambda_to_high_level_op(pt.not_equal(a, b))
            == BinaryOp(BinaryOpType.NOT_EQUAL, a, b))
    assert (index_lambda_to_high_level_op(pt.less(a, b))
            == BinaryOp(BinaryOpType.LESS, a, b))
    assert (index_lambda_to_high_level_op(pt.less_equal(a, b))
            == BinaryOp(BinaryOpType.LESS_EQUAL, a, b))
    assert (index_lambda_to_high_level_op(pt.greater(a, b))
            == BinaryOp(BinaryOpType.GREATER, a, b))
    assert (index_lambda_to_high_level_op(pt.greater_equal(a, b))
            == BinaryOp(BinaryOpType.GREATER_EQUAL, a, b))

    assert index_lambda_to_high_level_op(pt.zeros(6)) == FullOp(0)
    assert (index_lambda_to_high_level_op(pt.sum(b, axis=1))
            == ReduceOp(SumReductionOperation(),
                        b,
                        immutabledict({1: "_r0"})))
    assert (index_lambda_to_high_level_op(pt.prod(a))
            == ReduceOp(ProductReductionOperation(),
                        a,
                        immutabledict({0: "_r0",
                             1: "_r1"})))
    assert index_lambda_to_high_level_op(pt.sinh(a)) == C99CallOp("sinh", (a,))
    assert index_lambda_to_high_level_op(pt.arctan2(b, a)) == C99CallOp("atan2",
                                                                        (b, a))
    assert (index_lambda_to_high_level_op(pt.broadcast_to(a, (100, 10, 4)))
            == BroadcastOp(a))

    hlo = index_lambda_to_high_level_op(np.nan * a)
    assert isinstance(hlo, BinaryOp)
    assert hlo.binary_op == BinaryOpType.MULT
    assert np.isnan(hlo.x1)
    assert hlo.x2 is a


def test_deduplicate_data_wrappers():
    from pytato.transform import CachedWalkMapper, deduplicate_data_wrappers

    class DataWrapperCounter(CachedWalkMapper):
        def __init__(self):
            self.count = 0
            super().__init__()

        def get_cache_key(self, expr):
            return id(expr)

        def map_data_wrapper(self, expr):
            self.count += 1
            return super().map_data_wrapper(expr)

    def count_data_wrappers(expr):
        dwc = DataWrapperCounter()
        dwc(expr)
        return dwc.count

    a = pt.make_data_wrapper(np.arange(27))
    b = pt.make_data_wrapper(np.arange(27))
    # pylint-disable-reason: pylint is correct, DataInterface doesn't declare a
    # view method, but for numpy-like arrays it should be OK.
    c = pt.make_data_wrapper(a.data.view())   # pylint: disable=E1101
    d = pt.make_data_wrapper(np.arange(1, 28))

    res = a+b+c+d

    assert count_data_wrappers(res) == 4

    dd_res = deduplicate_data_wrappers(res)

    assert count_data_wrappers(dd_res) == 3


def test_einsum_dot_axes_has_correct_dim():
    # before 'pytato@895bae5', this test would fail because of incorrect
    # default 'Einsum.axes' instantiation.
    a = pt.make_placeholder("a", (10, 10), "float64")
    b = pt.make_placeholder("b", (10, 10), "float64")
    einsum = pt.einsum("ij,jk   ->    ik", a, b)
    assert len(einsum.axes) == einsum.ndim


def test_created_at():
    a = pt.make_placeholder("a", (10, 10), "float64")
    b = pt.make_placeholder("b", (10, 10), "float64")

    _prev_debug_enabled = pt.DEBUG_ENABLED
    pt.DEBUG_ENABLED = True

    # res1 and res2 are defined on different lines and should have different
    # CreatedAt tags.
    res1 = a+b
    res2 = a+b

    # res3 and res4 are defined on the same line and should have the same
    # CreatedAt tags.
    res3 = a+b; res4 = a+b  # noqa: E702

    # {{{ Check that CreatedAt tags are handled correctly for equality

    from pytato.equality import preprocess_tags_for_equality

    assert res1 == res2 == res3 == res4

    assert res1.tags != res2.tags
    assert res3.tags == res4.tags

    assert (preprocess_tags_for_equality(res1.tags)
            == preprocess_tags_for_equality(res2.tags))
    assert (preprocess_tags_for_equality(res3.tags)
            == preprocess_tags_for_equality(res4.tags))

    # }}}

    from pytato.tags import CreatedAt

    created_tag = res1.tags_of_type(CreatedAt)

    assert len(created_tag) == 1

    # {{{ Make sure the function name appears in the traceback

    tag, = created_tag

    found = False

    stacksummary = tag.traceback.to_stacksummary()
    assert len(stacksummary) > 10

    for frame in tag.traceback.frames:
        if frame.name == "test_created_at" and "a+b" in frame.line:
            found = True
            break

    assert found

    # }}}

    # {{{ Make sure that CreatedAt tags are in the visualization

    from pytato.visualization import get_dot_graph
    s = get_dot_graph(res1)
    assert "test_created_at" in s
    assert "a+b" in s

    pt.DEBUG_ENABLED = _prev_debug_enabled

    # }}}


def test_pickling_and_unpickling_is_equal():
    from testlib import RandomDAGContext, make_random_dag
    import pickle
    from pytools import UniqueNameGenerator
    axis_len = 5

    for i in range(50):
        print(i)  # progress indicator

        seed = 120 + i
        rdagc_pt = RandomDAGContext(np.random.default_rng(seed=seed),
                                    axis_len=axis_len, use_numpy=False)

        dag = pt.make_dict_of_named_arrays({"out": make_random_dag(rdagc_pt)})

        # {{{ convert data-wrappers to placeholders

        vng = UniqueNameGenerator()

        def make_dws_placeholder(expr):
            if isinstance(expr, pt.DataWrapper):
                return pt.make_placeholder(vng("_pt_ph"),  # noqa: B023
                                           expr.shape, expr.dtype)
            else:
                return expr

        dag = pt.transform.map_and_copy(dag, make_dws_placeholder)

        # }}}

        assert pickle.loads(pickle.dumps(dag)) == dag

    # {{{ adds an example which guarantees NaN in expression tree

    # pytato<=d015f914 used IEEE-representation of NaN in its expression graphs
    # and since NaN != NaN the following assertions would fail.

    x = pt.make_placeholder("x", shape=(10, 4), dtype="float64")
    expr = pt.maximum(2*x, 3*x)

    assert pickle.loads(pickle.dumps(expr)) == expr

    expr = pt.full((10, 4), np.nan)
    assert pickle.loads(pickle.dumps(expr)) == expr

    # }}}


def test_adv_indexing_into_zero_long_axes():
    # See https://github.com/inducer/meshmode/issues/321#issuecomment-1105577180
    n = pt.make_size_param("n")

    with pytest.raises(IndexError):
        a = pt.make_placeholder("a", shape=(0, 10), dtype="float64")
        idx = pt.zeros(5, dtype=np.int64)
        a[idx]

    with pytest.raises(IndexError):
        a = pt.make_placeholder("a", shape=(n-n, 10), dtype="float64")
        idx = pt.zeros(5, dtype=np.int64)
        a[idx]

    with pytest.raises(IndexError):
        a = pt.make_placeholder("a", shape=(n-n-2, 10), dtype="float64")
        idx = pt.zeros(5, dtype=np.int64)
        a[idx]

    # {{{ no index error => sanity checks are working fine

    a = pt.make_placeholder("a", shape=(n-n+1, 10), dtype="float64")
    idx = pt.zeros(5, dtype=np.int64)
    a[idx]

    # }}}

    # {{{ indexer array is of zero size => should be fine

    a = pt.make_placeholder("a", shape=(n-n, 10), dtype="float64")
    idx = pt.zeros((0, 10), dtype=np.int64)
    a[idx]

    a = pt.make_placeholder("a", shape=(n-n, 10), dtype="float64")
    idx = pt.zeros((n-n, 10), dtype=np.int64)
    a[idx]

    # }}}


def test_expand_dims_input_validate():
    a = pt.make_placeholder("x", (10, 4), dtype="float64")

    assert pt.expand_dims(a, (0, 2, 4)).shape == (1, 10, 1, 4, 1)
    assert pt.expand_dims(a, (-5, -3, -1)).shape == (1, 10, 1, 4, 1)
    assert pt.expand_dims(a, (-3)).shape == (1, 10, 4)

    with pytest.raises(ValueError):
        pt.expand_dims(a, (3, 3))

    with pytest.raises(ValueError):
        pt.expand_dims(a, (0, 2, 5))

    with pytest.raises(ValueError):
        pt.expand_dims(a, -4)


def test_with_tagged_reduction():
    from testlib import FooRednTag
    from pytato.raising import index_lambda_to_high_level_op
    from pytato.diagnostic import InvalidEinsumIndex, NotAReductionAxis
    x = pt.make_placeholder("x", shape=(10, 10), dtype=np.float64)
    x_sum = pt.sum(x)

    with pytest.raises(NotAReductionAxis):
        # axis='_0': not being reduced over.
        x_sum = x_sum.with_tagged_reduction("_0", FooRednTag())

    hlo = index_lambda_to_high_level_op(x_sum)
    x_sum = x_sum.with_tagged_reduction(hlo.axes[1], FooRednTag())
    assert x_sum.var_to_reduction_descr[hlo.axes[1]].tags_of_type(FooRednTag)
    assert not x_sum.var_to_reduction_descr[hlo.axes[0]].tags_of_type(FooRednTag)

    x_trace = pt.einsum("ii->i", x)
    x_colsum = pt.einsum("ij->j", x)

    with pytest.raises(NotAReductionAxis):
        # 'j': not being reduced over.
        x_colsum.with_tagged_reduction("j", FooRednTag())

    with pytest.raises(InvalidEinsumIndex):
        # 'k': unknown axis
        x_colsum.with_tagged_reduction("k", FooRednTag())

    with pytest.raises(NotAReductionAxis):
        # 'i': not being reduced over.
        x_trace.with_tagged_reduction("i", FooRednTag())

    x_colsum = x_colsum.with_tagged_reduction("i", FooRednTag())

    assert (x_colsum
            .redn_axis_to_redn_descr[x_colsum.index_to_access_descr["i"]]
            .tags_of_type(FooRednTag))


def test_derived_class_uses_correct_array_eq():
    @attrs.define(frozen=True)
    class MyNewArrayT(pt.Array):
        pass

    with pytest.raises(AssertionError):
        MyNewArrayT(tags=frozenset(), axes=())

    @attrs.define(frozen=True, eq=False)
    class MyNewAndCorrectArrayT(pt.Array):
        pass

    MyNewAndCorrectArrayT(tags=frozenset(), axes=())


def test_lower_to_index_lambda():
    from pytato.array import IndexLambda, Reshape
    expr = pt.ones(12).reshape(6, 2).reshape(3, 4)
    idx_lambda = pt.to_index_lambda(expr)
    assert isinstance(idx_lambda, IndexLambda)
    binding, = idx_lambda.bindings.values()
    # test that it didn't recurse further
    assert isinstance(binding, Reshape)


def test_cached_walk_mapper_with_extra_args():
    from testlib import RandomDAGContext, make_random_dag

    class MyWalkMapper(pt.transform.CachedWalkMapper):
        def get_cache_key(self, expr, passed_number) -> int:
            return id(expr), passed_number

        def post_visit(self, expr, passed_number):
            assert passed_number == 42

    my_walk_mapper = MyWalkMapper()

    rdagc = RandomDAGContext(np.random.default_rng(seed=0),
                             axis_len=4, use_numpy=False)

    dag = make_random_dag(rdagc)

    my_walk_mapper(dag, 42)
    my_walk_mapper(dag, passed_number=42)

    with pytest.raises(AssertionError):
        my_walk_mapper(dag, 5)

    with pytest.raises(AssertionError):
        my_walk_mapper(dag, 7)

    with pytest.raises(TypeError):
        # passing incorrect argument should raise TypeError while calling post_visit
        my_walk_mapper(dag, bad_arg_name=7)


def test_unify_axes_tags():
    from pytato.array import EinsumReductionAxis
    from testlib import FooTag, BarTag, BazTag, QuuxTag, TestlibTag

    # {{{ 1. broadcasting + expand_dims

    x = pt.make_placeholder("x", (10, 4), "float64")
    x = x.with_tagged_axis(0, FooTag())
    x = x.with_tagged_axis(1, BarTag())

    y = pt.expand_dims(x, (2, 3)) + x

    y_unified = pt.unify_axes_tags(y)
    assert (y_unified.axes[0].tags_of_type(TestlibTag)
            == frozenset([FooTag()]))
    assert (y_unified.axes[2].tags_of_type(TestlibTag)
            == frozenset([FooTag()]))
    assert (y_unified.axes[1].tags_of_type(TestlibTag)
            == frozenset([BarTag()]))
    assert (y_unified.axes[3].tags_of_type(TestlibTag)
            == frozenset([BarTag()]))

    # }}}

    # {{{ 2. back-propagation + einsum

    x = pt.make_placeholder("x", (10, 4), "float64")
    x = x.with_tagged_axis(0, FooTag())

    y = pt.make_placeholder("y", (10, 4), "float64")
    y = y.with_tagged_axis(1, BarTag())

    z = pt.einsum("ij, ij -> i", x, y)
    z_unified = pt.unify_axes_tags(z)

    assert (z_unified.axes[0].tags_of_type(TestlibTag)
            == frozenset([FooTag()]))
    assert (z_unified.args[0].axes[1].tags_of_type(TestlibTag)
            == frozenset([BarTag()]))
    assert (z_unified.args[1].axes[0].tags_of_type(TestlibTag)
            == frozenset([FooTag()]))
    assert (z_unified.redn_axis_to_redn_descr[EinsumReductionAxis(0)]
            .tags_of_type(TestlibTag)
            == frozenset([BarTag()]))

    # }}}

    # {{{ 3. advanced indexing

    idx1 = pt.make_placeholder("idx1", (42, 1), "int32")
    idx1 = idx1.with_tagged_axis(0, FooTag())

    idx2 = pt.make_placeholder("idx2", (1, 1729), "int32")
    idx2 = idx2.with_tagged_axis(1, BarTag())

    u = pt.make_placeholder("u", (4, 5, 6, 7, 8, 9), "float32")
    u = u.with_tagged_axis(0, BazTag())
    u = u.with_tagged_axis(1, QuuxTag())
    u = u.with_tagged_axis(2, QuuxTag())
    u = u.with_tagged_axis(5, QuuxTag())

    y = u[:, 1:4, 2*idx1, 0, 3*idx2, :]

    y_unified = pt.unify_axes_tags(y)

    assert (y_unified.axes[0].tags_of_type(TestlibTag)
            == frozenset([BazTag()]))
    assert (y_unified.axes[1].tags_of_type(TestlibTag)
            == frozenset())
    assert (y_unified.axes[2].tags_of_type(TestlibTag)
            == frozenset([FooTag()]))
    assert (y_unified.axes[3].tags_of_type(TestlibTag)
            == frozenset([BarTag()]))
    assert (y_unified.axes[4].tags_of_type(TestlibTag)
            == frozenset([QuuxTag()]))

    # }}}


def test_rewrite_einsums_with_no_broadcasts():
    a = pt.make_placeholder("a", (10, 4, 1), np.float64)
    b = pt.make_placeholder("b", (10, 1, 4), np.float64)
    c = pt.einsum("ijk,ijk->ijk", a, b)
    expr = pt.einsum("ijk,ijk,ijk->i", a, b, c)

    new_expr = pt.rewrite_einsums_with_no_broadcasts(expr)
    assert pt.analysis.is_einsum_similar_to_subscript(new_expr, "ij,ik,ijk->i")
    assert pt.analysis.is_einsum_similar_to_subscript(new_expr.args[2], "ij,ik->ijk")


def test_dot_visualizers():
    a = pt.make_placeholder("A", shape=(10, 4), dtype=np.float64)
    x1 = pt.make_placeholder("x1", shape=4, dtype=np.float64)
    x2 = pt.make_placeholder("x2", shape=4, dtype=np.float64)

    y = a @ (2*x1 + 3*x2)

    axis_len = 5

    graphs = [y]

    for i in range(100):
        rdagc = RandomDAGContext(np.random.default_rng(seed=i),
                axis_len=axis_len, use_numpy=False)
        graphs.append(make_random_dag(rdagc))

    # {{{ ensure that the generated output is valid dot-lang

    # TODO: Verify the soundness of the generated svg file

    for graph in graphs:
        # plot to .svg file to avoid dep on a webbrowser or X-window system
        pt.show_dot_graph(graph, output_to="svg")

    pt.show_fancy_placeholder_data_flow(y, output_to="svg")

    # }}}


if __name__ == "__main__":
    if len(sys.argv) > 1:
        exec(sys.argv[1])
    else:
        from pytest import main
        main([__file__])

# vim: fdm=marker<|MERGE_RESOLUTION|>--- conflicted
+++ resolved
@@ -453,17 +453,12 @@
     y = pt.make_placeholder("y", (10, 4), np.int64)
 
     def _assert_stripped_repr(ary: pt.Array, expected_repr: str):
-<<<<<<< HEAD
         from pytato.transform import remove_tags_of_type
         from pytato.tags import CreatedAt
         ary = cast(pt.Array, remove_tags_of_type(CreatedAt, ary))
 
-        expected_str = "".join([c for c in repr(ary) if c not in [" ", "\n"]])
-        result_str = "".join([c for c in expected_repr if c not in [" ", "\n"]])
-=======
         expected_str = "".join([c for c in expected_repr if c not in [" ", "\n"]])
         result_str = "".join([c for c in repr(ary)if c not in [" ", "\n"]])
->>>>>>> 369d155a
         assert expected_str == result_str
 
     _assert_stripped_repr(
