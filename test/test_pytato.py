--- conflicted
+++ resolved
@@ -1024,25 +1024,15 @@
 
 
 def test_derived_class_uses_correct_array_eq():
-<<<<<<< HEAD
     @dataclasses.dataclass(frozen=True)
-    class MyNewArrayT(pt.Array):
-=======
-    @attrs.define(frozen=True)
     class MyNewArrayT(_SuppliedAxesAndTagsMixin, pt.Array):
->>>>>>> 5e22a98f
         pass
 
     with pytest.raises(AssertionError):
         MyNewArrayT(tags=frozenset(), axes=())
 
-<<<<<<< HEAD
     @dataclasses.dataclass(frozen=True, eq=False)
-    class MyNewAndCorrectArrayT(pt.Array):
-=======
-    @attrs.define(frozen=True, eq=False)
     class MyNewAndCorrectArrayT(_SuppliedAxesAndTagsMixin, pt.Array):
->>>>>>> 5e22a98f
         pass
 
     MyNewAndCorrectArrayT(tags=frozenset(), axes=())
