#!/usr/bin/env python
from __future__ import annotations


__copyright__ = """Copyright (C) 2020 Andreas Kloeckner
Copyright (C) 2021 Kaushik Kulkarni
Copyright (C) 2021 University of Illinois Board of Trustees
"""

__license__ = """
Permission is hereby granted, free of charge, to any person obtaining a copy
of this software and associated documentation files (the "Software"), to deal
in the Software without restriction, including without limitation the rights
to use, copy, modify, merge, publish, distribute, sublicense, and/or sell
copies of the Software, and to permit persons to whom the Software is
furnished to do so, subject to the following conditions:

The above copyright notice and this permission notice shall be included in
all copies or substantial portions of the Software.

THE SOFTWARE IS PROVIDED "AS IS", WITHOUT WARRANTY OF ANY KIND, EXPRESS OR
IMPLIED, INCLUDING BUT NOT LIMITED TO THE WARRANTIES OF MERCHANTABILITY,
FITNESS FOR A PARTICULAR PURPOSE AND NONINFRINGEMENT. IN NO EVENT SHALL THE
AUTHORS OR COPYRIGHT HOLDERS BE LIABLE FOR ANY CLAIM, DAMAGES OR OTHER
LIABILITY, WHETHER IN AN ACTION OF CONTRACT, TORT OR OTHERWISE, ARISING FROM,
OUT OF OR IN CONNECTION WITH THE SOFTWARE OR THE USE OR OTHER DEALINGS IN
THE SOFTWARE.
"""

import sys

import attrs
import numpy as np
import pytest
<<<<<<< HEAD
import dataclasses
=======
from testlib import RandomDAGContext, make_random_dag

from pyopencl.tools import (  # noqa
    pytest_generate_tests_for_pyopencl as pytest_generate_tests,
)
>>>>>>> 08ca5d90

import pytato as pt
from pytato.array import _SuppliedAxesAndTagsMixin


def test_matmul_input_validation():
    a = pt.make_placeholder(name="a", shape=(10, 10))
    b = pt.make_placeholder(name="b", shape=(20, 10))

    with pytest.raises(ValueError):
        a @ b

    c = pt.make_placeholder(name="c", shape=())
    with pytest.raises(ValueError):
        c @ c

    n = pt.make_size_param("n")
    d = pt.make_placeholder(name="d", shape=(n, n))
    d @ d


def test_roll_input_validation():
    a = pt.make_placeholder(name="a", shape=(10, 10))
    pt.roll(a, 1, axis=0)

    with pytest.raises(ValueError):
        pt.roll(a, 1, axis=2)

    with pytest.raises(ValueError):
        pt.roll(a, 1, axis=-1)


def test_transpose_input_validation():
    a = pt.make_placeholder(name="a", shape=(10, 10))
    pt.transpose(a)

    with pytest.raises(ValueError):
        pt.transpose(a, (2, 0, 1))

    with pytest.raises(ValueError):
        pt.transpose(a, (1, 1))

    with pytest.raises(ValueError):
        pt.transpose(a, (0,))


def test_slice_input_validation():
    a = pt.make_placeholder(name="a", shape=(10, 10, 10))

    a[0]
    a[0, 0]
    a[0, 0, 0]

    with pytest.raises(IndexError):
        a[0, 0, 0, 0]

    with pytest.raises(IndexError):
        a[10]


def test_index_type_validation():
    a = pt.make_placeholder(name="a", shape=(10,))

    idx = pt.make_placeholder(name="idx", shape=(5,), dtype=np.int8)
    a[idx]

    idx = pt.make_placeholder(name="idx", shape=(5,), dtype=np.uint8)
    a[idx]

    idx = pt.make_placeholder(name="idx", shape=(5,))
    with pytest.raises(IndexError):
        a[idx]


def test_stack_input_validation():
    x = pt.make_placeholder(name="x", shape=(10, 10))
    y = pt.make_placeholder(name="y", shape=(1, 10))

    assert pt.stack((x, x, x), axis=0).shape == (3, 10, 10)

    pt.stack((x,), axis=0)
    pt.stack((x,), axis=1)

    with pytest.raises(ValueError):
        pt.stack(())

    with pytest.raises(ValueError):
        pt.stack((x, y))

    with pytest.raises(ValueError):
        pt.stack((x, x), axis=3)


def test_make_placeholder_noname():
    x = pt.make_placeholder("x", shape=(10, 4))
    y = 2*x

    knl = pt.generate_loopy(y).kernel

    assert x.name in knl.arg_dict
    assert x.name in knl.get_read_variables()


def test_zero_length_arrays():
    x = pt.make_placeholder("x", shape=(0, 4))
    y = 2*x

    assert y.shape == (0, 4)

    knl = pt.generate_loopy(y).kernel
    assert all(dom.is_empty() for dom in knl.domains if dom.total_dim() != 0)


def test_concatenate_input_validation():
    x = pt.make_placeholder(name="x", shape=(10, 10))
    y = pt.make_placeholder(name="y", shape=(1, 10))

    assert pt.concatenate((x, x, x), axis=0).shape == (30, 10)
    assert pt.concatenate((x, y), axis=0).shape == (11, 10)

    pt.concatenate((x,), axis=0)
    pt.concatenate((x,), axis=1)

    with pytest.raises(ValueError):
        pt.concatenate(())

    with pytest.raises(ValueError):
        pt.concatenate((x, y), axis=1)

    with pytest.raises(ValueError):
        pt.concatenate((x, x), axis=3)


def test_reshape_input_validation():
    x = pt.make_placeholder("x", shape=(3, 3, 4))

    assert pt.reshape(x, (-1,)).shape == (36,)
    assert pt.reshape(x, (-1, 6)).shape == (6, 6)
    assert pt.reshape(x, (4, -1)).shape == (4, 9)
    assert pt.reshape(x, (36, -1)).shape == (36, 1)

    with pytest.raises(ValueError):
        # 36 not a multiple of 25
        pt.reshape(x, (5, 5))

    with pytest.raises(ValueError):
        # 2 unknown dimensions
        pt.reshape(x, (-1, -1, 3))

    # Reporter by alexfikl
    # See https://github.com/inducer/pytato/issues/157
    x = pt.make_placeholder("x", shape=(0,))
    assert pt.reshape(x, (128, 0, 17)).shape == (128, 0, 17)


def test_binary_op_dispatch():
    class Foo:
        def __add__(self, other):
            if isinstance(other, pt.Array):
                return "bar"

            return NotImplemented

        def __radd__(self, other):
            if isinstance(other, pt.Array):
                return "baz"

            return NotImplemented

    x = pt.make_placeholder(name="x", shape=(10,))
    assert Foo() + x == "bar"
    assert x + Foo() == "baz"


def test_same_placeholder_name_raises():
    from pytato.diagnostic import NameClashError
    x = pt.make_placeholder(name="arr", shape=(10, 4))
    y = pt.make_placeholder(name="arr", shape=(10, 4))

    with pytest.raises(NameClashError):
        pt.generate_loopy(x+y)

    n1 = pt.make_size_param("n")
    n2 = pt.make_size_param("n")
    x = pt.make_placeholder(name="arr", shape=(n1, n2))
    with pytest.raises(NameClashError):
        pt.generate_loopy(2*x)


def test_einsum_error_handling():
    with pytest.raises(ValueError):
        # operands not enough
        pt.einsum("ij,j->j", pt.make_placeholder("x", (2, 2)))

    with pytest.raises(ValueError):
        # double index use in the out spec.
        pt.einsum("ij,j->jj", ("a", "b"))


def test_accessing_dict_of_named_arrays_validation():
    x = pt.make_placeholder(name="x", shape=10)
    y1y2 = pt.make_dict_of_named_arrays({"y1": 2*x, "y2": 3*x})

    assert isinstance(y1y2["y1"], pt.array.NamedArray)
    assert y1y2["y1"].shape == (2*x).shape
    assert y1y2["y1"].dtype == (2*x).dtype


def test_call_loopy_shape_inference():
    import loopy as lp

    from pytato.loopy import call_loopy
    from pytato.utils import are_shapes_equal

    knl = lp.make_kernel(
            ["{[i, j]: 0<=i<(2*n + 3*m + 2) and 0<=j<(6*n + 4*m + 3)}",
             "{[ii, jj]: 0<=ii<m and 0<=jj<n}"],
            """
            <> tmp = sum([i, j], A[i, j])
            out[ii, jj] = tmp*(ii + jj)
            """, lang_version=(2018, 2))

    # {{{ variant 1

    A = pt.make_placeholder(name="x", shape=(20, 37))  # noqa: N806
    y = call_loopy(knl, {"A": A})["out"]
    assert are_shapes_equal(y.shape, (4, 3))

    # }}}

    # {{{ variant 2

    n1 = pt.make_size_param("n1")
    n2 = pt.make_size_param("n2")
    A = pt.make_placeholder(name="x",  # noqa: N806
                            shape=(4*n1 + 6*n2 + 2, 12*n1 + 8*n2 + 3))

    y = call_loopy(knl, {"A": A})["out"]
    assert are_shapes_equal(y.shape, (2*n2, 2*n1))

    # }}}


def test_tagging_array():
    from pytools.tag import Tag

    class BestArrayTag(Tag):
        """
        Best array known to humankind.
        """

    x = pt.make_placeholder(shape=(42, 1729), name="x")
    y = x.tagged(BestArrayTag())
    assert any(isinstance(tag, BestArrayTag) for tag in y.tags)


def test_dict_of_named_arrays_comparison():
    # See https://github.com/inducer/pytato/pull/137
    x = pt.make_placeholder("x", (10, 4))
    dict1 = pt.make_dict_of_named_arrays({"out": 2 * x})
    dict2 = pt.make_dict_of_named_arrays({"out": 2 * x})
    dict3 = pt.make_dict_of_named_arrays({"not_out": 2 * x})
    dict4 = pt.make_dict_of_named_arrays({"out": 3 * x})
    assert dict1 == dict2
    assert dict1 != dict3
    assert dict1 != dict4


def test_toposortmapper():
    n = pt.make_size_param("n")
    array = pt.make_placeholder(name="array", shape=n)
    stack = pt.stack([array, 2*array, array + 6])
    y = stack @ stack.T

    tm = pt.transform.TopoSortMapper()
    tm(y)

    from pytato.array import (
        AxisPermutation,
        Einsum,
        IndexLambda,
        Placeholder,
        SizeParam,
        Stack,
    )

    assert isinstance(tm.topological_order[0], SizeParam)
    assert isinstance(tm.topological_order[1], Placeholder)
    assert isinstance(tm.topological_order[2], IndexLambda)
    assert isinstance(tm.topological_order[3], IndexLambda)
    assert isinstance(tm.topological_order[4], Stack)
    assert isinstance(tm.topological_order[5], AxisPermutation)
    assert isinstance(tm.topological_order[6], Einsum)


def test_userscollector():
    from testlib import RandomDAGContext, make_random_dag

    from pytools.graph import reverse_graph

    from pytato.analysis import get_nusers
    from pytato.transform import UsersCollector

    # Check that nodes without users are correctly reversed
    array = pt.make_placeholder(name="array", shape=1, dtype=np.int64)
    y = array+1

    uc = UsersCollector()
    uc(y)

    rev_graph = reverse_graph(uc.node_to_users)
    rev_graph2 = reverse_graph(reverse_graph(rev_graph))

    assert dict(reverse_graph(rev_graph2)) == uc.node_to_users

    assert len(uc.node_to_users) == 2
    assert uc.node_to_users[y] == set()
    assert uc.node_to_users[array].pop() == y
    assert len(uc.node_to_users[array]) == 0

    # Test random DAGs
    axis_len = 5

    for i in range(100):
        print(i)  # progress indicator
        rdagc = RandomDAGContext(np.random.default_rng(seed=i),
                axis_len=axis_len, use_numpy=False)

        dag = make_random_dag(rdagc)

        uc = UsersCollector()
        uc(dag)

        rev_graph = reverse_graph(uc.node_to_users)
        rev_graph2 = reverse_graph(reverse_graph(rev_graph))
        assert rev_graph2 == rev_graph

        nuc = get_nusers(dag)

        assert len(uc.node_to_users) == len(nuc)+1
        assert uc.node_to_users[dag] == set()
        assert nuc[dag] == 0


def test_linear_complexity_inequality():
    # See https://github.com/inducer/pytato/issues/163
    from numpy.random import default_rng

    import pytato as pt
    from pytato.equality import EqualityComparer

    def construct_intestine_graph(depth=100, seed=0):
        rng = default_rng(seed)
        x = pt.make_placeholder("x", shape=(10,))

        for _ in range(depth):
            coeff1, coeff2 = rng.integers(0, 10, 2)
            x = coeff1 * x + coeff2 * x

        return x

    graph1 = construct_intestine_graph()
    graph2 = construct_intestine_graph()
    graph3 = construct_intestine_graph(seed=3)

    assert EqualityComparer()(graph1, graph2)
    assert EqualityComparer()(graph2, graph1)
    assert not EqualityComparer()(graph1, graph3)
    assert not EqualityComparer()(graph2, graph3)


@pytest.mark.parametrize("spec,argshapes", ([("im,mj,km->ijk",
                                              [(3, 3)]*3),

                                             ("ik,kj->ij",  # A @ B
                                              [(4, 3), (3, 5)]),

                                             ("ij,ij->ij",  # A * B
                                              [(4, 4)]*2),

                                             ("ij,ji->ij",  # A * B.T
                                              [(4, 4)]*2),

                                             ("ij,kj->ik",  # inner(A, B)
                                              [(4, 4)]*2),

                                             ("ij,j->j",    # A @ x
                                              [(4, 4), (4,)]),

                                             ("ij->ij",  # identity
                                              [(10, 4)]),

                                             ("ij->ji",  # transpose
                                              [(10, 4)]),

                                             ("ii->i",  # diag
                                              [(5, 5)]),

                                             (" ij ->  ",  # np.sum
                                              [(10, 4)]),
                                             ("dij,ej,ej,dej->ei",  # diff: curvimesh
                                              [(2, 10, 10), (100, 10),
                                               (100, 10), (2, 100, 10)]),

                                             ("dij,ej,ej,dej->ei",  # diff: simplex
                                              [(2, 10, 10), (100, 1),
                                               (100, 1), (2, 100, 10)]),

                                             ("ij,ij->ij",  # broadcasting
                                              [(1, 3), (3, 1)]),
                                             ]))
def test_einsum_is_similar_to_subscript(spec, argshapes):
    operands = [pt.make_placeholder(name=f"arg_{iarg}",
                                    shape=argshape,
                                    dtype=np.int32)
                for iarg, argshape in enumerate(argshapes)]
    expr = pt.einsum(spec, *operands)
    assert pt.analysis.is_einsum_similar_to_subscript(expr, spec)


def test_array_dot_repr():
    x = pt.make_placeholder("x", (10, 4), np.int64)
    y = pt.make_placeholder("y", (10, 4), np.int64)

    def _assert_stripped_repr(ary: pt.Array, expected_repr: str):
        expected_str = "".join([c for c in expected_repr if c not in [" ", "\n"]])
        result_str = "".join([c for c in repr(ary)if c not in [" ", "\n"]])
        assert expected_str == result_str

    _assert_stripped_repr(
        3*x + 4*y,
        """
IndexLambda(
    shape=(10, 4),
    dtype='int64',
    expr=Sum((Subscript(Variable('_in0'),
                        (Variable('_0'), Variable('_1'))),
              Subscript(Variable('_in1'),
                        (Variable('_0'), Variable('_1'))))),
    bindings={'_in0': IndexLambda(
                                  shape=(10, 4),
                                  dtype='int64',
                                  expr=Product((3, Subscript(Variable('_in1'),
                                                             (Variable('_0'),
                                                              Variable('_1'))))),
                                  bindings={'_in1': Placeholder(shape=(10, 4),
                                                                dtype='int64',
                                                                name='x')}),
              '_in1': IndexLambda(
                                  shape=(10, 4),
                                  dtype='int64',
                                  expr=Product((4, Subscript(Variable('_in1'),
                                                             (Variable('_0'),
                                                              Variable('_1'))))),
                                  bindings={'_in1': Placeholder(shape=(10, 4),
                                                                dtype='int64',
                                                                name='y')})})""")

    _assert_stripped_repr(
        pt.roll(x.reshape(2, 20).reshape(-1), 3),
        """
Roll(
    array=Reshape(array=Reshape(array=Placeholder(shape=(10, 4),
                                                  dtype='int64',
                                                  name='x'),
                                newshape=(2, 20),
                                order='C'),
                  newshape=(40),
                  order='C'),
    shift=3, axis=0)""")
    _assert_stripped_repr(y * pt.not_equal(x, 3),
                          """
IndexLambda(
    shape=(10, 4),
    dtype='int64',
    expr=Product((Subscript(Variable('_in0'),
                            (Variable('_0'), Variable('_1'))),
                  TypeCast(dtype('int64'), Subscript(Variable('_in1'),
                            (Variable('_0'), Variable('_1')))))),
    bindings={'_in0': Placeholder(shape=(10, 4), dtype='int64', name='y'),
              '_in1': IndexLambda(
                  shape=(10, 4),
                  dtype='bool',
                  expr=Comparison(Subscript(Variable('_in0'),
                                            (Variable('_0'), Variable('_1'))),
                                  '!=',
                                  3),
                  bindings={'_in0': Placeholder(shape=(10, 4),
                                                dtype='int64',
                                                name='x')})})""")
    _assert_stripped_repr(
        x[y[:, 2:3], x[2, :]],
        """
AdvancedIndexInContiguousAxes(
    array=Placeholder(shape=(10, 4), dtype='int64', name='x'),
    indices=(BasicIndex(array=Placeholder(shape=(10, 4),
                                          dtype='int64',
                                          name='y'),
                        indices=(NormalizedSlice(start=0, stop=10, step=1),
                                 NormalizedSlice(start=2, stop=3, step=1))),
             BasicIndex(array=Placeholder(shape=(10, 4),
                                          dtype='int64',
                                          name='x'),
                        indices=(2, NormalizedSlice(start=0, stop=4, step=1)))))""")

    _assert_stripped_repr(
        pt.stack([x[y[:, 2:3], x[2, :]].T, y[x[:, 2:3], y[2, :]].T]),
        """
Stack(
    arrays=(
        AxisPermutation(
            array=AdvancedIndexInContiguousAxes(
                array=Placeholder(shape=(10, 4),
                                  dtype='int64',
                                  name='x'),
                indices=(BasicIndex(array=(...),
                                    indices=(NormalizedSlice(start=0,
                                                             stop=10,
                                                             step=1),
                                             NormalizedSlice(start=2,
                                                             stop=3,
                                                             step=1))),
                         BasicIndex(array=(...),
                                    indices=(2,
                                             NormalizedSlice(start=0,
                                                             stop=4,
                                                             step=1))))),
            axis_permutation=(1, 0)),
        AxisPermutation(array=AdvancedIndexInContiguousAxes(
            array=Placeholder(shape=(10,
                                     4),
                              dtype='int64',
                              name='y'),
            indices=(BasicIndex(array=(...),
                                indices=(NormalizedSlice(start=0,
                                                         stop=10,
                                                         step=1),
                                         NormalizedSlice(start=2,
                                                         stop=3,
                                                         step=1))),
                     BasicIndex(array=(...),
                                indices=(2,
                                         NormalizedSlice(start=0,
                                                         stop=4,
                                                         step=1))))),
                        axis_permutation=(1, 0))), axis=0)
    """)


def test_repr_array_is_deterministic():

    from testlib import RandomDAGContext, make_random_dag

    axis_len = 5
    for i in range(50):
        rdagc = RandomDAGContext(np.random.default_rng(seed=i),
                                 axis_len=axis_len, use_numpy=False)
        dag = make_random_dag(rdagc)
        assert repr(dag) == repr(dag)


def test_empty_dag_count():
    from pytato.analysis import get_node_type_counts, get_num_nodes

    empty_dag = pt.make_dict_of_named_arrays({})

    # Verify that get_num_nodes returns 0 for an empty DAG
    assert get_num_nodes(empty_dag, count_duplicates=False) == 0

    counts = get_node_type_counts(empty_dag)
    assert len(counts) == 0


def test_single_node_dag_count():
    from pytato.analysis import get_node_type_counts, get_num_nodes

    data = np.random.rand(4, 4)
    single_node_dag = pt.make_dict_of_named_arrays(
        {"result": pt.make_data_wrapper(data)})

    # Get counts per node type
    node_counts = get_node_type_counts(single_node_dag)

    # Assert that there is only one node of type DataWrapper
    assert node_counts == {pt.DataWrapper: 1}

    # Get total number of nodes
    total_nodes = get_num_nodes(single_node_dag, count_duplicates=False)

    assert total_nodes == 1


def test_small_dag_count():
    from pytato.analysis import get_node_type_counts, get_num_nodes

    # Make a DAG using two nodes and one operation
    a = pt.make_placeholder(name="a", shape=(2, 2), dtype=np.float64)
    b = a + 1
    dag = pt.make_dict_of_named_arrays({"result": b})   # b = a + 1

    # Verify that get_num_nodes returns 2 for a DAG with two nodes
    assert get_num_nodes(dag, count_duplicates=False) == 2

    counts = get_node_type_counts(dag)
    assert len(counts) == 2
    assert counts[pt.array.Placeholder] == 1   # "a"
    assert counts[pt.array.IndexLambda] == 1   # single operation


def test_large_dag_count():
    from testlib import make_large_dag

    from pytato.analysis import get_node_type_counts, get_num_nodes

    iterations = 100
    dag = make_large_dag(iterations, seed=42)

    # Verify that the number of nodes is equal to iterations + 1 (placeholder)
    assert get_num_nodes(dag, count_duplicates=False) == iterations + 1

    counts = get_node_type_counts(dag)
    assert len(counts) >= 1
    assert counts[pt.array.Placeholder] == 1
    assert counts[pt.array.IndexLambda] == 100   # 100 operations
    assert sum(counts.values()) == iterations + 1


def test_random_dag_count():
    from testlib import get_random_pt_dag

    from pytato.analysis import get_num_nodes
    for i in range(80):
        dag = get_random_pt_dag(seed=i, axis_len=5)

        assert get_num_nodes(dag, count_duplicates=False) == len(
            pt.transform.DependencyMapper()(dag))


def test_random_dag_with_comm_count():
    from testlib import get_random_pt_dag_with_send_recv_nodes

    from pytato.analysis import get_num_nodes
    rank = 0
    size = 2
    for i in range(10):
        dag = get_random_pt_dag_with_send_recv_nodes(
            seed=i, rank=rank, size=size)

        assert get_num_nodes(dag, count_duplicates=False) == len(
            pt.transform.DependencyMapper()(dag))


def test_small_dag_with_duplicates_count():
    from testlib import make_small_dag_with_duplicates

    from pytato.analysis import (
        get_node_multiplicities,
        get_node_type_counts,
        get_num_nodes,
    )

    dag = make_small_dag_with_duplicates()

    # Get the number of expressions, including duplicates
    node_count = get_num_nodes(dag, count_duplicates=True)
    expected_node_count = 4
    assert node_count == expected_node_count

    # Get the number of occurrences of each unique expression
    node_multiplicity = get_node_multiplicities(dag)
    assert any(count > 1 for count in node_multiplicity.values())

    # Get difference in duplicates
    num_duplicates = sum(count - 1 for count in node_multiplicity.values())

    counts = get_node_type_counts(dag, count_duplicates=True)
    expected_counts = {
        pt.array.Placeholder: 1,
        pt.array.IndexLambda: 3
    }

    for node_type, expected_count in expected_counts.items():
        assert counts[node_type] == expected_count

    # Check that duplicates are correctly calculated
    assert node_count - num_duplicates == len(
        pt.transform.DependencyMapper()(dag))
    assert node_count - num_duplicates == get_num_nodes(
        dag, count_duplicates=False)


def test_large_dag_with_duplicates_count():
    from testlib import make_large_dag_with_duplicates

    from pytato.analysis import (
        get_node_multiplicities,
        get_node_type_counts,
        get_num_nodes,
    )

    iterations = 100
    dag = make_large_dag_with_duplicates(iterations, seed=42)

    # Get the number of expressions, including duplicates
    node_count = get_num_nodes(dag, count_duplicates=True)

    # Get the number of occurrences of each unique expression
    node_multiplicity = get_node_multiplicities(dag)
    assert any(count > 1 for count in node_multiplicity.values())

    expected_node_count = sum(count for count in node_multiplicity.values())
    assert node_count == expected_node_count

    # Get difference in duplicates
    num_duplicates = sum(count - 1 for count in node_multiplicity.values())

    counts = get_node_type_counts(dag, count_duplicates=True)

    assert counts[pt.array.Placeholder] == 1
    assert sum(counts.values()) == expected_node_count

    # Check that duplicates are correctly calculated
    assert node_count - num_duplicates == len(
        pt.transform.DependencyMapper()(dag))
    assert node_count - num_duplicates == get_num_nodes(
        dag, count_duplicates=False)


def test_rec_get_user_nodes():
    x1 = pt.make_placeholder("x1", shape=(10, 4))
    x2 = pt.make_placeholder("x2", shape=(10, 4))

    expr = pt.make_dict_of_named_arrays({"out1": 2 * x1,
                                         "out2": 7 * x1 + 3 * x2})

    assert (pt.transform.rec_get_user_nodes(expr, x1)
            == frozenset({2 * x1, 7*x1, 7*x1 + 3 * x2, expr}))
    assert (pt.transform.rec_get_user_nodes(expr, x2)
            == frozenset({3 * x2, 7*x1 + 3 * x2, expr}))


def test_rec_get_user_nodes_linear_complexity():

    def construct_intestine_graph(depth=100, seed=0):
        from numpy.random import default_rng
        rng = default_rng(seed)
        x = pt.make_placeholder("x", shape=(10,))
        y = x

        for _ in range(depth):
            coeff1, coeff2 = rng.integers(0, 10, 2)
            y = coeff1 * y + coeff2 * y

        return y, x

    expected_result = set()

    class SubexprRecorder(pt.transform.CachedWalkMapper):
        def get_cache_key(self, expr: pt.transform.ArrayOrNames) -> int:
            return id(expr)

        def post_visit(self, expr):
            if not isinstance(expr, pt.Placeholder):
                expected_result.add(expr)
            else:
                assert expr.name == "x"

    expr, inp = construct_intestine_graph()
    result = pt.transform.rec_get_user_nodes(expr, inp)
    SubexprRecorder()(expr)

    assert (expected_result == result)


def test_basic_index_equality_traverses_underlying_arrays():
    # to test bug in pytato which didn't account underlying arrays
    a = pt.make_placeholder("a", (10,))
    b = pt.make_placeholder("b", (10,))
    assert a[0] != b[0]


def test_idx_lambda_to_hlo():
    from immutabledict import immutabledict

    from pytato.raising import (
        BinaryOp,
        BinaryOpType,
        BroadcastOp,
        C99CallOp,
        FullOp,
        ReduceOp,
        index_lambda_to_high_level_op,
    )
    from pytato.reductions import ProductReductionOperation, SumReductionOperation

    a = pt.make_placeholder("a", (10, 4))
    b = pt.make_placeholder("b", (10, 4))

    assert index_lambda_to_high_level_op(a + b) == BinaryOp(BinaryOpType.ADD,
                                                            a, b)
    assert index_lambda_to_high_level_op(a / 42) == BinaryOp(BinaryOpType.TRUEDIV,
                                                             a, 42)
    assert index_lambda_to_high_level_op(42 * a) == BinaryOp(BinaryOpType.MULT,
                                                             42, a)
    assert index_lambda_to_high_level_op(a ** b) == BinaryOp(BinaryOpType.POWER,
                                                             a, b)
    assert index_lambda_to_high_level_op(a - b) == BinaryOp(BinaryOpType.SUB,
                                                            a, b)
    assert (index_lambda_to_high_level_op(a & b)
            == BinaryOp(BinaryOpType.BITWISE_AND, a, b))
    assert (index_lambda_to_high_level_op(a ^ b)
            == BinaryOp(BinaryOpType.BITWISE_XOR, a, b))
    assert (index_lambda_to_high_level_op(a | b)
            == BinaryOp(BinaryOpType.BITWISE_OR, a, b))
    assert (index_lambda_to_high_level_op(pt.equal(a, b))
            == BinaryOp(BinaryOpType.EQUAL, a, b))
    assert (index_lambda_to_high_level_op(pt.not_equal(a, b))
            == BinaryOp(BinaryOpType.NOT_EQUAL, a, b))
    assert (index_lambda_to_high_level_op(pt.less(a, b))
            == BinaryOp(BinaryOpType.LESS, a, b))
    assert (index_lambda_to_high_level_op(pt.less_equal(a, b))
            == BinaryOp(BinaryOpType.LESS_EQUAL, a, b))
    assert (index_lambda_to_high_level_op(pt.greater(a, b))
            == BinaryOp(BinaryOpType.GREATER, a, b))
    assert (index_lambda_to_high_level_op(pt.greater_equal(a, b))
            == BinaryOp(BinaryOpType.GREATER_EQUAL, a, b))

    assert index_lambda_to_high_level_op(pt.zeros(6)) == FullOp(0)
    assert (index_lambda_to_high_level_op(pt.sum(b, axis=1))
            == ReduceOp(SumReductionOperation(),
                        b,
                        immutabledict({1: "_r0"})))
    assert (index_lambda_to_high_level_op(pt.prod(a))
            == ReduceOp(ProductReductionOperation(),
                        a,
                        immutabledict({0: "_r0",
                             1: "_r1"})))
    assert index_lambda_to_high_level_op(pt.sinh(a)) == C99CallOp("sinh", (a,))
    assert index_lambda_to_high_level_op(pt.arctan2(b, a)) == C99CallOp("atan2",
                                                                        (b, a))
    assert (index_lambda_to_high_level_op(pt.broadcast_to(a, (100, 10, 4)))
            == BroadcastOp(a))

    hlo = index_lambda_to_high_level_op(np.nan * a)
    assert isinstance(hlo, BinaryOp)
    assert hlo.binary_op == BinaryOpType.MULT
    assert np.isnan(hlo.x1)
    assert hlo.x2 is a


def test_deduplicate_data_wrappers():
    from pytato.transform import CachedWalkMapper, deduplicate_data_wrappers

    class DataWrapperCounter(CachedWalkMapper):
        def __init__(self):
            self.count = 0
            super().__init__()

        def get_cache_key(self, expr):
            return id(expr)

        def map_data_wrapper(self, expr):
            self.count += 1
            return super().map_data_wrapper(expr)

    def count_data_wrappers(expr):
        dwc = DataWrapperCounter()
        dwc(expr)
        return dwc.count

    a = pt.make_data_wrapper(np.arange(27))
    b = pt.make_data_wrapper(np.arange(27))
    # pylint-disable-reason: pylint is correct, DataInterface doesn't declare a
    # view method, but for numpy-like arrays it should be OK.
    c = pt.make_data_wrapper(a.data.view())   # pylint: disable=E1101
    d = pt.make_data_wrapper(np.arange(1, 28))

    res = a+b+c+d

    assert count_data_wrappers(res) == 4

    dd_res = deduplicate_data_wrappers(res)

    assert count_data_wrappers(dd_res) == 3


def test_einsum_dot_axes_has_correct_dim():
    # before 'pytato@895bae5', this test would fail because of incorrect
    # default 'Einsum.axes' instantiation.
    a = pt.make_placeholder("a", (10, 10))
    b = pt.make_placeholder("b", (10, 10))
    einsum = pt.einsum("ij,jk   ->    ik", a, b)
    assert len(einsum.axes) == einsum.ndim


def test_created_at():
    pt.set_traceback_tag_enabled()

    a = pt.make_placeholder("a", (10, 10), "float64")
    b = pt.make_placeholder("b", (10, 10), "float64")

    # res1 and res2 are defined on different lines and should have different
    # CreatedAt tags.
    res1 = a+b
    res2 = a+b

    # res3 and res4 are defined on the same line and should have the same
    # CreatedAt tags.
    res3 = a+b; res4 = a+b  # noqa: E702

    # {{{ Check that CreatedAt tags are handled correctly for equality/hashing

    assert res1 == res2 == res3 == res4
    assert hash(res1) == hash(res2) == hash(res3) == hash(res4)

    assert res1.non_equality_tags != res2.non_equality_tags
    assert res3.non_equality_tags == res4.non_equality_tags
    assert hash(res1.non_equality_tags) != hash(res2.non_equality_tags)
    assert hash(res3.non_equality_tags) == hash(res4.non_equality_tags)

    assert res1.tags == res2.tags == res3.tags == res4.tags
    assert hash(res1.tags) == hash(res2.tags) == hash(res3.tags) == hash(res4.tags)

    # }}}

    from pytato.tags import CreatedAt

    created_tag = frozenset({tag
                         for tag in res1.non_equality_tags
                         if isinstance(tag, CreatedAt)})

    assert len(created_tag) == 1

    # {{{ Make sure the function name appears in the traceback

    tag, = created_tag

    found = False

    stacksummary = tag.traceback.to_stacksummary()
    assert len(stacksummary) > 10

    for frame in tag.traceback.frames:
        if frame.name == "test_created_at" and "a+b" in frame.line:
            found = True
            break

    assert found

    # }}}

    # {{{ Make sure that CreatedAt tags are in the visualization

    from pytato.visualization import get_dot_graph
    s = get_dot_graph(res1)
    assert "test_created_at" in s
    assert "a+b" in s

    # }}}

    # {{{ Make sure only a single CreatedAt tag is created

    old_tag = tag

    res1 = res1 + res2

    created_tag = frozenset({tag
                         for tag in res1.non_equality_tags
                         if isinstance(tag, CreatedAt)})

    assert len(created_tag) == 1

    tag, = created_tag

    # Tag should be recreated
    assert tag != old_tag

    # }}}

    # {{{ Make sure that copying preserves the tag

    old_tag = tag

    res1_new = pt.transform.map_and_copy(res1, lambda x: x)

    created_tag = frozenset({tag
                         for tag in res1_new.non_equality_tags
                         if isinstance(tag, CreatedAt)})

    assert len(created_tag) == 1

    tag, = created_tag

    assert old_tag == tag

    # }}}

    # {{{ Test disabling traceback creation

    pt.set_traceback_tag_enabled(False)

    a = pt.make_placeholder("a", (10, 10), "float64")

    created_tag = frozenset({tag
                         for tag in a.non_equality_tags
                         if isinstance(tag, CreatedAt)})

    assert len(created_tag) == 0

    # }}}


def test_pickling_and_unpickling_is_equal():
    import pickle

    from testlib import RandomDAGContext, make_random_dag

    from pytools import UniqueNameGenerator
    axis_len = 5

    for i in range(50):
        print(i)  # progress indicator

        seed = 120 + i
        rdagc_pt = RandomDAGContext(np.random.default_rng(seed=seed),
                                    axis_len=axis_len, use_numpy=False)

        dag = pt.make_dict_of_named_arrays({"out": make_random_dag(rdagc_pt)})

        # {{{ convert data-wrappers to placeholders

        vng = UniqueNameGenerator()

        def make_dws_placeholder(expr):
            if isinstance(expr, pt.DataWrapper):
                return pt.make_placeholder(vng("_pt_ph"),  # noqa: B023
                                           expr.shape, expr.dtype)
            else:
                return expr

        dag = pt.transform.map_and_copy(dag, make_dws_placeholder)

        # }}}

        assert pickle.loads(pickle.dumps(dag)) == dag

    # {{{ adds an example which guarantees NaN in expression tree

    # pytato<=d015f914 used IEEE-representation of NaN in its expression graphs
    # and since NaN != NaN the following assertions would fail.

    x = pt.make_placeholder("x", shape=(10, 4), dtype="float64")
    expr = pt.maximum(2*x, 3*x)

    assert pickle.loads(pickle.dumps(expr)) == expr

    expr = pt.full((10, 4), np.nan)
    assert pickle.loads(pickle.dumps(expr)) == expr

    # }}}


def test_adv_indexing_into_zero_long_axes():
    # See https://github.com/inducer/meshmode/issues/321#issuecomment-1105577180
    n = pt.make_size_param("n")

    with pytest.raises(IndexError):
        a = pt.make_placeholder("a", shape=(0, 10))
        idx = pt.zeros(5, dtype=np.int64)
        a[idx]

    with pytest.raises(IndexError):
        a = pt.make_placeholder("a", shape=(n-n, 10))
        idx = pt.zeros(5, dtype=np.int64)
        a[idx]

    with pytest.raises(IndexError):
        a = pt.make_placeholder("a", shape=(n-n-2, 10))
        idx = pt.zeros(5, dtype=np.int64)
        a[idx]

    # {{{ no index error => sanity checks are working fine

    a = pt.make_placeholder("a", shape=(n-n+1, 10), dtype="float64")
    idx = pt.zeros(5, dtype=np.int64)
    a[idx]

    # }}}

    # {{{ indexer array is of zero size => should be fine

    a = pt.make_placeholder("a", shape=(n-n, 10), dtype="float64")
    idx = pt.zeros((0, 10), dtype=np.int64)
    a[idx]

    a = pt.make_placeholder("a", shape=(n-n, 10), dtype="float64")
    idx = pt.zeros((n-n, 10), dtype=np.int64)
    a[idx]

    # }}}


def test_expand_dims_input_validate():
    a = pt.make_placeholder("x", (10, 4))

    assert pt.expand_dims(a, (0, 2, 4)).shape == (1, 10, 1, 4, 1)
    assert pt.expand_dims(a, (-5, -3, -1)).shape == (1, 10, 1, 4, 1)
    assert pt.expand_dims(a, (-3)).shape == (1, 10, 4)

    with pytest.raises(ValueError):
        pt.expand_dims(a, (3, 3))

    with pytest.raises(ValueError):
        pt.expand_dims(a, (0, 2, 5))

    with pytest.raises(ValueError):
        pt.expand_dims(a, -4)


def test_with_tagged_reduction():
    from testlib import FooRednTag

    from pytato.diagnostic import NotAReductionAxis
    from pytato.raising import index_lambda_to_high_level_op
    x = pt.make_placeholder("x", shape=(10, 10))
    x_sum = pt.sum(x)

    with pytest.raises(NotAReductionAxis):
        # axis='_0': not being reduced over.
        x_sum = x_sum.with_tagged_reduction("_0", FooRednTag())

    hlo = index_lambda_to_high_level_op(x_sum)
    x_sum = x_sum.with_tagged_reduction(hlo.axes[1], FooRednTag())
    assert x_sum.var_to_reduction_descr[hlo.axes[1]].tags_of_type(FooRednTag)
    assert not x_sum.var_to_reduction_descr[hlo.axes[0]].tags_of_type(FooRednTag)

    x_colsum = pt.einsum("ij->j", x)

    with pytest.raises(TypeError):
        # no longer support indexing by string.
        x_colsum.with_tagged_reduction("j", FooRednTag())

    my_descr = x_colsum.access_descriptors[0][0]
    x_colsum = x_colsum.with_tagged_reduction(my_descr,
                                              FooRednTag())

    assert (x_colsum
            .redn_axis_to_redn_descr[my_descr]
            .tags_of_type(FooRednTag))


def test_derived_class_uses_correct_array_eq():
    @dataclasses.dataclass(frozen=True)
    class MyNewArrayT(_SuppliedAxesAndTagsMixin, pt.Array):
        pass

    with pytest.raises(AssertionError):
        MyNewArrayT(tags=frozenset(), axes=())

    @dataclasses.dataclass(frozen=True, eq=False)
    class MyNewAndCorrectArrayT(_SuppliedAxesAndTagsMixin, pt.Array):
        pass

    MyNewAndCorrectArrayT(tags=frozenset(), axes=())


def test_lower_to_index_lambda():
    from pytato.array import IndexLambda, Reshape
    expr = pt.ones(12).reshape(6, 2).reshape(3, 4)
    idx_lambda = pt.to_index_lambda(expr)
    assert isinstance(idx_lambda, IndexLambda)
    binding, = idx_lambda.bindings.values()
    # test that it didn't recurse further
    assert isinstance(binding, Reshape)


def test_cached_walk_mapper_with_extra_args():
    from testlib import RandomDAGContext, make_random_dag

    class MyWalkMapper(pt.transform.CachedWalkMapper):
        def get_cache_key(self, expr, passed_number) -> int:
            return id(expr), passed_number

        def post_visit(self, expr, passed_number):
            assert passed_number == 42

    my_walk_mapper = MyWalkMapper()

    rdagc = RandomDAGContext(np.random.default_rng(seed=0),
                             axis_len=4, use_numpy=False)

    dag = make_random_dag(rdagc)

    my_walk_mapper(dag, 42)
    my_walk_mapper(dag, passed_number=42)

    with pytest.raises(AssertionError):
        my_walk_mapper(dag, 5)

    with pytest.raises(AssertionError):
        my_walk_mapper(dag, 7)

    with pytest.raises(TypeError):
        # passing incorrect argument should raise TypeError while calling post_visit
        my_walk_mapper(dag, bad_arg_name=7)


def test_unify_axes_tags():
    from testlib import BarTag, BazTag, FooTag, QuuxTag, TestlibTag

    from pytato.array import EinsumReductionAxis

    # {{{ 1. broadcasting + expand_dims

    x = pt.make_placeholder("x", (10, 4))
    x = x.with_tagged_axis(0, FooTag())
    x = x.with_tagged_axis(1, BarTag())

    y = pt.expand_dims(x, (2, 3)) + x

    y_unified = pt.unify_axes_tags(y)
    assert (y_unified.axes[0].tags_of_type(TestlibTag)
            == frozenset([FooTag()]))
    assert (y_unified.axes[2].tags_of_type(TestlibTag)
            == frozenset([FooTag()]))
    assert (y_unified.axes[1].tags_of_type(TestlibTag)
            == frozenset([BarTag()]))
    assert (y_unified.axes[3].tags_of_type(TestlibTag)
            == frozenset([BarTag()]))

    # }}}

    # {{{ 2. back-propagation + einsum

    x = pt.make_placeholder("x", (10, 4))
    x = x.with_tagged_axis(0, FooTag())

    y = pt.make_placeholder("y", (10, 4))
    y = y.with_tagged_axis(1, BarTag())

    z = pt.einsum("ij, ij -> i", x, y)
    z_unified = pt.unify_axes_tags(z)

    assert (z_unified.axes[0].tags_of_type(TestlibTag)
            == frozenset([FooTag()]))
    assert (z_unified.args[0].axes[1].tags_of_type(TestlibTag)
            == frozenset([BarTag()]))
    assert (z_unified.args[1].axes[0].tags_of_type(TestlibTag)
            == frozenset([FooTag()]))
    assert (z_unified.redn_axis_to_redn_descr[EinsumReductionAxis(0)]
            .tags_of_type(TestlibTag)
            == frozenset([BarTag()]))

    # }}}

    # {{{ 3. advanced indexing

    idx1 = pt.make_placeholder("idx1", (42, 1), "int32")
    idx1 = idx1.with_tagged_axis(0, FooTag())

    idx2 = pt.make_placeholder("idx2", (1, 1729), "int32")
    idx2 = idx2.with_tagged_axis(1, BarTag())

    u = pt.make_placeholder("u", (4, 5, 6, 7, 8, 9), "float32")
    u = u.with_tagged_axis(0, BazTag())
    u = u.with_tagged_axis(1, QuuxTag())
    u = u.with_tagged_axis(2, QuuxTag())
    u = u.with_tagged_axis(5, QuuxTag())

    y = u[:, 1:4, 2*idx1, 0, 3*idx2, :]

    y_unified = pt.unify_axes_tags(y)

    assert (y_unified.axes[0].tags_of_type(TestlibTag)
            == frozenset([BazTag()]))
    assert (y_unified.axes[1].tags_of_type(TestlibTag)
            == frozenset())
    assert (y_unified.axes[2].tags_of_type(TestlibTag)
            == frozenset([FooTag()]))
    assert (y_unified.axes[3].tags_of_type(TestlibTag)
            == frozenset([BarTag()]))
    assert (y_unified.axes[4].tags_of_type(TestlibTag)
            == frozenset([QuuxTag()]))

    # }}}


def test_rewrite_einsums_with_no_broadcasts():
    a = pt.make_placeholder("a", (10, 4, 1))
    b = pt.make_placeholder("b", (10, 1, 4))
    c = pt.einsum("ijk,ijk->ijk", a, b)
    expr = pt.einsum("ijk,ijk,ijk->i", a, b, c)

    new_expr = pt.rewrite_einsums_with_no_broadcasts(expr)
    assert pt.analysis.is_einsum_similar_to_subscript(new_expr, "ij,ik,ijk->i")
    assert pt.analysis.is_einsum_similar_to_subscript(new_expr.args[2], "ij,ik->ijk")


def test_dot_visualizers():
    a = pt.make_placeholder("A", shape=(10, 4))
    x1 = pt.make_placeholder("x1", shape=4)
    x2 = pt.make_placeholder("x2", shape=4)

    y = a @ (2*x1 + 3*x2)

    axis_len = 5

    graphs = [y]

    for i in range(100):
        rdagc = RandomDAGContext(np.random.default_rng(seed=i),
                axis_len=axis_len, use_numpy=False)
        graphs.append(make_random_dag(rdagc))

    # {{{ ensure that the generated output is valid dot-lang

    # TODO: Verify the soundness of the generated svg file

    for graph in graphs:
        # plot to .svg file to avoid dep on a webbrowser or X-window system
        pt.show_dot_graph(graph, output_to="svg")

    pt.show_fancy_placeholder_data_flow(y, output_to="svg")

    # }}}


def test_numpy_type_promotion_with_pytato_arrays():
    class NotReallyAnArray:
        @property
        def dtype(self):
            return np.dtype("float64")

    # Make sure that np.result_type accesses only the dtype attribute of the
    # class, not (e.g.) its data.
    assert np.result_type(42, NotReallyAnArray()) == np.float64

    from pytato.array import _np_result_dtype
    assert _np_result_dtype(42, NotReallyAnArray()) == np.float64
    assert _np_result_dtype(42.0, NotReallyAnArray()) == np.float64


if __name__ == "__main__":
    if len(sys.argv) > 1:
        exec(sys.argv[1])
    else:
        from pytest import main
        main([__file__])

# vim: fdm=marker<|MERGE_RESOLUTION|>--- conflicted
+++ resolved
@@ -27,20 +27,16 @@
 THE SOFTWARE.
 """
 
+import dataclasses
 import sys
 
-import attrs
 import numpy as np
 import pytest
-<<<<<<< HEAD
-import dataclasses
-=======
 from testlib import RandomDAGContext, make_random_dag
 
 from pyopencl.tools import (  # noqa
     pytest_generate_tests_for_pyopencl as pytest_generate_tests,
 )
->>>>>>> 08ca5d90
 
 import pytato as pt
 from pytato.array import _SuppliedAxesAndTagsMixin
