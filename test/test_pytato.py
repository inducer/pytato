--- conflicted
+++ resolved
@@ -306,17 +306,12 @@
     assert isinstance(tm.topological_order[6], MatrixProduct)
 
 
-<<<<<<< HEAD
 def test_graphtodictmapper():
-=======
-def test_asciidag():
->>>>>>> bb33e20b
     n = pt.make_size_param("n")
     array = pt.make_placeholder(name="array", shape=n, dtype=np.float64)
     stack = pt.stack([array, 2*array, array + 6])
     y = stack @ stack.T
 
-<<<<<<< HEAD
     from pytato.transform import GraphToDictMapper, reverse_graph
 
     gdm = GraphToDictMapper()
@@ -326,7 +321,14 @@
     rev_graph2 = reverse_graph(reverse_graph(rev_graph))
 
     assert rev_graph2 == rev_graph
-=======
+
+
+def test_asciidag():
+    n = pt.make_size_param("n")
+    array = pt.make_placeholder(name="array", shape=n, dtype=np.float64)
+    stack = pt.stack([array, 2*array, array + 6])
+    y = stack @ stack.T
+
     from pytato import get_ascii_graph
 
     res = get_ascii_graph(y, use_color=False)
@@ -348,7 +350,6 @@
 """
 
     assert res == ref_str
->>>>>>> bb33e20b
 
 
 def test_linear_complexity_inequality():
