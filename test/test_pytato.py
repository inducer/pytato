#!/usr/bin/env python
from __future__ import annotations


__copyright__ = """Copyright (C) 2020 Andreas Kloeckner
Copyright (C) 2021 Kaushik Kulkarni
Copyright (C) 2021 University of Illinois Board of Trustees
"""

__license__ = """
Permission is hereby granted, free of charge, to any person obtaining a copy
of this software and associated documentation files (the "Software"), to deal
in the Software without restriction, including without limitation the rights
to use, copy, modify, merge, publish, distribute, sublicense, and/or sell
copies of the Software, and to permit persons to whom the Software is
furnished to do so, subject to the following conditions:

The above copyright notice and this permission notice shall be included in
all copies or substantial portions of the Software.

THE SOFTWARE IS PROVIDED "AS IS", WITHOUT WARRANTY OF ANY KIND, EXPRESS OR
IMPLIED, INCLUDING BUT NOT LIMITED TO THE WARRANTIES OF MERCHANTABILITY,
FITNESS FOR A PARTICULAR PURPOSE AND NONINFRINGEMENT. IN NO EVENT SHALL THE
AUTHORS OR COPYRIGHT HOLDERS BE LIABLE FOR ANY CLAIM, DAMAGES OR OTHER
LIABILITY, WHETHER IN AN ACTION OF CONTRACT, TORT OR OTHERWISE, ARISING FROM,
OUT OF OR IN CONNECTION WITH THE SOFTWARE OR THE USE OR OTHER DEALINGS IN
THE SOFTWARE.
"""

import sys

import attrs
import numpy as np
import pytest
from testlib import RandomDAGContext, make_random_dag

from pyopencl.tools import (  # noqa
    pytest_generate_tests_for_pyopencl as pytest_generate_tests,
)

import pytato as pt
from pytato.array import _SuppliedAxesAndTagsMixin


def test_matmul_input_validation():
    a = pt.make_placeholder(name="a", shape=(10, 10))
    b = pt.make_placeholder(name="b", shape=(20, 10))

    with pytest.raises(ValueError):
        a @ b

    c = pt.make_placeholder(name="c", shape=())
    with pytest.raises(ValueError):
        c @ c

    n = pt.make_size_param("n")
    d = pt.make_placeholder(name="d", shape=(n, n))
    d @ d


def test_roll_input_validation():
    a = pt.make_placeholder(name="a", shape=(10, 10))
    pt.roll(a, 1, axis=0)

    with pytest.raises(ValueError):
        pt.roll(a, 1, axis=2)

    with pytest.raises(ValueError):
        pt.roll(a, 1, axis=-1)


def test_transpose_input_validation():
    a = pt.make_placeholder(name="a", shape=(10, 10))
    pt.transpose(a)

    with pytest.raises(ValueError):
        pt.transpose(a, (2, 0, 1))

    with pytest.raises(ValueError):
        pt.transpose(a, (1, 1))

    with pytest.raises(ValueError):
        pt.transpose(a, (0,))


def test_slice_input_validation():
    a = pt.make_placeholder(name="a", shape=(10, 10, 10))

    a[0]
    a[0, 0]
    a[0, 0, 0]

    with pytest.raises(IndexError):
        a[0, 0, 0, 0]

    with pytest.raises(IndexError):
        a[10]


def test_index_type_validation():
    a = pt.make_placeholder(name="a", shape=(10,))

    idx = pt.make_placeholder(name="idx", shape=(5,), dtype=np.int8)
    a[idx]

    idx = pt.make_placeholder(name="idx", shape=(5,), dtype=np.uint8)
    a[idx]

    idx = pt.make_placeholder(name="idx", shape=(5,))
    with pytest.raises(IndexError):
        a[idx]


def test_stack_input_validation():
    x = pt.make_placeholder(name="x", shape=(10, 10))
    y = pt.make_placeholder(name="y", shape=(1, 10))

    assert pt.stack((x, x, x), axis=0).shape == (3, 10, 10)

    pt.stack((x,), axis=0)
    pt.stack((x,), axis=1)

    with pytest.raises(ValueError):
        pt.stack(())

    with pytest.raises(ValueError):
        pt.stack((x, y))

    with pytest.raises(ValueError):
        pt.stack((x, x), axis=3)


def test_make_placeholder_noname():
    x = pt.make_placeholder("x", shape=(10, 4))
    y = 2*x

    knl = pt.generate_loopy(y).kernel

    assert x.name in knl.arg_dict
    assert x.name in knl.get_read_variables()


def test_zero_length_arrays():
    x = pt.make_placeholder("x", shape=(0, 4))
    y = 2*x

    assert y.shape == (0, 4)

    knl = pt.generate_loopy(y).kernel
    assert all(dom.is_empty() for dom in knl.domains if dom.total_dim() != 0)


def test_concatenate_input_validation():
    x = pt.make_placeholder(name="x", shape=(10, 10))
    y = pt.make_placeholder(name="y", shape=(1, 10))

    assert pt.concatenate((x, x, x), axis=0).shape == (30, 10)
    assert pt.concatenate((x, y), axis=0).shape == (11, 10)

    pt.concatenate((x,), axis=0)
    pt.concatenate((x,), axis=1)

    with pytest.raises(ValueError):
        pt.concatenate(())

    with pytest.raises(ValueError):
        pt.concatenate((x, y), axis=1)

    with pytest.raises(ValueError):
        pt.concatenate((x, x), axis=3)


def test_reshape_input_validation():
    x = pt.make_placeholder("x", shape=(3, 3, 4))

    assert pt.reshape(x, (-1,)).shape == (36,)
    assert pt.reshape(x, (-1, 6)).shape == (6, 6)
    assert pt.reshape(x, (4, -1)).shape == (4, 9)
    assert pt.reshape(x, (36, -1)).shape == (36, 1)

    with pytest.raises(ValueError):
        # 36 not a multiple of 25
        pt.reshape(x, (5, 5))

    with pytest.raises(ValueError):
        # 2 unknown dimensions
        pt.reshape(x, (-1, -1, 3))

    # Reporter by alexfikl
    # See https://github.com/inducer/pytato/issues/157
    x = pt.make_placeholder("x", shape=(0,))
    assert pt.reshape(x, (128, 0, 17)).shape == (128, 0, 17)


def test_binary_op_dispatch():
    class Foo:
        def __add__(self, other):
            if isinstance(other, pt.Array):
                return "bar"

            return NotImplemented

        def __radd__(self, other):
            if isinstance(other, pt.Array):
                return "baz"

            return NotImplemented

    x = pt.make_placeholder(name="x", shape=(10,))
    assert Foo() + x == "bar"
    assert x + Foo() == "baz"


def test_same_placeholder_name_raises():
    from pytato.diagnostic import NameClashError
    x = pt.make_placeholder(name="arr", shape=(10, 4))
    y = pt.make_placeholder(name="arr", shape=(10, 4))

    with pytest.raises(NameClashError):
        pt.generate_loopy(x+y)

    n1 = pt.make_size_param("n")
    n2 = pt.make_size_param("n")
    x = pt.make_placeholder(name="arr", shape=(n1, n2))
    with pytest.raises(NameClashError):
        pt.generate_loopy(2*x)


def test_einsum_error_handling():
    with pytest.raises(ValueError):
        # operands not enough
        pt.einsum("ij,j->j", pt.make_placeholder("x", (2, 2)))

    with pytest.raises(ValueError):
        # double index use in the out spec.
        pt.einsum("ij,j->jj", ("a", "b"))


def test_accessing_dict_of_named_arrays_validation():
    x = pt.make_placeholder(name="x", shape=10)
    y1y2 = pt.make_dict_of_named_arrays({"y1": 2*x, "y2": 3*x})

    assert isinstance(y1y2["y1"], pt.array.NamedArray)
    assert y1y2["y1"].shape == (2*x).shape
    assert y1y2["y1"].dtype == (2*x).dtype


def test_call_loopy_shape_inference():
    import loopy as lp

    from pytato.loopy import call_loopy
    from pytato.utils import are_shapes_equal

    knl = lp.make_kernel(
            ["{[i, j]: 0<=i<(2*n + 3*m + 2) and 0<=j<(6*n + 4*m + 3)}",
             "{[ii, jj]: 0<=ii<m and 0<=jj<n}"],
            """
            <> tmp = sum([i, j], A[i, j])
            out[ii, jj] = tmp*(ii + jj)
            """, lang_version=(2018, 2))

    # {{{ variant 1

    A = pt.make_placeholder(name="x", shape=(20, 37))  # noqa: N806
    y = call_loopy(knl, {"A": A})["out"]
    assert are_shapes_equal(y.shape, (4, 3))

    # }}}

    # {{{ variant 2

    n1 = pt.make_size_param("n1")
    n2 = pt.make_size_param("n2")
    A = pt.make_placeholder(name="x",  # noqa: N806
                            shape=(4*n1 + 6*n2 + 2, 12*n1 + 8*n2 + 3))

    y = call_loopy(knl, {"A": A})["out"]
    assert are_shapes_equal(y.shape, (2*n2, 2*n1))

    # }}}


def test_tagging_array():
    from pytools.tag import Tag

    class BestArrayTag(Tag):
        """
        Best array known to humankind.
        """

    x = pt.make_placeholder(shape=(42, 1729), name="x")
    y = x.tagged(BestArrayTag())
    assert any(isinstance(tag, BestArrayTag) for tag in y.tags)


def test_dict_of_named_arrays_comparison():
    # See https://github.com/inducer/pytato/pull/137
    x = pt.make_placeholder("x", (10, 4))
    dict1 = pt.make_dict_of_named_arrays({"out": 2 * x})
    dict2 = pt.make_dict_of_named_arrays({"out": 2 * x})
    dict3 = pt.make_dict_of_named_arrays({"not_out": 2 * x})
    dict4 = pt.make_dict_of_named_arrays({"out": 3 * x})
    assert dict1 == dict2
    assert dict1 != dict3
    assert dict1 != dict4


def test_toposortmapper():
    n = pt.make_size_param("n")
    array = pt.make_placeholder(name="array", shape=n)
    stack = pt.stack([array, 2*array, array + 6])
    y = stack @ stack.T

    tm = pt.transform.TopoSortMapper()
    tm(y)

    from pytato.array import (
        AxisPermutation,
        Einsum,
        IndexLambda,
        Placeholder,
        SizeParam,
        Stack,
    )

    assert isinstance(tm.topological_order[0], SizeParam)
    assert isinstance(tm.topological_order[1], Placeholder)
    assert isinstance(tm.topological_order[2], IndexLambda)
    assert isinstance(tm.topological_order[3], IndexLambda)
    assert isinstance(tm.topological_order[4], Stack)
    assert isinstance(tm.topological_order[5], AxisPermutation)
    assert isinstance(tm.topological_order[6], Einsum)


def test_userscollector():
    from testlib import RandomDAGContext, make_random_dag

    from pytools.graph import reverse_graph

    from pytato.analysis import get_nusers
    from pytato.transform import UsersCollector

    # Check that nodes without users are correctly reversed
    array = pt.make_placeholder(name="array", shape=1, dtype=np.int64)
    y = array+1

    uc = UsersCollector()
    uc(y)

    rev_graph = reverse_graph(uc.node_to_users)
    rev_graph2 = reverse_graph(reverse_graph(rev_graph))

    assert dict(reverse_graph(rev_graph2)) == uc.node_to_users

    assert len(uc.node_to_users) == 2
    assert uc.node_to_users[y] == set()
    assert uc.node_to_users[array].pop() == y
    assert len(uc.node_to_users[array]) == 0

    # Test random DAGs
    axis_len = 5

    for i in range(100):
        print(i)  # progress indicator
        rdagc = RandomDAGContext(np.random.default_rng(seed=i),
                axis_len=axis_len, use_numpy=False)

        dag = make_random_dag(rdagc)

        uc = UsersCollector()
        uc(dag)

        rev_graph = reverse_graph(uc.node_to_users)
        rev_graph2 = reverse_graph(reverse_graph(rev_graph))
        assert rev_graph2 == rev_graph

        nuc = get_nusers(dag)

        assert len(uc.node_to_users) == len(nuc)+1
        assert uc.node_to_users[dag] == set()
        assert nuc[dag] == 0


def test_linear_complexity_inequality():
    # See https://github.com/inducer/pytato/issues/163
    from numpy.random import default_rng

    import pytato as pt
    from pytato.equality import EqualityComparer

    def construct_intestine_graph(depth=100, seed=0):
        rng = default_rng(seed)
        x = pt.make_placeholder("x", shape=(10,))

        for _ in range(depth):
            coeff1, coeff2 = rng.integers(0, 10, 2)
            x = coeff1 * x + coeff2 * x

        return x

    graph1 = construct_intestine_graph()
    graph2 = construct_intestine_graph()
    graph3 = construct_intestine_graph(seed=3)

    assert EqualityComparer()(graph1, graph2)
    assert EqualityComparer()(graph2, graph1)
    assert not EqualityComparer()(graph1, graph3)
    assert not EqualityComparer()(graph2, graph3)


@pytest.mark.parametrize("spec,argshapes", ([("im,mj,km->ijk",
                                              [(3, 3)]*3),

                                             ("ik,kj->ij",  # A @ B
                                              [(4, 3), (3, 5)]),

                                             ("ij,ij->ij",  # A * B
                                              [(4, 4)]*2),

                                             ("ij,ji->ij",  # A * B.T
                                              [(4, 4)]*2),

                                             ("ij,kj->ik",  # inner(A, B)
                                              [(4, 4)]*2),

                                             ("ij,j->j",    # A @ x
                                              [(4, 4), (4,)]),

                                             ("ij->ij",  # identity
                                              [(10, 4)]),

                                             ("ij->ji",  # transpose
                                              [(10, 4)]),

                                             ("ii->i",  # diag
                                              [(5, 5)]),

                                             (" ij ->  ",  # np.sum
                                              [(10, 4)]),
                                             ("dij,ej,ej,dej->ei",  # diff: curvimesh
                                              [(2, 10, 10), (100, 10),
                                               (100, 10), (2, 100, 10)]),

                                             ("dij,ej,ej,dej->ei",  # diff: simplex
                                              [(2, 10, 10), (100, 1),
                                               (100, 1), (2, 100, 10)]),

                                             ("ij,ij->ij",  # broadcasting
                                              [(1, 3), (3, 1)]),
                                             ]))
def test_einsum_is_similar_to_subscript(spec, argshapes):
    operands = [pt.make_placeholder(name=f"arg_{iarg}",
                                    shape=argshape,
                                    dtype=np.int32)
                for iarg, argshape in enumerate(argshapes)]
    expr = pt.einsum(spec, *operands)
    assert pt.analysis.is_einsum_similar_to_subscript(expr, spec)


def test_array_dot_repr():
    x = pt.make_placeholder("x", (10, 4), np.int64)
    y = pt.make_placeholder("y", (10, 4), np.int64)

    def _assert_stripped_repr(ary: pt.Array, expected_repr: str):
        expected_str = "".join([c for c in expected_repr if c not in [" ", "\n"]])
        result_str = "".join([c for c in repr(ary)if c not in [" ", "\n"]])
        assert expected_str == result_str

    _assert_stripped_repr(
        3*x + 4*y,
        """
IndexLambda(
    shape=(10, 4),
    dtype='int64',
    expr=Sum((Subscript(Variable('_in0'),
                        (Variable('_0'), Variable('_1'))),
              Subscript(Variable('_in1'),
                        (Variable('_0'), Variable('_1'))))),
    bindings={'_in0': IndexLambda(
                                  shape=(10, 4),
                                  dtype='int64',
                                  expr=Product((3, Subscript(Variable('_in1'),
                                                             (Variable('_0'),
                                                              Variable('_1'))))),
                                  bindings={'_in1': Placeholder(shape=(10, 4),
                                                                dtype='int64',
                                                                name='x')}),
              '_in1': IndexLambda(
                                  shape=(10, 4),
                                  dtype='int64',
                                  expr=Product((4, Subscript(Variable('_in1'),
                                                             (Variable('_0'),
                                                              Variable('_1'))))),
                                  bindings={'_in1': Placeholder(shape=(10, 4),
                                                                dtype='int64',
                                                                name='y')})})""")

    _assert_stripped_repr(
        pt.roll(x.reshape(2, 20).reshape(-1), 3),
        """
Roll(
    array=Reshape(array=Reshape(array=Placeholder(shape=(10, 4),
                                                  dtype='int64',
                                                  name='x'),
                                newshape=(2, 20),
                                order='C'),
                  newshape=(40),
                  order='C'),
    shift=3, axis=0)""")
    _assert_stripped_repr(y * pt.not_equal(x, 3),
                          """
IndexLambda(
    shape=(10, 4),
    dtype='int64',
    expr=Product((Subscript(Variable('_in0'),
                            (Variable('_0'), Variable('_1'))),
                  TypeCast(dtype('int64'), Subscript(Variable('_in1'),
                            (Variable('_0'), Variable('_1')))))),
    bindings={'_in0': Placeholder(shape=(10, 4), dtype='int64', name='y'),
              '_in1': IndexLambda(
                  shape=(10, 4),
                  dtype='bool',
                  expr=Comparison(Subscript(Variable('_in0'),
                                            (Variable('_0'), Variable('_1'))),
                                  '!=',
                                  3),
                  bindings={'_in0': Placeholder(shape=(10, 4),
                                                dtype='int64',
                                                name='x')})})""")
    _assert_stripped_repr(
        x[y[:, 2:3], x[2, :]],
        """
AdvancedIndexInContiguousAxes(
    array=Placeholder(shape=(10, 4), dtype='int64', name='x'),
    indices=(BasicIndex(array=Placeholder(shape=(10, 4),
                                          dtype='int64',
                                          name='y'),
                        indices=(NormalizedSlice(start=0, stop=10, step=1),
                                 NormalizedSlice(start=2, stop=3, step=1))),
             BasicIndex(array=Placeholder(shape=(10, 4),
                                          dtype='int64',
                                          name='x'),
                        indices=(2, NormalizedSlice(start=0, stop=4, step=1)))))""")

    _assert_stripped_repr(
        pt.stack([x[y[:, 2:3], x[2, :]].T, y[x[:, 2:3], y[2, :]].T]),
        """
Stack(
    arrays=(
        AxisPermutation(
            array=AdvancedIndexInContiguousAxes(
                array=Placeholder(shape=(10, 4),
                                  dtype='int64',
                                  name='x'),
                indices=(BasicIndex(array=(...),
                                    indices=(NormalizedSlice(start=0,
                                                             stop=10,
                                                             step=1),
                                             NormalizedSlice(start=2,
                                                             stop=3,
                                                             step=1))),
                         BasicIndex(array=(...),
                                    indices=(2,
                                             NormalizedSlice(start=0,
                                                             stop=4,
                                                             step=1))))),
            axis_permutation=(1, 0)),
        AxisPermutation(array=AdvancedIndexInContiguousAxes(
            array=Placeholder(shape=(10,
                                     4),
                              dtype='int64',
                              name='y'),
            indices=(BasicIndex(array=(...),
                                indices=(NormalizedSlice(start=0,
                                                         stop=10,
                                                         step=1),
                                         NormalizedSlice(start=2,
                                                         stop=3,
                                                         step=1))),
                     BasicIndex(array=(...),
                                indices=(2,
                                         NormalizedSlice(start=0,
                                                         stop=4,
                                                         step=1))))),
                        axis_permutation=(1, 0))), axis=0)
    """)


def test_repr_array_is_deterministic():

    from testlib import RandomDAGContext, make_random_dag

    axis_len = 5
    for i in range(50):
        rdagc = RandomDAGContext(np.random.default_rng(seed=i),
                                 axis_len=axis_len, use_numpy=False)
        dag = make_random_dag(rdagc)
        assert repr(dag) == repr(dag)


def test_empty_dag_count():
    from pytato.analysis import get_node_type_counts, get_num_nodes

    empty_dag = pt.make_dict_of_named_arrays({})

    # Verify that get_num_nodes returns 0 for an empty DAG
    assert get_num_nodes(empty_dag, count_duplicates=False) == 0

    counts = get_node_type_counts(empty_dag)
    assert len(counts) == 0


def test_single_node_dag_count():
    from pytato.analysis import get_node_type_counts, get_num_nodes

    data = np.random.rand(4, 4)
    single_node_dag = pt.make_dict_of_named_arrays(
        {"result": pt.make_data_wrapper(data)})

    # Get counts per node type
    node_counts = get_node_type_counts(single_node_dag)

    # Assert that there is only one node of type DataWrapper
    assert node_counts == {pt.DataWrapper: 1}

    # Get total number of nodes
    total_nodes = get_num_nodes(single_node_dag, count_duplicates=False)

    assert total_nodes == 1


def test_small_dag_count():
    from pytato.analysis import get_node_type_counts, get_num_nodes

    # Make a DAG using two nodes and one operation
    a = pt.make_placeholder(name="a", shape=(2, 2), dtype=np.float64)
    b = a + 1
    dag = pt.make_dict_of_named_arrays({"result": b})   # b = a + 1

    # Verify that get_num_nodes returns 2 for a DAG with two nodes
    assert get_num_nodes(dag, count_duplicates=False) == 2

    counts = get_node_type_counts(dag)
    assert len(counts) == 2
    assert counts[pt.array.Placeholder] == 1   # "a"
    assert counts[pt.array.IndexLambda] == 1   # single operation


def test_large_dag_count():
    from testlib import make_large_dag

    from pytato.analysis import get_node_type_counts, get_num_nodes

    iterations = 100
    dag = make_large_dag(iterations, seed=42)

    # Verify that the number of nodes is equal to iterations + 1 (placeholder)
    assert get_num_nodes(dag, count_duplicates=False) == iterations + 1

    counts = get_node_type_counts(dag)
    assert len(counts) >= 1
    assert counts[pt.array.Placeholder] == 1
    assert counts[pt.array.IndexLambda] == 100   # 100 operations
    assert sum(counts.values()) == iterations + 1


def test_random_dag_count():
    from testlib import get_random_pt_dag

    from pytato.analysis import get_num_nodes
    for i in range(80):
        dag = get_random_pt_dag(seed=i, axis_len=5)
<<<<<<< HEAD

        assert get_num_nodes(dag, count_duplicates=False) == len(
            pt.transform.DependencyMapper()(dag))


def test_random_dag_with_comm_count():
    from testlib import get_random_pt_dag_with_send_recv_nodes

=======

        assert get_num_nodes(dag, count_duplicates=False) == len(
            pt.transform.DependencyMapper()(dag))


def test_random_dag_with_comm_count():
    from testlib import get_random_pt_dag_with_send_recv_nodes

>>>>>>> 26150131
    from pytato.analysis import get_num_nodes
    rank = 0
    size = 2
    for i in range(10):
        dag = get_random_pt_dag_with_send_recv_nodes(
            seed=i, rank=rank, size=size)

        assert get_num_nodes(dag, count_duplicates=False) == len(
            pt.transform.DependencyMapper()(dag))


def test_small_dag_with_duplicates_count():
    from testlib import make_small_dag_with_duplicates

    from pytato.analysis import (
        get_node_multiplicities,
        get_node_type_counts,
        get_num_nodes,
    )

    dag = make_small_dag_with_duplicates()

    # Get the number of expressions, including duplicates
    node_count = get_num_nodes(dag, count_duplicates=True)
    expected_node_count = 4
    assert node_count == expected_node_count
<<<<<<< HEAD

    # Get the number of occurrences of each unique expression
    node_multiplicity = get_node_multiplicities(dag)
    assert any(count > 1 for count in node_multiplicity.values())

    # Get difference in duplicates
    num_duplicates = sum(count - 1 for count in node_multiplicity.values())

    counts = get_node_type_counts(dag, count_duplicates=True)
    expected_counts = {
        pt.array.Placeholder: 1,
        pt.array.IndexLambda: 3
    }

    for node_type, expected_count in expected_counts.items():
        assert counts[node_type] == expected_count

    # Check that duplicates are correctly calculated
    assert node_count - num_duplicates == len(
        pt.transform.DependencyMapper()(dag))
    assert node_count - num_duplicates == get_num_nodes(
        dag, count_duplicates=False)


def test_large_dag_with_duplicates_count():
    from testlib import make_large_dag_with_duplicates

    from pytato.analysis import (
        get_node_multiplicities,
        get_node_type_counts,
        get_num_nodes,
    )

    iterations = 100
    dag = make_large_dag_with_duplicates(iterations, seed=42)

    # Get the number of expressions, including duplicates
    node_count = get_num_nodes(dag, count_duplicates=True)

    # Get the number of occurrences of each unique expression
    node_multiplicity = get_node_multiplicities(dag)
    assert any(count > 1 for count in node_multiplicity.values())

    expected_node_count = sum(count for count in node_multiplicity.values())
    assert node_count == expected_node_count

    # Get difference in duplicates
    num_duplicates = sum(count - 1 for count in node_multiplicity.values())

    counts = get_node_type_counts(dag, count_duplicates=True)

    assert counts[pt.array.Placeholder] == 1
    assert sum(counts.values()) == expected_node_count

    # Check that duplicates are correctly calculated
    assert node_count - num_duplicates == len(
        pt.transform.DependencyMapper()(dag))
    assert node_count - num_duplicates == get_num_nodes(
        dag, count_duplicates=False)


def test_empty_dag_edge_count():
    from pytato.analysis import get_edge_multiplicities, get_num_edges

    empty_dag = pt.make_dict_of_named_arrays({})

    # Verify that get_num_edges returns 0 for an empty DAG
    assert get_num_edges(empty_dag, count_duplicates=False) == 0

    counts = get_edge_multiplicities(empty_dag)
    assert len(counts) == 0


def test_single_node_dag_edge_count():
    from pytato.analysis import get_edge_multiplicities, get_num_edges

    data = np.random.rand(4, 4)
    single_node_dag = pt.make_dict_of_named_arrays(
        {"result": pt.make_data_wrapper(data)})

    edge_counts = get_edge_multiplicities(single_node_dag)

    # Assert that there are no edges in a single-node DAG
    assert len(edge_counts) == 0

    # Get total number of edges
    total_edges = get_num_edges(single_node_dag, count_duplicates=False)

    assert total_edges == 0


def test_small_dag_edge_count():
    from pytato.analysis import get_edge_multiplicities, get_num_edges

    # Make a DAG using two nodes and one operation
    a = pt.make_placeholder(name="a", shape=(2, 2), dtype=np.float64)
    b = a + 1
    dag = pt.make_dict_of_named_arrays({"result": b})   # b = a + 1

    # Verify that get_num_edges returns 1 for a DAG with one edge
    assert get_num_edges(dag, count_duplicates=False) == 1

    counts = get_edge_multiplicities(dag)
    assert len(counts) == 1
    assert counts[(a, b)] == 1  # One edge between a and b


def test_large_dag_edge_count():
    from testlib import make_large_dag

    from pytato.analysis import get_edge_multiplicities, get_num_edges

    iterations = 100
    dag = make_large_dag(iterations, seed=42)

    # Verify that the number of edges is equal to the number of iterations
    assert get_num_edges(dag, count_duplicates=False) == iterations

    counts = get_edge_multiplicities(dag)
    assert len(counts) == iterations


def test_random_dag_edge_count():
    from testlib import count_edges_using_dependency_mapper, get_random_pt_dag

    from pytato.analysis import get_num_edges

    for i in range(100):
        dag = get_random_pt_dag(seed=i, axis_len=5)

        edge_count = get_num_edges(dag, count_duplicates=False)

        sum_edges = count_edges_using_dependency_mapper(dag)

        assert edge_count == sum_edges


def test_small_dag_with_duplicates_edge_count():
    from testlib import make_small_dag_with_duplicates

    from pytato.analysis import (
        get_num_edges,
    )

    dag = make_small_dag_with_duplicates()

    # Get the number of edges, including duplicates
    edge_count = get_num_edges(dag, count_duplicates=True)
    expected_edge_count = 3
    assert edge_count == expected_edge_count


def test_large_dag_with_duplicates_edge_count():
    from testlib import make_large_dag_with_duplicates

    from pytato.analysis import (
        get_edge_multiplicities,
        get_num_edges,
    )

    iterations = 100
    dag = make_large_dag_with_duplicates(iterations, seed=42)

    # Get the number of edges, including duplicates
    edge_count = get_num_edges(dag, count_duplicates=True)

    # Get the number of occurrences of each unique edge
    edge_multiplicity = get_edge_multiplicities(dag)
    assert any(count > 1 for count in edge_multiplicity.values())

    expected_edge_count = sum(edge_multiplicity.values())
    assert edge_count == expected_edge_count

    # Check that duplicates are correctly calculated
    num_duplicates = sum(count - 1 for count in edge_multiplicity.values())

    # Ensure edge count is accurate
    assert edge_count - num_duplicates == get_num_edges(
=======

    # Get the number of occurrences of each unique expression
    node_multiplicity = get_node_multiplicities(dag)
    assert any(count > 1 for count in node_multiplicity.values())

    # Get difference in duplicates
    num_duplicates = sum(count - 1 for count in node_multiplicity.values())

    counts = get_node_type_counts(dag, count_duplicates=True)
    expected_counts = {
        pt.array.Placeholder: 1,
        pt.array.IndexLambda: 3
    }

    for node_type, expected_count in expected_counts.items():
        assert counts[node_type] == expected_count

    # Check that duplicates are correctly calculated
    assert node_count - num_duplicates == len(
        pt.transform.DependencyMapper()(dag))
    assert node_count - num_duplicates == get_num_nodes(
        dag, count_duplicates=False)


def test_large_dag_with_duplicates_count():
    from testlib import make_large_dag_with_duplicates

    from pytato.analysis import (
        get_node_multiplicities,
        get_node_type_counts,
        get_num_nodes,
    )

    iterations = 100
    dag = make_large_dag_with_duplicates(iterations, seed=42)

    # Get the number of expressions, including duplicates
    node_count = get_num_nodes(dag, count_duplicates=True)

    # Get the number of occurrences of each unique expression
    node_multiplicity = get_node_multiplicities(dag)
    assert any(count > 1 for count in node_multiplicity.values())

    expected_node_count = sum(count for count in node_multiplicity.values())
    assert node_count == expected_node_count

    # Get difference in duplicates
    num_duplicates = sum(count - 1 for count in node_multiplicity.values())

    counts = get_node_type_counts(dag, count_duplicates=True)

    assert counts[pt.array.Placeholder] == 1
    assert sum(counts.values()) == expected_node_count

    # Check that duplicates are correctly calculated
    assert node_count - num_duplicates == len(
        pt.transform.DependencyMapper()(dag))
    assert node_count - num_duplicates == get_num_nodes(
>>>>>>> 26150131
        dag, count_duplicates=False)


def test_rec_get_user_nodes():
    x1 = pt.make_placeholder("x1", shape=(10, 4))
    x2 = pt.make_placeholder("x2", shape=(10, 4))

    expr = pt.make_dict_of_named_arrays({"out1": 2 * x1,
                                         "out2": 7 * x1 + 3 * x2})

    assert (pt.transform.rec_get_user_nodes(expr, x1)
            == frozenset({2 * x1, 7*x1, 7*x1 + 3 * x2, expr}))
    assert (pt.transform.rec_get_user_nodes(expr, x2)
            == frozenset({3 * x2, 7*x1 + 3 * x2, expr}))


def test_rec_get_user_nodes_linear_complexity():

    def construct_intestine_graph(depth=100, seed=0):
        from numpy.random import default_rng
        rng = default_rng(seed)
        x = pt.make_placeholder("x", shape=(10,))
        y = x

        for _ in range(depth):
            coeff1, coeff2 = rng.integers(0, 10, 2)
            y = coeff1 * y + coeff2 * y

        return y, x

    expected_result = set()

    class SubexprRecorder(pt.transform.CachedWalkMapper):
        def get_cache_key(self, expr: pt.transform.ArrayOrNames) -> int:
            return id(expr)

        def post_visit(self, expr):
            if not isinstance(expr, pt.Placeholder):
                expected_result.add(expr)
            else:
                assert expr.name == "x"

    expr, inp = construct_intestine_graph()
    result = pt.transform.rec_get_user_nodes(expr, inp)
    SubexprRecorder()(expr)

    assert (expected_result == result)


def test_basic_index_equality_traverses_underlying_arrays():
    # to test bug in pytato which didn't account underlying arrays
    a = pt.make_placeholder("a", (10,))
    b = pt.make_placeholder("b", (10,))
    assert a[0] != b[0]


def test_idx_lambda_to_hlo():
    from immutabledict import immutabledict

    from pytato.raising import (
        BinaryOp,
        BinaryOpType,
        BroadcastOp,
        C99CallOp,
        FullOp,
        ReduceOp,
        index_lambda_to_high_level_op,
    )
    from pytato.reductions import ProductReductionOperation, SumReductionOperation

    a = pt.make_placeholder("a", (10, 4))
    b = pt.make_placeholder("b", (10, 4))

    assert index_lambda_to_high_level_op(a + b) == BinaryOp(BinaryOpType.ADD,
                                                            a, b)
    assert index_lambda_to_high_level_op(a / 42) == BinaryOp(BinaryOpType.TRUEDIV,
                                                             a, 42)
    assert index_lambda_to_high_level_op(42 * a) == BinaryOp(BinaryOpType.MULT,
                                                             42, a)
    assert index_lambda_to_high_level_op(a ** b) == BinaryOp(BinaryOpType.POWER,
                                                             a, b)
    assert index_lambda_to_high_level_op(a - b) == BinaryOp(BinaryOpType.SUB,
                                                            a, b)
    assert (index_lambda_to_high_level_op(a & b)
            == BinaryOp(BinaryOpType.BITWISE_AND, a, b))
    assert (index_lambda_to_high_level_op(a ^ b)
            == BinaryOp(BinaryOpType.BITWISE_XOR, a, b))
    assert (index_lambda_to_high_level_op(a | b)
            == BinaryOp(BinaryOpType.BITWISE_OR, a, b))
    assert (index_lambda_to_high_level_op(pt.equal(a, b))
            == BinaryOp(BinaryOpType.EQUAL, a, b))
    assert (index_lambda_to_high_level_op(pt.not_equal(a, b))
            == BinaryOp(BinaryOpType.NOT_EQUAL, a, b))
    assert (index_lambda_to_high_level_op(pt.less(a, b))
            == BinaryOp(BinaryOpType.LESS, a, b))
    assert (index_lambda_to_high_level_op(pt.less_equal(a, b))
            == BinaryOp(BinaryOpType.LESS_EQUAL, a, b))
    assert (index_lambda_to_high_level_op(pt.greater(a, b))
            == BinaryOp(BinaryOpType.GREATER, a, b))
    assert (index_lambda_to_high_level_op(pt.greater_equal(a, b))
            == BinaryOp(BinaryOpType.GREATER_EQUAL, a, b))

    assert index_lambda_to_high_level_op(pt.zeros(6)) == FullOp(0)
    assert (index_lambda_to_high_level_op(pt.sum(b, axis=1))
            == ReduceOp(SumReductionOperation(),
                        b,
                        immutabledict({1: "_r0"})))
    assert (index_lambda_to_high_level_op(pt.prod(a))
            == ReduceOp(ProductReductionOperation(),
                        a,
                        immutabledict({0: "_r0",
                             1: "_r1"})))
    assert index_lambda_to_high_level_op(pt.sinh(a)) == C99CallOp("sinh", (a,))
    assert index_lambda_to_high_level_op(pt.arctan2(b, a)) == C99CallOp("atan2",
                                                                        (b, a))
    assert (index_lambda_to_high_level_op(pt.broadcast_to(a, (100, 10, 4)))
            == BroadcastOp(a))

    hlo = index_lambda_to_high_level_op(np.nan * a)
    assert isinstance(hlo, BinaryOp)
    assert hlo.binary_op == BinaryOpType.MULT
    assert np.isnan(hlo.x1)
    assert hlo.x2 is a


def test_deduplicate_data_wrappers():
    from pytato.transform import CachedWalkMapper, deduplicate_data_wrappers

    class DataWrapperCounter(CachedWalkMapper):
        def __init__(self):
            self.count = 0
            super().__init__()

        def get_cache_key(self, expr):
            return id(expr)

        def map_data_wrapper(self, expr):
            self.count += 1
            return super().map_data_wrapper(expr)

    def count_data_wrappers(expr):
        dwc = DataWrapperCounter()
        dwc(expr)
        return dwc.count

    a = pt.make_data_wrapper(np.arange(27))
    b = pt.make_data_wrapper(np.arange(27))
    # pylint-disable-reason: pylint is correct, DataInterface doesn't declare a
    # view method, but for numpy-like arrays it should be OK.
    c = pt.make_data_wrapper(a.data.view())   # pylint: disable=E1101
    d = pt.make_data_wrapper(np.arange(1, 28))

    res = a+b+c+d

    assert count_data_wrappers(res) == 4

    dd_res = deduplicate_data_wrappers(res)

    assert count_data_wrappers(dd_res) == 3


def test_einsum_dot_axes_has_correct_dim():
    # before 'pytato@895bae5', this test would fail because of incorrect
    # default 'Einsum.axes' instantiation.
    a = pt.make_placeholder("a", (10, 10))
    b = pt.make_placeholder("b", (10, 10))
    einsum = pt.einsum("ij,jk   ->    ik", a, b)
    assert len(einsum.axes) == einsum.ndim


def test_created_at():
    pt.set_traceback_tag_enabled()

    a = pt.make_placeholder("a", (10, 10), "float64")
    b = pt.make_placeholder("b", (10, 10), "float64")

    # res1 and res2 are defined on different lines and should have different
    # CreatedAt tags.
    res1 = a+b
    res2 = a+b

    # res3 and res4 are defined on the same line and should have the same
    # CreatedAt tags.
    res3 = a+b; res4 = a+b  # noqa: E702

    # {{{ Check that CreatedAt tags are handled correctly for equality/hashing

    assert res1 == res2 == res3 == res4
    assert hash(res1) == hash(res2) == hash(res3) == hash(res4)

    assert res1.non_equality_tags != res2.non_equality_tags
    assert res3.non_equality_tags == res4.non_equality_tags
    assert hash(res1.non_equality_tags) != hash(res2.non_equality_tags)
    assert hash(res3.non_equality_tags) == hash(res4.non_equality_tags)

    assert res1.tags == res2.tags == res3.tags == res4.tags
    assert hash(res1.tags) == hash(res2.tags) == hash(res3.tags) == hash(res4.tags)

    # }}}

    from pytato.tags import CreatedAt

    created_tag = frozenset({tag
                         for tag in res1.non_equality_tags
                         if isinstance(tag, CreatedAt)})

    assert len(created_tag) == 1

    # {{{ Make sure the function name appears in the traceback

    tag, = created_tag

    found = False

    stacksummary = tag.traceback.to_stacksummary()
    assert len(stacksummary) > 10

    for frame in tag.traceback.frames:
        if frame.name == "test_created_at" and "a+b" in frame.line:
            found = True
            break

    assert found

    # }}}

    # {{{ Make sure that CreatedAt tags are in the visualization

    from pytato.visualization import get_dot_graph
    s = get_dot_graph(res1)
    assert "test_created_at" in s
    assert "a+b" in s

    # }}}

    # {{{ Make sure only a single CreatedAt tag is created

    old_tag = tag

    res1 = res1 + res2

    created_tag = frozenset({tag
                         for tag in res1.non_equality_tags
                         if isinstance(tag, CreatedAt)})

    assert len(created_tag) == 1

    tag, = created_tag

    # Tag should be recreated
    assert tag != old_tag

    # }}}

    # {{{ Make sure that copying preserves the tag

    old_tag = tag

    res1_new = pt.transform.map_and_copy(res1, lambda x: x)

    created_tag = frozenset({tag
                         for tag in res1_new.non_equality_tags
                         if isinstance(tag, CreatedAt)})

    assert len(created_tag) == 1

    tag, = created_tag

    assert old_tag == tag

    # }}}

    # {{{ Test disabling traceback creation

    pt.set_traceback_tag_enabled(False)

    a = pt.make_placeholder("a", (10, 10), "float64")

    created_tag = frozenset({tag
                         for tag in a.non_equality_tags
                         if isinstance(tag, CreatedAt)})

    assert len(created_tag) == 0

    # }}}


def test_pickling_and_unpickling_is_equal():
    import pickle

    from testlib import RandomDAGContext, make_random_dag

    from pytools import UniqueNameGenerator
    axis_len = 5

    for i in range(50):
        print(i)  # progress indicator

        seed = 120 + i
        rdagc_pt = RandomDAGContext(np.random.default_rng(seed=seed),
                                    axis_len=axis_len, use_numpy=False)

        dag = pt.make_dict_of_named_arrays({"out": make_random_dag(rdagc_pt)})

        # {{{ convert data-wrappers to placeholders

        vng = UniqueNameGenerator()

        def make_dws_placeholder(expr):
            if isinstance(expr, pt.DataWrapper):
                return pt.make_placeholder(vng("_pt_ph"),  # noqa: B023
                                           expr.shape, expr.dtype)
            else:
                return expr

        dag = pt.transform.map_and_copy(dag, make_dws_placeholder)

        # }}}

        assert pickle.loads(pickle.dumps(dag)) == dag

    # {{{ adds an example which guarantees NaN in expression tree

    # pytato<=d015f914 used IEEE-representation of NaN in its expression graphs
    # and since NaN != NaN the following assertions would fail.

    x = pt.make_placeholder("x", shape=(10, 4), dtype="float64")
    expr = pt.maximum(2*x, 3*x)

    assert pickle.loads(pickle.dumps(expr)) == expr

    expr = pt.full((10, 4), np.nan)
    assert pickle.loads(pickle.dumps(expr)) == expr

    # }}}


def test_adv_indexing_into_zero_long_axes():
    # See https://github.com/inducer/meshmode/issues/321#issuecomment-1105577180
    n = pt.make_size_param("n")

    with pytest.raises(IndexError):
        a = pt.make_placeholder("a", shape=(0, 10))
        idx = pt.zeros(5, dtype=np.int64)
        a[idx]

    with pytest.raises(IndexError):
        a = pt.make_placeholder("a", shape=(n-n, 10))
        idx = pt.zeros(5, dtype=np.int64)
        a[idx]

    with pytest.raises(IndexError):
        a = pt.make_placeholder("a", shape=(n-n-2, 10))
        idx = pt.zeros(5, dtype=np.int64)
        a[idx]

    # {{{ no index error => sanity checks are working fine

    a = pt.make_placeholder("a", shape=(n-n+1, 10), dtype="float64")
    idx = pt.zeros(5, dtype=np.int64)
    a[idx]

    # }}}

    # {{{ indexer array is of zero size => should be fine

    a = pt.make_placeholder("a", shape=(n-n, 10), dtype="float64")
    idx = pt.zeros((0, 10), dtype=np.int64)
    a[idx]

    a = pt.make_placeholder("a", shape=(n-n, 10), dtype="float64")
    idx = pt.zeros((n-n, 10), dtype=np.int64)
    a[idx]

    # }}}


def test_expand_dims_input_validate():
    a = pt.make_placeholder("x", (10, 4))

    assert pt.expand_dims(a, (0, 2, 4)).shape == (1, 10, 1, 4, 1)
    assert pt.expand_dims(a, (-5, -3, -1)).shape == (1, 10, 1, 4, 1)
    assert pt.expand_dims(a, (-3)).shape == (1, 10, 4)

    with pytest.raises(ValueError):
        pt.expand_dims(a, (3, 3))

    with pytest.raises(ValueError):
        pt.expand_dims(a, (0, 2, 5))

    with pytest.raises(ValueError):
        pt.expand_dims(a, -4)


def test_with_tagged_reduction():
    from testlib import FooRednTag

    from pytato.diagnostic import NotAReductionAxis
    from pytato.raising import index_lambda_to_high_level_op
    x = pt.make_placeholder("x", shape=(10, 10))
    x_sum = pt.sum(x)

    with pytest.raises(NotAReductionAxis):
        # axis='_0': not being reduced over.
        x_sum = x_sum.with_tagged_reduction("_0", FooRednTag())

    hlo = index_lambda_to_high_level_op(x_sum)
    x_sum = x_sum.with_tagged_reduction(hlo.axes[1], FooRednTag())
    assert x_sum.var_to_reduction_descr[hlo.axes[1]].tags_of_type(FooRednTag)
    assert not x_sum.var_to_reduction_descr[hlo.axes[0]].tags_of_type(FooRednTag)

    x_colsum = pt.einsum("ij->j", x)

    with pytest.raises(TypeError):
        # no longer support indexing by string.
        x_colsum.with_tagged_reduction("j", FooRednTag())

    my_descr = x_colsum.access_descriptors[0][0]
    x_colsum = x_colsum.with_tagged_reduction(my_descr,
                                              FooRednTag())

    assert (x_colsum
            .redn_axis_to_redn_descr[my_descr]
            .tags_of_type(FooRednTag))


def test_derived_class_uses_correct_array_eq():
    @attrs.define(frozen=True)
    class MyNewArrayT(_SuppliedAxesAndTagsMixin, pt.Array):
        pass

    with pytest.raises(AssertionError):
        MyNewArrayT(tags=frozenset(), axes=())

    @attrs.define(frozen=True, eq=False)
    class MyNewAndCorrectArrayT(_SuppliedAxesAndTagsMixin, pt.Array):
        pass

    MyNewAndCorrectArrayT(tags=frozenset(), axes=())


def test_lower_to_index_lambda():
    from pytato.array import IndexLambda, Reshape
    expr = pt.ones(12).reshape(6, 2).reshape(3, 4)
    idx_lambda = pt.to_index_lambda(expr)
    assert isinstance(idx_lambda, IndexLambda)
    binding, = idx_lambda.bindings.values()
    # test that it didn't recurse further
    assert isinstance(binding, Reshape)


def test_cached_walk_mapper_with_extra_args():
    from testlib import RandomDAGContext, make_random_dag

    class MyWalkMapper(pt.transform.CachedWalkMapper):
        def get_cache_key(self, expr, passed_number) -> int:
            return id(expr), passed_number

        def post_visit(self, expr, passed_number):
            assert passed_number == 42

    my_walk_mapper = MyWalkMapper()

    rdagc = RandomDAGContext(np.random.default_rng(seed=0),
                             axis_len=4, use_numpy=False)

    dag = make_random_dag(rdagc)

    my_walk_mapper(dag, 42)
    my_walk_mapper(dag, passed_number=42)

    with pytest.raises(AssertionError):
        my_walk_mapper(dag, 5)

    with pytest.raises(AssertionError):
        my_walk_mapper(dag, 7)

    with pytest.raises(TypeError):
        # passing incorrect argument should raise TypeError while calling post_visit
        my_walk_mapper(dag, bad_arg_name=7)


def test_unify_axes_tags():
    from testlib import BarTag, BazTag, FooTag, QuuxTag, TestlibTag

    from pytato.array import EinsumReductionAxis

    # {{{ 1. broadcasting + expand_dims

    x = pt.make_placeholder("x", (10, 4))
    x = x.with_tagged_axis(0, FooTag())
    x = x.with_tagged_axis(1, BarTag())

    y = pt.expand_dims(x, (2, 3)) + x

    y_unified = pt.unify_axes_tags(y)
    assert (y_unified.axes[0].tags_of_type(TestlibTag)
            == frozenset([FooTag()]))
    assert (y_unified.axes[2].tags_of_type(TestlibTag)
            == frozenset([FooTag()]))
    assert (y_unified.axes[1].tags_of_type(TestlibTag)
            == frozenset([BarTag()]))
    assert (y_unified.axes[3].tags_of_type(TestlibTag)
            == frozenset([BarTag()]))

    # }}}

    # {{{ 2. back-propagation + einsum

    x = pt.make_placeholder("x", (10, 4))
    x = x.with_tagged_axis(0, FooTag())

    y = pt.make_placeholder("y", (10, 4))
    y = y.with_tagged_axis(1, BarTag())

    z = pt.einsum("ij, ij -> i", x, y)
    z_unified = pt.unify_axes_tags(z)

    assert (z_unified.axes[0].tags_of_type(TestlibTag)
            == frozenset([FooTag()]))
    assert (z_unified.args[0].axes[1].tags_of_type(TestlibTag)
            == frozenset([BarTag()]))
    assert (z_unified.args[1].axes[0].tags_of_type(TestlibTag)
            == frozenset([FooTag()]))
    assert (z_unified.redn_axis_to_redn_descr[EinsumReductionAxis(0)]
            .tags_of_type(TestlibTag)
            == frozenset([BarTag()]))

    # }}}

    # {{{ 3. advanced indexing

    idx1 = pt.make_placeholder("idx1", (42, 1), "int32")
    idx1 = idx1.with_tagged_axis(0, FooTag())

    idx2 = pt.make_placeholder("idx2", (1, 1729), "int32")
    idx2 = idx2.with_tagged_axis(1, BarTag())

    u = pt.make_placeholder("u", (4, 5, 6, 7, 8, 9), "float32")
    u = u.with_tagged_axis(0, BazTag())
    u = u.with_tagged_axis(1, QuuxTag())
    u = u.with_tagged_axis(2, QuuxTag())
    u = u.with_tagged_axis(5, QuuxTag())

    y = u[:, 1:4, 2*idx1, 0, 3*idx2, :]

    y_unified = pt.unify_axes_tags(y)

    assert (y_unified.axes[0].tags_of_type(TestlibTag)
            == frozenset([BazTag()]))
    assert (y_unified.axes[1].tags_of_type(TestlibTag)
            == frozenset())
    assert (y_unified.axes[2].tags_of_type(TestlibTag)
            == frozenset([FooTag()]))
    assert (y_unified.axes[3].tags_of_type(TestlibTag)
            == frozenset([BarTag()]))
    assert (y_unified.axes[4].tags_of_type(TestlibTag)
            == frozenset([QuuxTag()]))

    # }}}


def test_rewrite_einsums_with_no_broadcasts():
    a = pt.make_placeholder("a", (10, 4, 1))
    b = pt.make_placeholder("b", (10, 1, 4))
    c = pt.einsum("ijk,ijk->ijk", a, b)
    expr = pt.einsum("ijk,ijk,ijk->i", a, b, c)

    new_expr = pt.rewrite_einsums_with_no_broadcasts(expr)
    assert pt.analysis.is_einsum_similar_to_subscript(new_expr, "ij,ik,ijk->i")
    assert pt.analysis.is_einsum_similar_to_subscript(new_expr.args[2], "ij,ik->ijk")


def test_dot_visualizers():
    a = pt.make_placeholder("A", shape=(10, 4))
    x1 = pt.make_placeholder("x1", shape=4)
    x2 = pt.make_placeholder("x2", shape=4)

    y = a @ (2*x1 + 3*x2)

    axis_len = 5

    graphs = [y]

    for i in range(100):
        rdagc = RandomDAGContext(np.random.default_rng(seed=i),
                axis_len=axis_len, use_numpy=False)
        graphs.append(make_random_dag(rdagc))

    # {{{ ensure that the generated output is valid dot-lang

    # TODO: Verify the soundness of the generated svg file

    for graph in graphs:
        # plot to .svg file to avoid dep on a webbrowser or X-window system
        pt.show_dot_graph(graph, output_to="svg")

    pt.show_fancy_placeholder_data_flow(y, output_to="svg")

    # }}}


if __name__ == "__main__":
    if len(sys.argv) > 1:
        exec(sys.argv[1])
    else:
        from pytest import main
        main([__file__])

# vim: fdm=marker<|MERGE_RESOLUTION|>--- conflicted
+++ resolved
@@ -670,7 +670,6 @@
     from pytato.analysis import get_num_nodes
     for i in range(80):
         dag = get_random_pt_dag(seed=i, axis_len=5)
-<<<<<<< HEAD
 
         assert get_num_nodes(dag, count_duplicates=False) == len(
             pt.transform.DependencyMapper()(dag))
@@ -679,16 +678,6 @@
 def test_random_dag_with_comm_count():
     from testlib import get_random_pt_dag_with_send_recv_nodes
 
-=======
-
-        assert get_num_nodes(dag, count_duplicates=False) == len(
-            pt.transform.DependencyMapper()(dag))
-
-
-def test_random_dag_with_comm_count():
-    from testlib import get_random_pt_dag_with_send_recv_nodes
-
->>>>>>> 26150131
     from pytato.analysis import get_num_nodes
     rank = 0
     size = 2
@@ -715,7 +704,6 @@
     node_count = get_num_nodes(dag, count_duplicates=True)
     expected_node_count = 4
     assert node_count == expected_node_count
-<<<<<<< HEAD
 
     # Get the number of occurrences of each unique expression
     node_multiplicity = get_node_multiplicities(dag)
@@ -894,66 +882,6 @@
 
     # Ensure edge count is accurate
     assert edge_count - num_duplicates == get_num_edges(
-=======
-
-    # Get the number of occurrences of each unique expression
-    node_multiplicity = get_node_multiplicities(dag)
-    assert any(count > 1 for count in node_multiplicity.values())
-
-    # Get difference in duplicates
-    num_duplicates = sum(count - 1 for count in node_multiplicity.values())
-
-    counts = get_node_type_counts(dag, count_duplicates=True)
-    expected_counts = {
-        pt.array.Placeholder: 1,
-        pt.array.IndexLambda: 3
-    }
-
-    for node_type, expected_count in expected_counts.items():
-        assert counts[node_type] == expected_count
-
-    # Check that duplicates are correctly calculated
-    assert node_count - num_duplicates == len(
-        pt.transform.DependencyMapper()(dag))
-    assert node_count - num_duplicates == get_num_nodes(
-        dag, count_duplicates=False)
-
-
-def test_large_dag_with_duplicates_count():
-    from testlib import make_large_dag_with_duplicates
-
-    from pytato.analysis import (
-        get_node_multiplicities,
-        get_node_type_counts,
-        get_num_nodes,
-    )
-
-    iterations = 100
-    dag = make_large_dag_with_duplicates(iterations, seed=42)
-
-    # Get the number of expressions, including duplicates
-    node_count = get_num_nodes(dag, count_duplicates=True)
-
-    # Get the number of occurrences of each unique expression
-    node_multiplicity = get_node_multiplicities(dag)
-    assert any(count > 1 for count in node_multiplicity.values())
-
-    expected_node_count = sum(count for count in node_multiplicity.values())
-    assert node_count == expected_node_count
-
-    # Get difference in duplicates
-    num_duplicates = sum(count - 1 for count in node_multiplicity.values())
-
-    counts = get_node_type_counts(dag, count_duplicates=True)
-
-    assert counts[pt.array.Placeholder] == 1
-    assert sum(counts.values()) == expected_node_count
-
-    # Check that duplicates are correctly calculated
-    assert node_count - num_duplicates == len(
-        pt.transform.DependencyMapper()(dag))
-    assert node_count - num_duplicates == get_num_nodes(
->>>>>>> 26150131
         dag, count_duplicates=False)
 
 
