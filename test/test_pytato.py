#!/usr/bin/env python

__copyright__ = """Copyright (C) 2020 Andreas Kloeckner
Copyright (C) 2021 Kaushik Kulkarni
Copyright (C) 2021 University of Illinois Board of Trustees
"""

__license__ = """
Permission is hereby granted, free of charge, to any person obtaining a copy
of this software and associated documentation files (the "Software"), to deal
in the Software without restriction, including without limitation the rights
to use, copy, modify, merge, publish, distribute, sublicense, and/or sell
copies of the Software, and to permit persons to whom the Software is
furnished to do so, subject to the following conditions:

The above copyright notice and this permission notice shall be included in
all copies or substantial portions of the Software.

THE SOFTWARE IS PROVIDED "AS IS", WITHOUT WARRANTY OF ANY KIND, EXPRESS OR
IMPLIED, INCLUDING BUT NOT LIMITED TO THE WARRANTIES OF MERCHANTABILITY,
FITNESS FOR A PARTICULAR PURPOSE AND NONINFRINGEMENT. IN NO EVENT SHALL THE
AUTHORS OR COPYRIGHT HOLDERS BE LIABLE FOR ANY CLAIM, DAMAGES OR OTHER
LIABILITY, WHETHER IN AN ACTION OF CONTRACT, TORT OR OTHERWISE, ARISING FROM,
OUT OF OR IN CONNECTION WITH THE SOFTWARE OR THE USE OR OTHER DEALINGS IN
THE SOFTWARE.
"""

import sys

import numpy as np
import pytest

import pytato as pt


def test_matmul_input_validation():
    a = pt.make_placeholder(name="a", shape=(10, 10), dtype=np.float64)
    b = pt.make_placeholder(name="b", shape=(20, 10), dtype=np.float64)

    with pytest.raises(ValueError):
        a @ b

    c = pt.make_placeholder(name="c", shape=(), dtype=np.float64)
    with pytest.raises(ValueError):
        c @ c

    n = pt.make_size_param("n")
    d = pt.make_placeholder(name="d", shape=(n, n), dtype=np.float64)
    d @ d


def test_roll_input_validation():
    a = pt.make_placeholder(name="a", shape=(10, 10), dtype=np.float64)
    pt.roll(a, 1, axis=0)

    with pytest.raises(ValueError):
        pt.roll(a, 1, axis=2)

    with pytest.raises(ValueError):
        pt.roll(a, 1, axis=-1)


def test_transpose_input_validation():
    a = pt.make_placeholder(name="a", shape=(10, 10), dtype=np.float64)
    pt.transpose(a)

    with pytest.raises(ValueError):
        pt.transpose(a, (2, 0, 1))

    with pytest.raises(ValueError):
        pt.transpose(a, (1, 1))

    with pytest.raises(ValueError):
        pt.transpose(a, (0,))


def test_slice_input_validation():
    a = pt.make_placeholder(name="a", shape=(10, 10, 10), dtype=np.float64)

    a[0]
    a[0, 0]
    a[0, 0, 0]

    with pytest.raises(IndexError):
        a[0, 0, 0, 0]

    with pytest.raises(IndexError):
        a[10]


def test_stack_input_validation():
    x = pt.make_placeholder(name="x", shape=(10, 10), dtype=np.float64)
    y = pt.make_placeholder(name="y", shape=(1, 10), dtype=np.float64)

    assert pt.stack((x, x, x), axis=0).shape == (3, 10, 10)

    pt.stack((x,), axis=0)
    pt.stack((x,), axis=1)

    with pytest.raises(ValueError):
        pt.stack(())

    with pytest.raises(ValueError):
        pt.stack((x, y))

    with pytest.raises(ValueError):
        pt.stack((x, x), axis=3)


@pytest.mark.xfail  # Unnamed placeholders should be used via pt.bind
def test_make_placeholder_noname():
    x = pt.make_placeholder("x", shape=(10, 4), dtype=float)
    y = 2*x

    knl = pt.generate_loopy(y).kernel

    assert x.name in knl.arg_dict
    assert x.name in knl.get_read_variables()


def test_zero_length_arrays():
    x = pt.make_placeholder("x", shape=(0, 4), dtype=float)
    y = 2*x

    assert y.shape == (0, 4)

    knl = pt.generate_loopy(y).kernel
    assert all(dom.is_empty() for dom in knl.domains if dom.total_dim() != 0)


def test_concatenate_input_validation():
    x = pt.make_placeholder(name="x", shape=(10, 10), dtype=np.float64)
    y = pt.make_placeholder(name="y", shape=(1, 10), dtype=np.float64)

    assert pt.concatenate((x, x, x), axis=0).shape == (30, 10)
    assert pt.concatenate((x, y), axis=0).shape == (11, 10)

    pt.concatenate((x,), axis=0)
    pt.concatenate((x,), axis=1)

    with pytest.raises(ValueError):
        pt.concatenate(())

    with pytest.raises(ValueError):
        pt.concatenate((x, y), axis=1)

    with pytest.raises(ValueError):
        pt.concatenate((x, x), axis=3)


def test_reshape_input_validation():
    x = pt.make_placeholder("x", shape=(3, 3, 4), dtype=np.float64)

    assert pt.reshape(x, (-1,)).shape == (36,)
    assert pt.reshape(x, (-1, 6)).shape == (6, 6)
    assert pt.reshape(x, (4, -1)).shape == (4, 9)
    assert pt.reshape(x, (36, -1)).shape == (36, 1)

    with pytest.raises(ValueError):
        # 36 not a multiple of 25
        pt.reshape(x, (5, 5))

    with pytest.raises(ValueError):
        # 2 unknown dimensions
        pt.reshape(x, (-1, -1, 3))

    # Reporter by alexfikl
    # See https://github.com/inducer/pytato/issues/157
    x = pt.make_placeholder("x", shape=(0,), dtype=np.float64)
    assert pt.reshape(x, (128, 0, 17)).shape == (128, 0, 17)


def test_binary_op_dispatch():
    class Foo:
        def __add__(self, other):
            if isinstance(other, pt.Array):
                return "bar"

            return NotImplemented

        def __radd__(self, other):
            if isinstance(other, pt.Array):
                return "baz"

            return NotImplemented

    x = pt.make_placeholder(name="x", shape=(10,), dtype=float)
    assert Foo() + x == "bar"
    assert x + Foo() == "baz"


def test_same_placeholder_name_raises():
    from pytato.diagnostic import NameClashError
    x = pt.make_placeholder(name="arr", shape=(10, 4), dtype=float)
    y = pt.make_placeholder(name="arr", shape=(10, 4), dtype=float)

    with pytest.raises(NameClashError):
        pt.generate_loopy(x+y)

    n1 = pt.make_size_param("n")
    n2 = pt.make_size_param("n")
    x = pt.make_placeholder(name="arr", shape=(n1, n2), dtype=float)
    with pytest.raises(NameClashError):
        pt.generate_loopy(2*x)


def test_einsum_error_handling():
    with pytest.raises(ValueError):
        # operands not enough
        pt.einsum("ij,j->j", pt.make_placeholder("x", (2, 2), float))

    with pytest.raises(ValueError):
        # double index use in the out spec.
        pt.einsum("ij,j->jj", ("a", "b"))


def test_accessing_dict_of_named_arrays_validation():
    x = pt.make_placeholder(name="x", shape=10, dtype=float)
    y1y2 = pt.make_dict_of_named_arrays({"y1": 2*x, "y2": 3*x})

    assert isinstance(y1y2["y1"], pt.array.NamedArray)
    assert y1y2["y1"].shape == (2*x).shape
    assert y1y2["y1"].dtype == (2*x).dtype


def test_call_loopy_shape_inference():
    from pytato.loopy import call_loopy
    from pytato.utils import are_shapes_equal
    import loopy as lp

    knl = lp.make_kernel(
            ["{[i, j]: 0<=i<(2*n + 3*m + 2) and 0<=j<(6*n + 4*m + 3)}",
             "{[ii, jj]: 0<=ii<m and 0<=jj<n}"],
            """
            <> tmp = sum([i, j], A[i, j])
            out[ii, jj] = tmp*(ii + jj)
            """, lang_version=(2018, 2))

    # {{{ variant 1

    A = pt.make_placeholder(name="x", shape=(20, 37), dtype=np.float64)  # noqa: N806
    y = call_loopy(knl, {"A": A})["out"]
    assert are_shapes_equal(y.shape, (4, 3))

    # }}}

    # {{{ variant 2

    n1 = pt.make_size_param("n1")
    n2 = pt.make_size_param("n2")
    A = pt.make_placeholder(name="x",  # noqa: N806
                            shape=(4*n1 + 6*n2 + 2, 12*n1 + 8*n2 + 3),
                            dtype=np.float64)

    y = call_loopy(knl, {"A": A})["out"]
    assert are_shapes_equal(y.shape, (2*n2, 2*n1))

    # }}}


def test_tagging_array():
    from pytools.tag import Tag

    class BestArrayTag(Tag):
        """
        Best array known to humankind.
        """

    x = pt.make_placeholder(shape=(42, 1729), dtype=float, name="x")
    y = x.tagged(BestArrayTag())
    assert any(isinstance(tag, BestArrayTag) for tag in y.tags)


def test_dict_of_named_arrays_comparison():
    # See https://github.com/inducer/pytato/pull/137
    x = pt.make_placeholder("x", (10, 4), float)
    dict1 = pt.make_dict_of_named_arrays({"out": 2 * x})
    dict2 = pt.make_dict_of_named_arrays({"out": 2 * x})
    dict3 = pt.make_dict_of_named_arrays({"not_out": 2 * x})
    dict4 = pt.make_dict_of_named_arrays({"out": 3 * x})
    assert dict1 == dict2
    assert dict1 != dict3
    assert dict1 != dict4


def test_toposortmapper():
    n = pt.make_size_param("n")
    array = pt.make_placeholder(name="array", shape=n, dtype=np.float64)
    stack = pt.stack([array, 2*array, array + 6])
    y = stack @ stack.T

    tm = pt.transform.TopoSortMapper()
    tm(y)

    from pytato.array import (AxisPermutation, IndexLambda, MatrixProduct,
                              Placeholder, SizeParam, Stack)

    assert isinstance(tm.topological_order[0], SizeParam)
    assert isinstance(tm.topological_order[1], Placeholder)
    assert isinstance(tm.topological_order[2], IndexLambda)
    assert isinstance(tm.topological_order[3], IndexLambda)
    assert isinstance(tm.topological_order[4], Stack)
    assert isinstance(tm.topological_order[5], AxisPermutation)
    assert isinstance(tm.topological_order[6], MatrixProduct)


def test_userscollector():
    from testlib import RandomDAGContext, make_random_dag
    from pytato.transform import UsersCollector, reverse_graph

    axis_len = 5

    for i in range(100):
        rdagc = RandomDAGContext(np.random.default_rng(seed=i),
                axis_len=axis_len, use_numpy=False)

        dag = make_random_dag(rdagc)

        gdm = UsersCollector()
        gdm(dag)

<<<<<<< HEAD
        rev_graph = reverse_graph(gdm.graph_dict)
=======
        rev_graph = reverse_graph(gdm.node_to_users)
>>>>>>> 2ecb905e
        rev_graph2 = reverse_graph(reverse_graph(rev_graph))

        assert rev_graph2 == rev_graph


def test_asciidag():
    n = pt.make_size_param("n")
    array = pt.make_placeholder(name="array", shape=n, dtype=np.float64)
    stack = pt.stack([array, 2*array, array + 6])
    y = stack @ stack.T

    from pytato import get_ascii_graph

    res = get_ascii_graph(y, use_color=False)

    ref_str = r"""* Inputs
*-.   Placeholder
|\ \
* | | IndexLambda
| |/
|/|
| * IndexLambda
|/
*   Stack
|\
* | AxisPermutation
|/
* MatrixProduct
* Outputs
"""

    assert res == ref_str


def test_linear_complexity_inequality():
    # See https://github.com/inducer/pytato/issues/163
    import pytato as pt
    from pytato.equality import EqualityComparer
    from numpy.random import default_rng

    def construct_intestine_graph(depth=100, seed=0):
        rng = default_rng(seed)
        x = pt.make_placeholder("x", shape=(10,), dtype=float)

        for _ in range(depth):
            coeff1, coeff2 = rng.integers(0, 10, 2)
            x = coeff1 * x + coeff2 * x

        return x

    graph1 = construct_intestine_graph()
    graph2 = construct_intestine_graph()
    graph3 = construct_intestine_graph(seed=3)

    assert EqualityComparer()(graph1, graph2)
    assert EqualityComparer()(graph2, graph1)
    assert not EqualityComparer()(graph1, graph3)
    assert not EqualityComparer()(graph2, graph3)


if __name__ == "__main__":
    if len(sys.argv) > 1:
        exec(sys.argv[1])
    else:
        from pytest import main
        main([__file__])

# vim: fdm=marker<|MERGE_RESOLUTION|>--- conflicted
+++ resolved
@@ -319,11 +319,7 @@
         gdm = UsersCollector()
         gdm(dag)
 
-<<<<<<< HEAD
-        rev_graph = reverse_graph(gdm.graph_dict)
-=======
         rev_graph = reverse_graph(gdm.node_to_users)
->>>>>>> 2ecb905e
         rev_graph2 = reverse_graph(reverse_graph(rev_graph))
 
         assert rev_graph2 == rev_graph
