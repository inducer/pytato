#!/usr/bin/env python

__copyright__ = """Copyright (C) 2020-2021 Andreas Kloeckner
Copyright (C) 2021 University of Illinois Board of Trustees
Copyright (C) 2021 Matthias Diener
Copyright (C) 2021 Kaushik Kulkarni
"""

__license__ = """
Permission is hereby granted, free of charge, to any person obtaining a copy
of this software and associated documentation files (the "Software"), to deal
in the Software without restriction, including without limitation the rights
to use, copy, modify, merge, publish, distribute, sublicense, and/or sell
copies of the Software, and to permit persons to whom the Software is
furnished to do so, subject to the following conditions:

The above copyright notice and this permission notice shall be included in
all copies or substantial portions of the Software.

THE SOFTWARE IS PROVIDED "AS IS", WITHOUT WARRANTY OF ANY KIND, EXPRESS OR
IMPLIED, INCLUDING BUT NOT LIMITED TO THE WARRANTIES OF MERCHANTABILITY,
FITNESS FOR A PARTICULAR PURPOSE AND NONINFRINGEMENT. IN NO EVENT SHALL THE
AUTHORS OR COPYRIGHT HOLDERS BE LIABLE FOR ANY CLAIM, DAMAGES OR OTHER
LIABILITY, WHETHER IN AN ACTION OF CONTRACT, TORT OR OTHERWISE, ARISING FROM,
OUT OF OR IN CONNECTION WITH THE SOFTWARE OR THE USE OR OTHER DEALINGS IN
THE SOFTWARE.
"""

import itertools
import operator
import sys

import loopy as lp
import numpy as np
import pyopencl as cl
import pyopencl.array as cl_array  # noqa
import pyopencl.cltypes as cltypes  # noqa
import pyopencl.tools as cl_tools  # noqa
from pyopencl.tools import (  # noqa
        pytest_generate_tests_for_pyopencl as pytest_generate_tests)
import pytest  # noqa
from loopy.version import LOOPY_USE_LANGUAGE_VERSION_2018_2  # noqa

import pytato as pt
from pytato.array import Placeholder
from testlib import assert_allclose_to_numpy
import pymbolic.primitives as p


def test_basic_codegen(ctx_factory):
    ctx = ctx_factory()
    queue = cl.CommandQueue(ctx)

    x = Placeholder("x", (5,), np.int64)
    prog = pt.generate_loopy(x * x, cl_device=queue.device)
    x_in = np.array([1, 2, 3, 4, 5])
    _, (out,) = prog(queue, x=x_in)
    assert (out == x_in * x_in).all()


def test_scalar_placeholder(ctx_factory):
    ctx = ctx_factory()
    queue = cl.CommandQueue(ctx)

    x = Placeholder("x", (), np.int64)
    prog = pt.generate_loopy(x, cl_device=queue.device)
    x_in = np.array(1)
    _, (x_out,) = prog(queue, x=x_in)
    assert np.array_equal(x_out, x_in)


# https://github.com/inducer/pytato/issues/15
@pytest.mark.xfail  # shape inference solver: not yet implemented
def test_size_param(ctx_factory):
    ctx = ctx_factory()
    queue = cl.CommandQueue(ctx)

    n = pt.make_size_param(name="n")
    pt.make_placeholder(name="x", shape=n, dtype=np.int64)
    prog = pt.generate_loopy(n, cl_device=queue.device)
    x_in = np.array([1, 2, 3, 4, 5])
    _, (n_out,) = prog(queue, x=x_in)
    assert n_out == 5


@pytest.mark.parametrize("x1_ndim", (1, 2))
@pytest.mark.parametrize("x2_ndim", (1, 2))
def test_matmul(ctx_factory, x1_ndim, x2_ndim):
    ctx = ctx_factory()
    queue = cl.CommandQueue(ctx)

    def get_array(ndim):
        arr = np.array([[1, 2], [3, 4]])
        return arr[(0,) * (arr.ndim - ndim)]

    x1_in = get_array(x1_ndim)
    x2_in = get_array(x2_ndim)

    x1 = pt.make_data_wrapper(x1_in)
    x2 = pt.make_data_wrapper(x2_in)
    prog = pt.generate_loopy(x1 @ x2, cl_device=queue.device)
    _, (out,) = prog(queue)

    assert (out == x1_in @ x2_in).all()


def test_data_wrapper(ctx_factory):
    ctx = ctx_factory()
    queue = cl.CommandQueue(ctx)

    # Without name/shape
    x_in = np.array([1, 2, 3, 4, 5])
    x = pt.make_data_wrapper(x_in)
    prog = pt.generate_loopy(x, cl_device=queue.device)
    _, (x_out,) = prog(queue)
    assert (x_out == x_in).all()

    # With name/shape
    x_in = np.array([[1, 2], [3, 4], [5, 6]])
    n = pt.make_size_param("n")
    x = pt.make_data_wrapper(x_in, name="x", shape=(n, 2))
    prog = pt.generate_loopy(x, cl_device=queue.device)
    _, (x_out,) = prog(queue)
    assert (x_out == x_in).all()


def test_codegen_with_DictOfNamedArrays(ctx_factory):  # noqa
    ctx = ctx_factory()
    queue = cl.CommandQueue(ctx)

    x = Placeholder("x", (5,), np.int64)
    y = Placeholder("y", (5,), np.int64)
    x_in = np.array([1, 2, 3, 4, 5])
    y_in = np.array([6, 7, 8, 9, 10])

    result = pt.DictOfNamedArrays(dict(x_out=x, y_out=y))

    # With return_dict.
    prog = pt.generate_loopy(result, cl_device=queue.device)

    _, outputs = prog(queue, x=x_in, y=y_in)
    assert (outputs["x_out"] == x_in).all()
    assert (outputs["y_out"] == y_in).all()


@pytest.mark.parametrize("shift", (-1, 1, 0, -20, 20))
@pytest.mark.parametrize("axis", (0, 1))
def test_roll(ctx_factory, shift, axis):
    cl_ctx = ctx_factory()
    queue = cl.CommandQueue(cl_ctx)

    n = pt.make_size_param("n")
    x = pt.make_placeholder(name="x", shape=(n, n), dtype=np.float64)

    x_in = np.arange(1., 10.).reshape(3, 3)
    assert_allclose_to_numpy(pt.roll(x, shift=shift, axis=axis),
                              queue,
                              {x: x_in})


@pytest.mark.parametrize("axes", (
    (), (0, 1), (1, 0),
    (0, 1, 2), (0, 2, 1), (1, 0, 2), (1, 2, 0), (2, 0, 1), (2, 1, 0)))
def test_axis_permutation(ctx_factory, axes):
    cl_ctx = ctx_factory()
    queue = cl.CommandQueue(cl_ctx)

    ndim = len(axes)
    shape = (3, 4, 5)[:ndim]

    from numpy.random import default_rng
    rng = default_rng()

    x_in = rng.random(size=shape)

    x = pt.make_data_wrapper(x_in)
    assert_allclose_to_numpy(pt.transpose(x, axes), queue)


def test_transpose(ctx_factory):
    cl_ctx = ctx_factory()
    queue = cl.CommandQueue(cl_ctx)

    shape = (2, 8)

    from numpy.random import default_rng
    rng = default_rng()
    x_in = rng.random(size=shape)

    x = pt.make_data_wrapper(x_in)
    assert_allclose_to_numpy(x.T, queue)


# Doesn't include: ? (boolean), g (float128), G (complex256)
ARITH_DTYPES = "bhilqpBHILQPfdFD"


def reverse_args(f):
    def wrapper(*args):
        return f(*reversed(args))
    return wrapper


@pytest.mark.parametrize("which", ("add", "sub", "mul", "truediv", "pow",
                                   "equal", "not_equal", "less", "less_equal",
                                   "greater", "greater_equal", "logical_and",
                                   "logical_or"))
@pytest.mark.parametrize("reverse", (False, True))
def test_scalar_array_binary_arith(ctx_factory, which, reverse):
    cl_ctx = ctx_factory()
    queue = cl.CommandQueue(cl_ctx)
    not_valid_in_complex = which in ["equal", "not_equal", "less", "less_equal",
                                     "greater", "greater_equal",
                                     "logical_and", "logical_or"]

    try:
        pt_op = getattr(operator, which)
        np_op = getattr(operator, which)
    except AttributeError:
        pt_op = getattr(pt, which)
        np_op = getattr(np, which)

    if reverse:
        pt_op = reverse_args(pt_op)
        np_op = reverse_args(np_op)

    x_orig = 7
    y_orig = np.array([1, 2, 3, 4, 5])

    for first_dtype in (int, float, complex, np.int32, np.float64,
                        np.complex128):
        x_in = first_dtype(x_orig)

        if first_dtype in [complex, np.complex128] and not_valid_in_complex:
            continue

        exprs = {}
        for dtype in ARITH_DTYPES:
            if dtype in "FDG" and not_valid_in_complex:
                continue
            y = pt.make_data_wrapper(
                    y_orig.astype(dtype), name=f"y{dtype}")
            exprs[dtype] = pt_op(x_in, y)

        prog = pt.generate_loopy(exprs, cl_device=queue.device)

        _, outputs = prog(queue)

        for dtype in exprs:
            out = outputs[dtype]
            out_ref = np_op(x_in, y_orig.astype(dtype))

            assert out.dtype == out_ref.dtype, (out.dtype, out_ref.dtype)
            # In some cases ops are done in float32 in loopy but float64 in numpy.
            assert np.allclose(out, out_ref), (out, out_ref)


@pytest.mark.parametrize("which", ("add", "sub", "mul", "truediv", "pow",
                                   "equal", "not_equal", "less", "less_equal",
                                   "greater", "greater_equal", "logical_or",
                                   "logical_and"))
@pytest.mark.parametrize("reverse", (False, True))
def test_array_array_binary_arith(ctx_factory, which, reverse):
    if which == "sub":
        pytest.skip("https://github.com/inducer/loopy/issues/131")

    cl_ctx = ctx_factory()
    queue = cl.CommandQueue(cl_ctx)
    not_valid_in_complex = which in ["equal", "not_equal", "less", "less_equal",
                                     "greater", "greater_equal",
                                     "logical_and", "logical_or"]

    try:
        pt_op = getattr(operator, which)
        np_op = getattr(operator, which)
    except AttributeError:
        pt_op = getattr(pt, which)
        np_op = getattr(np, which)

    if reverse:
        pt_op = reverse_args(pt_op)
        np_op = reverse_args(np_op)

    x_orig = np.array([1, 2, 3, 4, 5])
    y_orig = np.array([10, 9, 8, 7, 6])

    for first_dtype in ARITH_DTYPES:
        if first_dtype in "FDG" and not_valid_in_complex:
            continue

        x_in = x_orig.astype(first_dtype)
        x = pt.make_data_wrapper(x_in, name="x")

        exprs = {}
        for dtype in ARITH_DTYPES:
            if dtype in "FDG" and not_valid_in_complex:
                continue
            y = pt.make_data_wrapper(
                    y_orig.astype(dtype), name=f"y{dtype}")
            exprs[dtype] = pt_op(x, y)

        prog = pt.generate_loopy(exprs, cl_device=queue.device)

        _, outputs = prog(queue)

        for dtype in ARITH_DTYPES:
            if dtype in "FDG" and not_valid_in_complex:
                continue
            out = outputs[dtype]
            out_ref = np_op(x_in, y_orig.astype(dtype))

            assert out.dtype == out_ref.dtype, (out.dtype, out_ref.dtype)
            # In some cases ops are done in float32 in loopy but float64 in numpy.
            assert np.allclose(out, out_ref), (out, out_ref)


@pytest.mark.parametrize("which", ("__and__", "__or__", "__xor__"))
def test_binary_logic(ctx_factory, which):
    cl_ctx = ctx_factory()
    queue = cl.CommandQueue(cl_ctx)

    pt_op = getattr(operator, which)
    np_op = getattr(operator, which)

    x_orig = np.array([1, 2, 3, 4, 5])
    y_orig = np.array([5, 4, 3, 2, 1])

    x = pt.make_data_wrapper(x_orig)
    y = pt.make_data_wrapper(y_orig)

    prog = pt.generate_loopy(pt_op(x, y), cl_device=queue.device)

    _, out = prog(queue)

    out_ref = np_op(x_orig, y_orig)

    assert out[0].dtype == out_ref.dtype
    assert np.array_equal(out[0], out_ref)


@pytest.mark.parametrize("which", ("neg", "pos"))
def test_unary_arith(ctx_factory, which):
    cl_ctx = ctx_factory()
    queue = cl.CommandQueue(cl_ctx)

    op = getattr(operator, which)

    x_orig = np.array([1, 2, 3, 4, 5])

    exprs = {}
    for dtype in ARITH_DTYPES:
        exprs[dtype] = op(
                pt.make_data_wrapper(x_orig.astype(dtype)))

    prog = pt.generate_loopy(exprs, cl_device=queue.device)

    _, outputs = prog(queue)

    for dtype in ARITH_DTYPES:
        out = outputs[dtype]
        out_ref = op(x_orig.astype(dtype))

        assert out.dtype == out_ref.dtype
        assert np.array_equal(out, out_ref)


def generate_test_slices_for_dim(dim_bound):
    # Include scalars to test indexing.
    for i in range(dim_bound):
        yield i

    for i in range(0, dim_bound):
        for j in range(i + 1, 1 + dim_bound):
            yield slice(i, j, None)


def generate_test_slices(shape):
    yield from itertools.product(*map(generate_test_slices_for_dim, shape))


@pytest.mark.parametrize("shape", [(3,), (2, 2), (1, 2, 1)])
def test_slice(ctx_factory, shape):
    cl_ctx = ctx_factory()
    queue = cl.CommandQueue(cl_ctx)

    from numpy.random import default_rng
    rng = default_rng()

    x_in = rng.random(size=shape)
    x = pt.make_data_wrapper(x_in)

    outputs = {}
    ref_outputs = {}

    i = 0
    for slice_ in generate_test_slices(shape):
        outputs[f"out_{i}"] = x[slice_]
        ref_outputs[f"out_{i}"] = x_in[slice_]
        i += 1

    prog = pt.generate_loopy(outputs, cl_device=queue.device)

    _, outputs = prog(queue)

    for output in outputs:
        x_out = outputs[output]
        x_ref = ref_outputs[output]
        assert (x_out == x_ref).all()


@pytest.mark.parametrize("input_dims", (1, 2, 3))
def test_stack(ctx_factory, input_dims):
    cl_ctx = ctx_factory()
    queue = cl.CommandQueue(cl_ctx)

    shape = (2, 2, 2)[:input_dims]

    from numpy.random import default_rng
    rng = default_rng()
    x_in = rng.random(size=shape)
    y_in = rng.random(size=shape)

    x = pt.make_data_wrapper(x_in)
    y = pt.make_data_wrapper(y_in)

    for axis in range(0, 1 + input_dims):
        assert_allclose_to_numpy(pt.stack((x, y), axis=axis), queue)


def test_concatenate(ctx_factory):
    cl_ctx = ctx_factory()
    queue = cl.CommandQueue(cl_ctx)

    from numpy.random import default_rng
    rng = default_rng()
    x0_in = rng.random(size=(3, 9, 3))
    x1_in = rng.random(size=(3, 11, 3))
    x2_in = rng.random(size=(3, 22, 3))

    x0 = pt.make_data_wrapper(x0_in)
    x1 = pt.make_data_wrapper(x1_in)
    x2 = pt.make_data_wrapper(x2_in)

    assert_allclose_to_numpy(pt.concatenate((x0, x1, x2), axis=1), queue)


@pytest.mark.parametrize("oldshape", [(36,),
                                      (3, 3, 4),
                                      (12, 3),
                                      (2, 2, 3, 3, 1)])
@pytest.mark.parametrize("newshape", [(-1,),
                                      (-1, 6),
                                      (4, 9),
                                      (9, -1),
                                      (36, -1),
                                      36])
def test_reshape(ctx_factory, oldshape, newshape):
    cl_ctx = ctx_factory()
    queue = cl.CommandQueue(cl_ctx)

    from numpy.random import default_rng
    rng = default_rng()
    x_in = rng.random(size=oldshape)

    x = pt.make_data_wrapper(x_in)

    assert_allclose_to_numpy(pt.reshape(x, newshape=newshape), queue)
    assert_allclose_to_numpy(x.reshape(newshape), queue)
    if isinstance(newshape, tuple):
        assert_allclose_to_numpy(x.reshape(*newshape), queue)


def test_dict_of_named_array_codegen_avoids_recomputation():
    x = pt.make_placeholder(shape=(10, 4), dtype=float, name="x")
    y = 2*x
    z = y + 4*x

    yz = pt.DictOfNamedArrays({"y": y, "z": z})

    knl = pt.generate_loopy(yz).kernel
    assert ("y" in knl.id_to_insn["z_store"].read_dependency_names())


def test_dict_to_loopy_kernel(ctx_factory):
    cl_ctx = ctx_factory()
    queue = cl.CommandQueue(cl_ctx)

    from numpy.random import default_rng
    rng = default_rng()
    x_in = rng.random(10)

    x = pt.make_data_wrapper(x_in)
    y = 2*x
    z = 3*x

    _, result_dict = pt.generate_loopy({"y": y, "z": z}, cl_device=queue.device)(
            queue)
    np.testing.assert_allclose(result_dict["y"], 2*x_in)
    np.testing.assert_allclose(result_dict["z"], 3*x_in)


def test_only_deps_as_knl_args():
    # See https://gitlab.tiker.net/inducer/pytato/-/issues/13
    x = pt.make_placeholder(name="x", shape=(10, 4), dtype=float)
    y = pt.make_placeholder(name="y", shape=(10, 4), dtype=float)  # noqa:F841

    z = 2*x
    knl = pt.generate_loopy(z).kernel

    assert "x" in knl.arg_dict
    assert "y" not in knl.arg_dict


@pytest.mark.parametrize("dtype", (np.float32, np.float64, np.complex128))
@pytest.mark.parametrize("function_name", ("abs", "sin", "cos", "tan", "arcsin",
    "arccos", "arctan", "sinh", "cosh", "tanh", "exp", "log", "log10", "sqrt",
    "conj", "__abs__", "real", "imag"))
def test_math_functions(ctx_factory, dtype, function_name):
    cl_ctx = ctx_factory()
    queue = cl.CommandQueue(cl_ctx)

    if np.dtype(dtype).kind == "c" and function_name in ["arcsin", "arccos",
                                                         "arctan", "log10"]:
        pytest.skip("Unsupported by loopy.")

    from numpy.random import default_rng
    rng = default_rng()
    x_in = rng.random(size=(10, 4)).astype(dtype)

    x = pt.make_data_wrapper(x_in)
    try:
        pt_func = getattr(pt, function_name)
        np_func = getattr(np, function_name)
    except AttributeError:
        pt_func = getattr(operator, function_name)
        np_func = getattr(operator, function_name)

    _, (y,) = pt.generate_loopy(pt_func(x),
            cl_device=queue.device)(queue)

    y_np = np_func(x_in)

    # See https://github.com/inducer/loopy/issues/269 on why this is necessary.
    if function_name == "imag" and np.dtype(dtype).kind == "f":
        y = y.get()

    np.testing.assert_allclose(y, y_np, rtol=1e-6)
    assert y.dtype == y_np.dtype


@pytest.mark.parametrize("dtype", (np.float32, np.float64, np.complex128))
@pytest.mark.parametrize("function_name", ("arctan2",))
def test_binary_math_functions(ctx_factory, dtype, function_name):
    cl_ctx = ctx_factory()
    queue = cl.CommandQueue(cl_ctx)

    if np.dtype(dtype).kind == "c" and function_name in ["arctan2"]:
        pytest.skip("Unsupported by loopy.")

    from numpy.random import default_rng
    rng = default_rng()
    x_in = rng.random(size=(10, 4)).astype(dtype)
    y_in = rng.random(size=(10, 4)).astype(dtype)

    x = pt.make_data_wrapper(x_in)
    y = pt.make_data_wrapper(y_in)
    pt_func = getattr(pt, function_name)
    np_func = getattr(np, function_name)

    _, (out,) = pt.generate_loopy(pt_func(x, y),
            cl_device=queue.device)(queue)

    out_np = np_func(x_in, y_in)
    np.testing.assert_allclose(out, out_np, rtol=1e-6)
    assert out.dtype == out_np.dtype


@pytest.mark.parametrize("dtype", (np.int32, np.int64, np.float32, np.float64))
def test_full_zeros_ones(ctx_factory, dtype):
    cl_ctx = ctx_factory()
    queue = cl.CommandQueue(cl_ctx)

    _, (z,) = pt.generate_loopy(pt.zeros(10, dtype),
            cl_device=queue.device)(queue)
    _, (o,) = pt.generate_loopy(pt.ones(10, dtype),
            cl_device=queue.device)(queue)
    _, (t,) = pt.generate_loopy(pt.full(10, 2, dtype),
            cl_device=queue.device)(queue)

    for ary in (z, o, t):
        assert ary.dtype == dtype

    assert (z == 0).all()
    assert (o == 1).all()
    assert (t == 2).all()


def test_passsing_bound_arguments_raises(ctx_factory):
    queue = cl.CommandQueue(ctx_factory())

    x = pt.make_data_wrapper(np.ones(10), name="x")
    prg = pt.generate_loopy(42*x, cl_device=queue.device)

    with pytest.raises(ValueError):
        evt, (out2,) = prg(queue, x=np.random.rand(10))


@pytest.mark.parametrize("shape1, shape2", (
                                            [(10, 4), ()],
                                            [(), (10, 4)],
                                            [(3,), (32, 32, 3)],
                                            [(32, 32, 3), (3,)],
                                            [(32, 22, 1), (3,)],
                                            [(4, 1, 3), (1, 7, 1)],
                                            [(4, 1, 3), (1, p.Variable("n")+2, 1)],
                                           ))
def test_broadcasting(ctx_factory, shape1, shape2):
    from numpy.random import default_rng
    from pymbolic.mapper.evaluator import evaluate

    queue = cl.CommandQueue(ctx_factory())

    rng = default_rng()
    n = rng.integers(20, 40)
    pt_n = pt.make_size_param("n")

    x_in = rng.random(evaluate(shape1, {"n": n})).astype(np.int8)
    y_in = rng.random(evaluate(shape2, {"n": n})).astype(np.int8)
    x = pt.make_data_wrapper(x_in, shape=evaluate(shape1, {"n": pt_n}))
    y = pt.make_data_wrapper(y_in, shape=evaluate(shape2, {"n": pt_n}))

    prg = pt.generate_loopy(x+y, cl_device=queue.device)

    if "n" in prg.kernel.arg_dict:
        evt, (out,) = prg(queue, n=n)
    else:
        evt, (out,) = prg(queue)

    np.testing.assert_allclose(out, x_in+y_in)


@pytest.mark.parametrize("which", ("maximum", "minimum"))
def test_maximum_minimum(ctx_factory, which):
    cl_ctx = ctx_factory()
    queue = cl.CommandQueue(cl_ctx)

    from numpy.random import default_rng
    rng = default_rng()

    def _get_rand_with_nans(shape):
        arr = rng.random(size=shape)
        mask = rng.choice([False, True], shape)
        arr[mask] = np.nan
        return arr

    x1_in = _get_rand_with_nans((10, 4))
    x2_in = _get_rand_with_nans((10, 4))

    x1 = pt.make_data_wrapper(x1_in)
    x2 = pt.make_data_wrapper(x2_in)
    pt_func = getattr(pt, which)
    np_func = getattr(np, which)

    _, (y,) = pt.generate_loopy(pt_func(x1, x2),
                                cl_device=queue.device)(queue)
    np.testing.assert_allclose(y, np_func(x1_in, x2_in), rtol=1e-6)


def test_call_loopy(ctx_factory):
    from pytato.loopy import call_loopy
    cl_ctx = ctx_factory()
    queue = cl.CommandQueue(cl_ctx)
    x_in = np.random.rand(10, 4)
    x = pt.make_placeholder(shape=(10, 4), dtype=np.float64, name="x")
    y = 2*x

    knl = lp.make_function(
            "{[i, j]: 0<=i<10 and 0<=j<4}",
            """
            Z[i] = 10*sum(j, Y[i, j])
            """, name="callee")

    loopyfunc = call_loopy(knl, bindings={"Y": y}, entrypoint="callee")
    z = loopyfunc["Z"]

    evt, (z_out, ) = pt.generate_loopy(2*z, cl_device=queue.device)(queue, x=x_in)

    assert (z_out == 40*(x_in.sum(axis=1))).all()


def test_call_loopy_with_same_callee_names(ctx_factory):
    from pytato.loopy import call_loopy

    queue = cl.CommandQueue(ctx_factory())

    u_in = np.random.rand(10)
    twice = lp.make_function(
            "{[i]: 0<=i<10}",
            """
            y[i] = 2*x[i]
            """, name="callee")

    thrice = lp.make_function(
            "{[i]: 0<=i<10}",
            """
            y[i] = 3*x[i]
            """, name="callee")

    u = pt.make_data_wrapper(u_in)
    cuatro_u = 2*call_loopy(twice, {"x": u}, "callee")["y"]
    nueve_u = 3*call_loopy(thrice, {"x": u}, "callee")["y"]

    out = pt.DictOfNamedArrays({"cuatro_u": cuatro_u, "nueve_u": nueve_u})

    evt, out_dict = pt.generate_loopy(out, cl_device=queue.device,
                                      options=lp.Options(return_dict=True))(queue)
    np.testing.assert_allclose(out_dict["cuatro_u"], 4*u_in)
    np.testing.assert_allclose(out_dict["nueve_u"], 9*u_in)


def test_exprs_with_named_arrays(ctx_factory):
    queue = cl.CommandQueue(ctx_factory())
    x_in = np.random.rand(10, 4)
    x = pt.make_data_wrapper(x_in)
    y1y2 = pt.make_dict_of_named_arrays({"y1": 2*x, "y2": 3*x})
    res = 21*y1y2["y1"]
    evt, (out,) = pt.generate_loopy(res, cl_device=queue.device)(queue)

    np.testing.assert_allclose(out, 42*x_in)


def test_call_loopy_with_parametric_sizes(ctx_factory):

    x_in = np.random.rand(10, 4)

    from pytato.loopy import call_loopy

    queue = cl.CommandQueue(ctx_factory())

    m = pt.make_size_param("M")
    n = pt.make_size_param("N")
    x = pt.make_placeholder(shape=(m, n), dtype=np.float64, name="x")
    y = 3*x

    knl = lp.make_kernel(
            "{[i, j]: 0<=i<m and 0<=j<n}",
            """
            Z[i] = 7*sum(j, Y[i, j])
            """, name="callee", lang_version=(2018, 2))

    loopyfunc = call_loopy(knl, bindings={"Y": y, "m": m, "n": n})
    z = loopyfunc["Z"]

    evt, (z_out, ) = pt.generate_loopy(2*z, cl_device=queue.device)(queue, x=x_in)
    np.testing.assert_allclose(z_out, 42*(x_in.sum(axis=1)))


def test_call_loopy_with_scalar_array_inputs(ctx_factory):
    import loopy as lp
    from numpy.random import default_rng
    from pytato.loopy import call_loopy

    ctx = ctx_factory()
    queue = cl.CommandQueue(ctx)
    rng = default_rng()
    x_in = rng.random(size=())

    knl = lp.make_kernel(
        "{:}",
        """
        y = 2*x
        """)

    x = pt.make_placeholder(name="x", shape=(), dtype=float)
    y = call_loopy(knl, {"x": 3*x})["y"]

    evt, (out,) = pt.generate_loopy(y, cl_device=queue.device)(queue, x=x_in)
    np.testing.assert_allclose(out, 6*x_in)


@pytest.mark.parametrize("axis", (None, 1, 0))
@pytest.mark.parametrize("redn", ("sum", "amax", "amin", "prod", "all", "any"))
@pytest.mark.parametrize("shape", [(2, 2), (1, 2, 1), (3, 4, 5)])
def test_reductions(ctx_factory, axis, redn, shape):
    queue = cl.CommandQueue(ctx_factory())

    from numpy.random import default_rng
    rng = default_rng()
    x_in = rng.random(size=shape)

    x = pt.make_data_wrapper(x_in)
    np_func = getattr(np, redn)
    pt_func = getattr(pt, redn)
    prg = pt.generate_loopy(pt_func(x, axis=axis), cl_device=queue.device)

    evt, (out,) = prg(queue)

    assert np.all(abs(1 - out/np_func(x_in, axis)) < 1e-14)


@pytest.mark.parametrize("spec,argshapes", ([("im,mj,km->ijk",
                                              [(3, 3)]*3),

                                             ("ik,kj->ij",  # A @ B
                                              [(4, 3), (3, 5)]),

                                             ("ij,ij->ij",  # A * B
                                              [(4, 4)]*2),

                                             ("ij,ji->ij",  # A * B.T
                                              [(4, 4)]*2),

                                             ("ij,kj->ik",  # inner(A, B)
                                              [(4, 4)]*2),

                                             ("ij,j->j",    # A @ x
                                              [(4, 4), (4,)]),

                                             ("ij->ij",  # identity
                                              [(10, 4)]),

                                             ("ij->ji",  # transpose
                                              [(10, 4)]),

                                             ("ii->i",  # diag
                                              [(5, 5)]),

                                             (" ij ->  ",  # np.sum
                                              [(10, 4)]),
                                             ("dij,ej,ej,dej->ei",  # diff: curvimesh
                                              [(2, 10, 10), (100, 10),
                                               (100, 10), (2, 100, 10)]),

                                             ("dij,ej,ej,dej->ei",  # diff: simplex
                                              [(2, 10, 10), (100, 1),
                                               (100, 1), (2, 100, 10)]),

                                             ("ij,ij->ij",  # broadcasting
                                              [(1, 3), (3, 1)]),
                                             ]))
def test_einsum(ctx_factory, spec, argshapes):
    ctx = ctx_factory()
    queue = cl.CommandQueue(ctx)

    np_operands = [np.random.rand(*argshape) for argshape in argshapes]
    pt_operands = [pt.make_data_wrapper(x_in) for x_in in np_operands]

    np_out = np.einsum(spec, *np_operands)
    pt_expr = pt.einsum(spec, *pt_operands)

    _, (pt_out,) = pt.generate_loopy(pt_expr, cl_device=queue.device)(queue)
    assert np_out.shape == pt_out.shape
    np.testing.assert_allclose(np_out, pt_out)


def test_einsum_with_parametrized_shapes(ctx_factory):
    ctx = ctx_factory()
    cq = cl.CommandQueue(ctx)

    m = pt.make_size_param("m")
    n = pt.make_size_param("n")

    m_in = np.random.randint(2, 20)
    n_in = np.random.randint(2, 20)

    def _get_a_shape(_m, _n):
        return (2*_m+1, 3*_n+7)

    def _get_x_shape(_m, _n):
        return (3*_n+7, )

    A_in = np.random.rand(*_get_a_shape(m_in, n_in))  # noqa: N806
    x_in = np.random.rand(*_get_x_shape(m_in, n_in))
    A = pt.make_data_wrapper(A_in, shape=_get_a_shape(m, n))  # noqa: N806
    x = pt.make_data_wrapper(x_in, shape=_get_x_shape(m, n))

    np_out = np.einsum("ij, j ->  i", A_in, x_in)
    pt_expr = pt.einsum("ij, j ->  i", A, x)

    _, (pt_out,) = pt.generate_loopy(pt_expr, cl_device=cq.device)(cq,
                                                                   m=m_in, n=n_in)
    assert np_out.shape == pt_out.shape
    np.testing.assert_allclose(np_out, pt_out)


def test_arguments_passing_to_loopy_kernel_for_non_dependent_vars(ctx_factory):
    from numpy.random import default_rng
    ctx = ctx_factory()
    cq = cl.CommandQueue(ctx)

    rng = default_rng()
    ctx = cl.create_some_context()
    x_in = rng.random((3, 3))
    x = pt.make_data_wrapper(x_in)
    _, (out,) = pt.generate_loopy(0 * x)(cq)

    assert out.shape == (3, 3)
    np.testing.assert_allclose(out.get(), 0)


def test_call_loopy_shape_inference1(ctx_factory):
    from pytato.loopy import call_loopy
    import loopy as lp
    from numpy.random import default_rng

    ctx = ctx_factory()
    queue = cl.CommandQueue(ctx)

    rng = default_rng()

    A_in = rng.random((20, 37))  # noqa

    knl = lp.make_kernel(
            ["{[i, j]: 0<=i<(2*n + 3*m + 2) and 0<=j<(6*n + 4*m + 3)}",
             "{[ii, jj]: 0<=ii<m and 0<=jj<n}"],
            """
            <> tmp = sum([i, j], A[i, j])
            out[ii, jj] = tmp*(ii + jj)
            """, lang_version=(2018, 2))

    A = pt.make_placeholder(name="x", shape=(20, 37), dtype=np.float64)  # noqa: N806
    y_pt = call_loopy(knl, {"A": A})["out"]

    _, (out,) = pt.generate_loopy(y_pt)(queue, x=A_in)

    np.testing.assert_allclose(out,
                               A_in.sum() * (np.arange(4).reshape(4, 1)
                                             + np.arange(3)))


def test_call_loopy_shape_inference2(ctx_factory):
    from pytato.loopy import call_loopy
    import loopy as lp
    from numpy.random import default_rng

    ctx = ctx_factory()
    queue = cl.CommandQueue(ctx)

    rng = default_rng()

    A_in = rng.random((38, 71))  # noqa

    knl = lp.make_kernel(
            ["{[i, j]: 0<=i<(2*n + 3*m + 2) and 0<=j<(6*n + 4*m + 3)}",
             "{[ii, jj]: 0<=ii<m and 0<=jj<n}"],
            """
            <> tmp = sum([i, j], A[i, j])
            out[ii, jj] = tmp*(ii + jj)
            """, lang_version=(2018, 2))

    n1 = pt.make_size_param("n1")
    n2 = pt.make_size_param("n2")
    A = pt.make_placeholder(name="x",  # noqa: N806
                            shape=(4*n1 + 6*n2 + 2, 12*n1 + 8*n2 + 3),
                            dtype=np.float64)

    y_pt = call_loopy(knl, {"A": A})["out"]

    _, (out,) = pt.generate_loopy(y_pt)(queue, x=A_in, n1=3, n2=4)

    np.testing.assert_allclose(out,
                               A_in.sum() * (np.arange(8).reshape(8, 1)
                                             + np.arange(6)))


@pytest.mark.parametrize("n", [4, 3, 5])
@pytest.mark.parametrize("m", [2, 7, None])
@pytest.mark.parametrize("k", [-2, -1, 0, 1, 2])
def test_eye(ctx_factory, n, m, k):
    ctx = ctx_factory()
    cq = cl.CommandQueue(ctx)

    np_eye = np.eye(n, m, k)
    pt_eye = pt.eye(n, m, k)

    _, (out,) = pt.generate_loopy(pt_eye)(cq)

    assert np_eye.shape == out.shape
    np.testing.assert_allclose(out.get(), np_eye)


@pytest.mark.parametrize("which,num_args", ([("maximum", 2),
                                             ("minimum", 2),
                                             ]))
def test_pt_ops_on_scalar_args_computed_eagerly(ctx_factory, which, num_args):
    from numpy.random import default_rng
    rng = default_rng()
    args = [rng.random() for _ in range(num_args)]

    pt_func = getattr(pt, which)
    np_func = getattr(np, which)

    np.testing.assert_allclose(pt_func(*args), np_func(*args))


@pytest.mark.parametrize("a_shape,b_shape", ([((10,), (10,)),
                                              ((10, 4), (4, 10)),
                                              ((10, 2, 2), (2,)),
                                              ((10, 5, 2, 7), (3, 7, 4))]))
@pytest.mark.parametrize("a_dtype", [np.float32, np.complex64])
@pytest.mark.parametrize("b_dtype", [np.float32, np.complex64])
def test_dot(ctx_factory, a_shape, b_shape, a_dtype, b_dtype):
    from numpy.random import default_rng
    rng = default_rng()
    ctx = ctx_factory()
    cq = cl.CommandQueue(ctx)

    a_in = (rng.random(a_shape) + 1j * rng.random(a_shape)).astype(a_dtype)
    b_in = (rng.random(b_shape) + 1j * rng.random(b_shape)).astype(b_dtype)
    a = pt.make_data_wrapper(a_in)
    b = pt.make_data_wrapper(b_in)

    np_result = np.dot(a_in, b_in)
    _, (pt_result,) = pt.generate_loopy(pt.dot(a, b))(cq)

    assert pt_result.shape == np_result.shape
    assert pt_result.dtype == np_result.dtype
    np.testing.assert_allclose(np_result, pt_result, rtol=1e-6)


@pytest.mark.parametrize("a_shape,b_shape", ([((10,), (10,)),
                                              ((10, 4), (4, 10))]))
@pytest.mark.parametrize("a_dtype", [np.float32, np.complex64])
@pytest.mark.parametrize("b_dtype", [np.float32, np.complex64])
def test_vdot(ctx_factory, a_shape, b_shape, a_dtype, b_dtype):
    from numpy.random import default_rng
    rng = default_rng()
    ctx = ctx_factory()
    cq = cl.CommandQueue(ctx)

    a_in = (rng.random(a_shape) + 1j * rng.random(a_shape)).astype(a_dtype)
    b_in = (rng.random(b_shape) + 1j * rng.random(b_shape)).astype(b_dtype)
    a = pt.make_data_wrapper(a_in)
    b = pt.make_data_wrapper(b_in)

    np_result = np.vdot(a_in, b_in)
    _, (pt_result,) = pt.generate_loopy(pt.vdot(a, b))(cq)

    assert pt_result.shape == np_result.shape
    assert pt_result.dtype == np_result.dtype
    np.testing.assert_allclose(np_result, pt_result, rtol=1e-6)


def test_reduction_adds_deps(ctx_factory):
    from numpy.random import default_rng

    ctx = ctx_factory()
    queue = cl.CommandQueue(ctx)

    rng = default_rng()
    x_in = rng.random(10)
    x = pt.make_data_wrapper(x_in)
    y = 2*x
    z = pt.sum(y)
    pt_prg = pt.generate_loopy({"y": y, "z": z})

    assert ("y_store"
            in pt_prg.program.default_entrypoint.id_to_insn["z_store"].depends_on)

    _, out_dict = pt_prg(queue)
    np.testing.assert_allclose(np.sum(2*x_in),
                               out_dict["z"])


def test_broadcast_to(ctx_factory):
    from numpy.random import default_rng

    ctx = ctx_factory()
    queue = cl.CommandQueue(ctx)

    rng = default_rng()

    # fuzz testing
    for _ in range(20):
        broadcasted_ndim = rng.integers(1, 7)
        broadcasted_shape = tuple(int(dim)
                                  for dim in rng.integers(3, 7, broadcasted_ndim))

        input_ndim = rng.integers(0, broadcasted_ndim+1)
        input_shape = [
            dim if rng.choice((0, 1)) else 1
            for dim in broadcasted_shape[broadcasted_ndim-input_ndim:]]

        x_in = rng.random(input_shape, dtype=np.float32)
        x = pt.make_data_wrapper(x_in)
        evt, (x_brdcst,) = pt.generate_loopy(
                                pt.broadcast_to(x, broadcasted_shape))(queue)

        np.testing.assert_allclose(np.broadcast_to(x_in, broadcasted_shape),
                                   x_brdcst)


def test_advanced_indexing_with_broadcasting(ctx_factory):
    from numpy.random import default_rng

    ctx = ctx_factory()
    cq = cl.CommandQueue(ctx)

    rng = default_rng()
    x_in = rng.random((3, 3, 3, 3))
    idx1_in = np.array([[-1], [1]])
    idx2_in = np.array([0, 2])

    x = pt.make_data_wrapper(x_in)
    idx1 = pt.make_data_wrapper(idx1_in)
    idx2 = pt.make_data_wrapper(idx2_in)

    # Case 1
    evt, (pt_out,) = pt.generate_loopy(x[:, ::-1, idx1, idx2])(cq)
    np.testing.assert_allclose(pt_out, x_in[:, ::-1, idx1_in, idx2_in])

    # Case 2
    evt, (pt_out,) = pt.generate_loopy(x[-4:4:-1, idx1, idx2, :])(cq)
    np.testing.assert_allclose(pt_out, x_in[-4:4:-1, idx1_in, idx2_in, :])

    # Case 3
    evt, (pt_out,) = pt.generate_loopy(x[idx1, idx2, -2::-1, :])(cq)
    np.testing.assert_allclose(pt_out, x_in[idx1_in, idx2_in, -2::-1, :])

    # Case 4 (non-contiguous advanced indices)
    evt, (pt_out,) = pt.generate_loopy(x[:, idx1, -2::-1, idx2])(cq)
    np.testing.assert_allclose(pt_out, x_in[:, idx1_in, -2::-1, idx2_in])

    # Case 5 (non-contiguous advanced indices with ellipsis)
    evt, (pt_out,) = pt.generate_loopy(x[idx1, ..., idx2])(cq)
    np.testing.assert_allclose(pt_out, x_in[idx1_in, ..., idx2_in])


def test_advanced_indexing_fuzz(ctx_factory):
    from numpy.random import default_rng

    ctx = ctx_factory()
    cq = cl.CommandQueue(ctx)
    rng = default_rng(seed=0)

    NSAMPLES = 50  # noqa: N806

    for i in range(NSAMPLES):
        input_ndim = rng.integers(1, 8)

        # choosing shape so that the max input size is approx 20MB
        input_shape = [rng.integers(low=1, high=10)
                       for i in range(input_ndim)]

        indirection_shape = [rng.integers(low=1, high=5)
                             for i in range(rng.integers(1, 4))]

        x_in = rng.random(input_shape, dtype=np.float32)
        x = pt.make_data_wrapper(x_in)

        n_indices = rng.integers(low=1, high=input_ndim+1)
        np_indices = []

        for i in range(n_indices):
            axis_len = input_shape[i]
            idx_type = rng.choice(["INT", "SLICE", "ARRAY"])
            if idx_type == "INT":
                if axis_len == 0:
                    # rng.integers does not like low == high
                    np_indices.append(0)
                else:
                    np_indices.append(int(rng.integers(low=-axis_len,
                                                       high=axis_len)))
            elif idx_type == "SLICE":
                start, stop, step = rng.integers(low=-2*axis_len, high=2*axis_len,
                                                 size=3)
                step = 1 if step == 0 else step

                np_indices.append(slice(int(start), int(stop), int(step)))
            elif idx_type == "ARRAY":
                np_indices.append(rng.integers(low=-axis_len, high=axis_len,
                                               size=indirection_shape))
            else:
                raise NotImplementedError

        pt_indices = [idx if isinstance(idx, (int, slice))
                      else pt.make_data_wrapper(idx)
                      for idx in np_indices]

        evt, (pt_out,) = pt.generate_loopy(x[tuple(pt_indices)])(cq)

        np.testing.assert_allclose(pt_out, x_in[tuple(np_indices)],
                                   err_msg=(f"input_shape={input_shape}, "
                                            f"indirection_shape={indirection_shape},"
                                            f" indices={pt_indices}"))


def test_reshape_on_scalars(ctx_factory):
    # Reported by alexfikl
    # See https://github.com/inducer/pytato/issues/157
    from numpy.random import default_rng
    ctx = ctx_factory()
    cq = cl.CommandQueue(ctx)
    rng = default_rng()

    # () -> (1,)
    x_in = rng.random(())
    x = pt.make_data_wrapper(x_in)
    assert_allclose_to_numpy(pt.reshape(x, (1,)), cq)

    # (1,) -> ()
    x_in = rng.random((1,))
    x = pt.make_data_wrapper(x_in)
    assert_allclose_to_numpy(pt.reshape(x, ()), cq)

    # (1, 0, 2, 4) -> (192, 168, 0, 1)
    x_in = rng.random((1, 0, 2, 4))
    x = pt.make_data_wrapper(x_in)
    assert_allclose_to_numpy(pt.reshape(x, (192, 168, 0, 1)), cq)


def test_materialize_reduces_flops(ctx_factory):
    x1 = pt.make_placeholder("x1", (10, 4), np.float64)
    x2 = pt.make_placeholder("x2", (10, 4), np.float64)
    x3 = pt.make_placeholder("x3", (10, 4), np.float64)
    x4 = pt.make_placeholder("x4", (10, 4), np.float64)
    x5 = pt.make_placeholder("x5", (10, 4), np.float64)
    cse = x1 + x2 + x3
    y1 = x4 * cse
    y2 = cse / x5
    bad_graph = pt.make_dict_of_named_arrays({"y1": y1, "y2": y2})

    good_graph = pt.transform.materialize_with_mpms(bad_graph)

    bad_t_unit = pt.generate_loopy(bad_graph)
    good_t_unit = pt.generate_loopy(good_graph)
    bad_flops = (lp.get_op_map(bad_t_unit.program,
                              subgroup_size="guess")
                 .filter_by(dtype=[np.float64])
                 .eval_and_sum({}))
    good_flops = (lp.get_op_map(good_t_unit.program,
                               subgroup_size="guess")
                  .filter_by(dtype=[np.float64])
                  .eval_and_sum({}))
    assert good_flops == (bad_flops - 80)


@pytest.mark.parametrize("shape", [(1, 3, 1), (1, 1), (2, 2, 3)])
def test_squeeze(ctx_factory, shape):
    ctx = ctx_factory()
    cq = cl.CommandQueue(ctx)

    x_in = np.ones(shape=shape, dtype=np.float64)
    x = pt.make_data_wrapper(x_in)

    np_result = np.squeeze(x_in).shape

    _, (pt_result,) = pt.generate_loopy(pt.squeeze(x))(cq)

    np.testing.assert_allclose(pt_result.shape, np_result)


<<<<<<< HEAD
def test_random_dag(ctx_factory):
=======
def test_random_dag_against_numpy(ctx_factory):
>>>>>>> 31f30349
    ctx = ctx_factory()
    cq = cl.CommandQueue(ctx)

    from testlib import RandomDAGContext, make_random_dag
    axis_len = 5

<<<<<<< HEAD
    #from warnings import filterwarnings
    #filterwarnings("error")

    for i in range(50):
        print(i)
        seed = 120 + i
        rdagc_pt = RandomDAGContext(np.random.default_rng(seed=seed),
                axis_len=axis_len, use_numpy=False)
        rdagc_np = RandomDAGContext(np.random.default_rng(seed=seed),
                axis_len=axis_len, use_numpy=True)

        ref_result = make_random_dag(rdagc_np)
        dag = make_random_dag(rdagc_pt)
        from pytato.transform import materialize_with_mpms
        dict_named_arys = pt.DictOfNamedArrays({"result": dag})
        dict_named_arys = materialize_with_mpms(dict_named_arys)
        if 0:
            pt.show_dot_graph(dict_named_arys)

        _, pt_result = pt.generate_loopy(dict_named_arys)(cq)

        assert np.allclose(pt_result["result"], ref_result)


def test_partitioner(ctx_factory):
    ctx = ctx_factory()
    queue = cl.CommandQueue(ctx)

    from testlib import RandomDAGContext, make_random_dag

    axis_len = 5

    ntests = 50
    ncycles = 0
    for i in range(ntests):
        print(i)
        seed = 120 + i
        rdagc_pt = RandomDAGContext(np.random.default_rng(seed=seed),
                axis_len=axis_len, use_numpy=False)
        rdagc_np = RandomDAGContext(np.random.default_rng(seed=seed),
                axis_len=axis_len, use_numpy=True)

        ref_result = make_random_dag(rdagc_np)

        from pytato.transform import materialize_with_mpms
        dict_named_arys = materialize_with_mpms(pt.DictOfNamedArrays(
                {"result": make_random_dag(rdagc_pt)}))

        from dataclasses import dataclass
        from pytato.transform import TopoSortMapper
        from pytato.partition import (find_partitions,
                execute_partitions, generate_code_for_partitions,
                PartitionInducedCycleError)

        @dataclass(frozen=True, eq=True)
        class MyPartitionId():
            num: int

        def get_partition_id(topo_list, expr) -> MyPartitionId:
            return topo_list.index(expr) // 3

        tm = TopoSortMapper()
        tm(dict_named_arys)

        from functools import partial
        part_func = partial(get_partition_id, tm.topological_order)

        try:
            parts = find_partitions(dict_named_arys, part_func)
        except PartitionInducedCycleError:
            print("CYCLE!")
            # FIXME *shrug* nothing preventing that currently
            ncycles += 1
            continue

        # Execute the partitioned code
        prg_per_partition = generate_code_for_partitions(parts)

        context = execute_partitions(parts, prg_per_partition, queue)

        pt_part_res, = [context[k] for k in dict_named_arys]

        np.testing.assert_allclose(pt_part_res, ref_result)

    assert ncycles < ntests // 3
=======
    # Warn about
    from warnings import filterwarnings, catch_warnings
    with catch_warnings():
        # We'd like to know if Numpy divides by zero.
        filterwarnings("error")

        for i in range(50):
            print(i)  # progress indicator for somewhat slow test

            seed = 120 + i
            rdagc_pt = RandomDAGContext(np.random.default_rng(seed=seed),
                    axis_len=axis_len, use_numpy=False)
            rdagc_np = RandomDAGContext(np.random.default_rng(seed=seed),
                    axis_len=axis_len, use_numpy=True)

            ref_result = make_random_dag(rdagc_np)
            dag = make_random_dag(rdagc_pt)
            from pytato.transform import materialize_with_mpms
            dict_named_arys = pt.DictOfNamedArrays({"result": dag})
            dict_named_arys = materialize_with_mpms(dict_named_arys)
            if 0:
                pt.show_dot_graph(dict_named_arys)

            _, pt_result = pt.generate_loopy(dict_named_arys)(cq)

            assert np.allclose(pt_result["result"], ref_result)
>>>>>>> 31f30349


if __name__ == "__main__":
    if len(sys.argv) > 1:
        exec(sys.argv[1])
    else:
        from pytest import main
        main([__file__])

# vim: fdm=marker<|MERGE_RESOLUTION|>--- conflicted
+++ resolved
@@ -1250,40 +1250,38 @@
     np.testing.assert_allclose(pt_result.shape, np_result)
 
 
-<<<<<<< HEAD
-def test_random_dag(ctx_factory):
-=======
 def test_random_dag_against_numpy(ctx_factory):
->>>>>>> 31f30349
     ctx = ctx_factory()
     cq = cl.CommandQueue(ctx)
 
     from testlib import RandomDAGContext, make_random_dag
     axis_len = 5
-
-<<<<<<< HEAD
-    #from warnings import filterwarnings
-    #filterwarnings("error")
-
-    for i in range(50):
-        print(i)
-        seed = 120 + i
-        rdagc_pt = RandomDAGContext(np.random.default_rng(seed=seed),
-                axis_len=axis_len, use_numpy=False)
-        rdagc_np = RandomDAGContext(np.random.default_rng(seed=seed),
-                axis_len=axis_len, use_numpy=True)
-
-        ref_result = make_random_dag(rdagc_np)
-        dag = make_random_dag(rdagc_pt)
-        from pytato.transform import materialize_with_mpms
-        dict_named_arys = pt.DictOfNamedArrays({"result": dag})
-        dict_named_arys = materialize_with_mpms(dict_named_arys)
-        if 0:
-            pt.show_dot_graph(dict_named_arys)
-
-        _, pt_result = pt.generate_loopy(dict_named_arys)(cq)
-
-        assert np.allclose(pt_result["result"], ref_result)
+    from warnings import filterwarnings, catch_warnings
+    with catch_warnings():
+        # We'd like to know if Numpy divides by zero.
+        filterwarnings("error")
+
+        for i in range(50):
+            print(i)  # progress indicator for somewhat slow test
+
+            seed = 120 + i
+            rdagc_pt = RandomDAGContext(np.random.default_rng(seed=seed),
+                    axis_len=axis_len, use_numpy=False)
+            rdagc_np = RandomDAGContext(np.random.default_rng(seed=seed),
+                    axis_len=axis_len, use_numpy=True)
+
+            ref_result = make_random_dag(rdagc_np)
+            dag = make_random_dag(rdagc_pt)
+            from pytato.transform import materialize_with_mpms
+            dict_named_arys = pt.DictOfNamedArrays({"result": dag})
+            dict_named_arys = materialize_with_mpms(dict_named_arys)
+            if 0:
+                pt.show_dot_graph(dict_named_arys)
+
+            _, pt_result = pt.generate_loopy(dict_named_arys)(cq)
+
+            assert np.allclose(pt_result["result"], ref_result)
+
 
 
 def test_partitioner(ctx_factory):
@@ -1346,35 +1344,8 @@
 
         np.testing.assert_allclose(pt_part_res, ref_result)
 
+    # Assert that at least 2/3 of our tests did not get skipped because of cycles
     assert ncycles < ntests // 3
-=======
-    # Warn about
-    from warnings import filterwarnings, catch_warnings
-    with catch_warnings():
-        # We'd like to know if Numpy divides by zero.
-        filterwarnings("error")
-
-        for i in range(50):
-            print(i)  # progress indicator for somewhat slow test
-
-            seed = 120 + i
-            rdagc_pt = RandomDAGContext(np.random.default_rng(seed=seed),
-                    axis_len=axis_len, use_numpy=False)
-            rdagc_np = RandomDAGContext(np.random.default_rng(seed=seed),
-                    axis_len=axis_len, use_numpy=True)
-
-            ref_result = make_random_dag(rdagc_np)
-            dag = make_random_dag(rdagc_pt)
-            from pytato.transform import materialize_with_mpms
-            dict_named_arys = pt.DictOfNamedArrays({"result": dag})
-            dict_named_arys = materialize_with_mpms(dict_named_arys)
-            if 0:
-                pt.show_dot_graph(dict_named_arys)
-
-            _, pt_result = pt.generate_loopy(dict_named_arys)(cq)
-
-            assert np.allclose(pt_result["result"], ref_result)
->>>>>>> 31f30349
 
 
 if __name__ == "__main__":
