#!/usr/bin/env python
from __future__ import annotations


__copyright__ = """Copyright (C) 2020-2021 Andreas Kloeckner
Copyright (C) 2021 University of Illinois Board of Trustees
Copyright (C) 2021 Matthias Diener
Copyright (C) 2021 Kaushik Kulkarni
"""

__license__ = """
Permission is hereby granted, free of charge, to any person obtaining a copy
of this software and associated documentation files (the "Software"), to deal
in the Software without restriction, including without limitation the rights
to use, copy, modify, merge, publish, distribute, sublicense, and/or sell
copies of the Software, and to permit persons to whom the Software is
furnished to do so, subject to the following conditions:

The above copyright notice and this permission notice shall be included in
all copies or substantial portions of the Software.

THE SOFTWARE IS PROVIDED "AS IS", WITHOUT WARRANTY OF ANY KIND, EXPRESS OR
IMPLIED, INCLUDING BUT NOT LIMITED TO THE WARRANTIES OF MERCHANTABILITY,
FITNESS FOR A PARTICULAR PURPOSE AND NONINFRINGEMENT. IN NO EVENT SHALL THE
AUTHORS OR COPYRIGHT HOLDERS BE LIABLE FOR ANY CLAIM, DAMAGES OR OTHER
LIABILITY, WHETHER IN AN ACTION OF CONTRACT, TORT OR OTHERWISE, ARISING FROM,
OUT OF OR IN CONNECTION WITH THE SOFTWARE OR THE USE OR OTHER DEALINGS IN
THE SOFTWARE.
"""

<<<<<<< HEAD
from typing import Union
import sys

import itertools
import operator
import loopy as lp
=======
import itertools
import operator
import sys

>>>>>>> 26150131
import numpy as np
import pytest
from testlib import assert_allclose_to_numpy, get_random_pt_dag

import loopy as lp
import pymbolic.primitives as p
import pyopencl as cl
import pyopencl.array as cl_array
import pyopencl.cltypes as cltypes  # noqa
import pyopencl.tools as cl_tools  # noqa
from loopy.version import LOOPY_USE_LANGUAGE_VERSION_2018_2  # noqa
from pyopencl.tools import (  # noqa
    pytest_generate_tests_for_pyopencl as pytest_generate_tests,
)

import pytato as pt


def test_basic_codegen(ctx_factory):
    ctx = ctx_factory()
    queue = cl.CommandQueue(ctx)

    x = pt.make_placeholder("x", (5,), np.int64)
    prog = pt.generate_loopy(x * x)
    x_in = np.array([1, 2, 3, 4, 5])
    _, (out,) = prog(queue, x=x_in)
    assert (out == x_in * x_in).all()


def test_ctx_bound_execution(ctx_factory):
    ctx = ctx_factory()
    queue = cl.CommandQueue(ctx)

    x = pt.make_placeholder("x", (5,), np.int64)
    prog = pt.generate_loopy(
            x * x, options=lp.Options(no_numpy=True)).bind_to_context(ctx)
    x_in = np.array([1, 2, 3, 4, 5])
    x_in_dev = cl_array.to_device(queue, x_in)
    _, (out,) = prog(queue, x=x_in_dev)
    assert (out.get() == x_in * x_in).all()


def test_named_clash(ctx_factory):
    x = pt.make_placeholder("x", (5,), np.int64)

    from pytato.tags import ImplStored, Named
    expr = (
            (2*x).tagged((Named("xx"), ImplStored()))
            + (3*x).tagged((Named("xx"), ImplStored())))

    with pytest.raises(ValueError):
        pt.generate_loopy(expr)


def test_scalar_placeholder(ctx_factory):
    ctx = ctx_factory()
    queue = cl.CommandQueue(ctx)

    x = pt.make_placeholder("x", (), np.int64)
    prog = pt.generate_loopy(x)
    x_in = np.array(1)
    _, (x_out,) = prog(queue, x=x_in)
    assert np.array_equal(x_out, x_in)


# https://github.com/inducer/pytato/issues/15
@pytest.mark.xfail  # shape inference solver: not yet implemented
def test_size_param(ctx_factory):
    ctx = ctx_factory()
    queue = cl.CommandQueue(ctx)

    n = pt.make_size_param(name="n")
    pt.make_placeholder(name="x", shape=n, dtype=np.int64)
    prog = pt.generate_loopy(n)
    x_in = np.array([1, 2, 3, 4, 5])
    _, (n_out,) = prog(queue, x=x_in)
    assert n_out == 5


@pytest.mark.parametrize("x1_ndim", (1, 2))
@pytest.mark.parametrize("x2_ndim", (1, 2))
def test_matmul_basic(ctx_factory, x1_ndim, x2_ndim):
    ctx = ctx_factory()
    queue = cl.CommandQueue(ctx)

    def get_array(ndim):
        arr = np.array([[1, 2], [3, 4]])
        return arr[(0,) * (arr.ndim - ndim)]

    x1_in = get_array(x1_ndim)
    x2_in = get_array(x2_ndim)

    x1 = pt.make_data_wrapper(x1_in)
    x2 = pt.make_data_wrapper(x2_in)
    prog = pt.generate_loopy(x1 @ x2)
    _, (out,) = prog(queue)

    assert (out == x1_in @ x2_in).all()


def _do_matmul(x1_shape, x2_shape, queue):
    from numpy.random import default_rng
    rng = default_rng(seed=0)

    x1_in = rng.standard_normal(x1_shape)
    x2_in = rng.standard_normal(x2_shape)

    x1 = pt.make_data_wrapper(x1_in)
    x2 = pt.make_data_wrapper(x2_in)

    prog = pt.generate_loopy(x1 @ x2)
    _, (out,) = prog(queue)

    np_out = np.matmul(x1_in, x2_in)

    assert np_out.shape == out.shape
    np.testing.assert_allclose(np_out, out)


@pytest.mark.parametrize("x1_shape", ((7,),))
@pytest.mark.parametrize("x2_shape", ((7,), (7, 3), (7, 7, 4), (7, 7, 7, 9)))
def test_matmul_dimone(ctx_factory, x1_shape, x2_shape):
    ctx = ctx_factory()
    queue = cl.CommandQueue(ctx)

    _do_matmul(x1_shape, x2_shape, queue)


@pytest.mark.parametrize("x1_shape", ((9, 7, 11, 4), (9, 7, 1, 4), (7, 4)))
@pytest.mark.parametrize("x2_shape", ((7, 4, 5), (7, 4, 3)))
def test_matmul_higherdim(ctx_factory, x1_shape, x2_shape):
    ctx = ctx_factory()
    queue = cl.CommandQueue(ctx)

    _do_matmul(x1_shape, x2_shape, queue)


def test_data_wrapper(ctx_factory):
    ctx = ctx_factory()
    queue = cl.CommandQueue(ctx)

    # Without name/shape
    x_in = np.array([1, 2, 3, 4, 5])
    x = pt.make_data_wrapper(x_in)
    prog = pt.generate_loopy(x)
    _, (x_out,) = prog(queue)
    assert (x_out == x_in).all()

    # With name/shape
    x_in = np.array([[1, 2], [3, 4], [5, 6]])
    n = pt.make_size_param("n")
    x = pt.make_data_wrapper(x_in, shape=(n, 2))
    prog = pt.generate_loopy(x)
    _, (x_out,) = prog(queue)
    assert (x_out == x_in).all()


def test_codegen_with_DictOfNamedArrays(ctx_factory):
    ctx = ctx_factory()
    queue = cl.CommandQueue(ctx)

    x = pt.make_placeholder("x", (5,), np.int64)
    y = pt.make_placeholder("y", (5,), np.int64)
    x_in = np.array([1, 2, 3, 4, 5])
    y_in = np.array([6, 7, 8, 9, 10])

    result = pt.make_dict_of_named_arrays({"x_out": x, "y_out": y})

    # With return_dict.
    prog = pt.generate_loopy(result)

    _, outputs = prog(queue, x=x_in, y=y_in)
    assert (outputs["x_out"] == x_in).all()
    assert (outputs["y_out"] == y_in).all()


@pytest.mark.parametrize("shift", (-1, 1, 0, -20, 20))
@pytest.mark.parametrize("axis", (0, 1))
def test_roll(ctx_factory, shift, axis):
    cl_ctx = ctx_factory()
    queue = cl.CommandQueue(cl_ctx)

    n = pt.make_size_param("n")
    x = pt.make_placeholder(name="x", shape=(n, n), dtype=np.float64)

    x_in = np.arange(1., 10.).reshape(3, 3)
    assert_allclose_to_numpy(pt.roll(x, shift=shift, axis=axis),
                              queue,
                              {x: x_in})


@pytest.mark.parametrize("axes", (
    (), (0, 1), (1, 0),
    (0, 1, 2), (0, 2, 1), (1, 0, 2), (1, 2, 0), (2, 0, 1), (2, 1, 0)))
def test_axis_permutation(ctx_factory, axes):
    cl_ctx = ctx_factory()
    queue = cl.CommandQueue(cl_ctx)

    ndim = len(axes)
    shape = (3, 4, 5)[:ndim]

    from numpy.random import default_rng
    rng = default_rng()

    x_in = rng.random(size=shape)

    x = pt.make_data_wrapper(x_in)
    assert_allclose_to_numpy(pt.transpose(x, axes), queue)


def test_transpose(ctx_factory):
    cl_ctx = ctx_factory()
    queue = cl.CommandQueue(cl_ctx)

    shape = (2, 8)

    from numpy.random import default_rng
    rng = default_rng()
    x_in = rng.random(size=shape)

    x = pt.make_data_wrapper(x_in)
    assert_allclose_to_numpy(x.T, queue)


# Doesn't include: ? (boolean), g (float128), G (complex256)
ARITH_DTYPES = "bhilqpBHILQPfdFD"


def reverse_args(f):
    def wrapper(*args):
        return f(*reversed(args))
    return wrapper


@pytest.mark.parametrize("which", ("add", "sub", "mul", "truediv", "pow",
                                   "equal", "not_equal", "less", "less_equal",
                                   "greater", "greater_equal", "logical_and",
                                   "logical_or"))
@pytest.mark.parametrize("reverse", (False, True))
def test_scalar_array_binary_arith(ctx_factory, which, reverse):
    from numpy.lib import NumpyVersion
    is_old_numpy = NumpyVersion(np.__version__) < "2.0.0"

    cl_ctx = ctx_factory()
    queue = cl.CommandQueue(cl_ctx)
    not_valid_in_complex = which in ["equal", "not_equal", "less", "less_equal",
                                     "greater", "greater_equal",
                                     "logical_and", "logical_or"]

    try:
        pt_op = getattr(operator, which)
        np_op = getattr(operator, which)
    except AttributeError:
        pt_op = getattr(pt, which)
        np_op = getattr(np, which)

    if reverse:
        pt_op = reverse_args(pt_op)
        np_op = reverse_args(np_op)

    x_orig = 7
    y_orig = np.array([1, 2, 3, 4, 5])

    for first_dtype in (int, float, complex, np.int32, np.float64,
                        np.complex128):
        x_in = first_dtype(x_orig)

        if first_dtype in [complex, np.complex128] and not_valid_in_complex:
            continue

        exprs = {}
        for dtype in ARITH_DTYPES:
            if dtype in "FDG" and not_valid_in_complex:
                continue
            y = pt.make_data_wrapper(
                    y_orig.astype(dtype),
                    tags=frozenset([pt.tags.PrefixNamed(f"y{dtype}")]))
            exprs[dtype] = pt_op(x_in, y)

        prog = pt.generate_loopy(exprs)

        _, outputs = prog(queue)

        for dtype in exprs:
            out = outputs[dtype]
            out_ref = np_op(x_in, y_orig.astype(dtype))

            if not is_old_numpy:
                assert out.dtype == out_ref.dtype, (out.dtype, out_ref.dtype)

            # In some cases ops are done in float32 in loopy but float64 in numpy.
            is_allclose = np.allclose(out, out_ref), (out, out_ref)
            if not is_old_numpy:
                assert is_allclose
            else:
                if out_ref.dtype.itemsize == 1:
                    pass
                else:
                    assert is_allclose


@pytest.mark.parametrize("which", ("add", "sub", "mul", "truediv", "pow",
                                   "equal", "not_equal", "less", "less_equal",
                                   "greater", "greater_equal", "logical_or",
                                   "logical_and"))
@pytest.mark.parametrize("reverse", (False, True))
def test_array_array_binary_arith(ctx_factory, which, reverse):
    if which == "sub":
        pytest.skip("https://github.com/inducer/loopy/issues/131")

    cl_ctx = ctx_factory()
    queue = cl.CommandQueue(cl_ctx)
    not_valid_in_complex = which in ["equal", "not_equal", "less", "less_equal",
                                     "greater", "greater_equal",
                                     "logical_and", "logical_or"]

    try:
        pt_op = getattr(operator, which)
        np_op = getattr(operator, which)
    except AttributeError:
        pt_op = getattr(pt, which)
        np_op = getattr(np, which)

    if reverse:
        pt_op = reverse_args(pt_op)
        np_op = reverse_args(np_op)

    x_orig = np.array([1, 2, 3, 4, 5])
    y_orig = np.array([10, 9, 8, 7, 6])

    for first_dtype in ARITH_DTYPES:
        if first_dtype in "FDG" and not_valid_in_complex:
            continue

        x_in = x_orig.astype(first_dtype)
        x = pt.make_data_wrapper(x_in)

        exprs = {}
        for dtype in ARITH_DTYPES:
            if dtype in "FDG" and not_valid_in_complex:
                continue
            y = pt.make_data_wrapper(
                    y_orig.astype(dtype),
                    tags=frozenset([pt.tags.PrefixNamed(f"y{dtype}")]))
            exprs[dtype] = pt_op(x, y)

        prog = pt.generate_loopy(exprs)

        _, outputs = prog(queue)

        for dtype in ARITH_DTYPES:
            if dtype in "FDG" and not_valid_in_complex:
                continue
            out = outputs[dtype]
            out_ref = np_op(x_in, y_orig.astype(dtype))

            assert out.dtype == out_ref.dtype, (out.dtype, out_ref.dtype)
            # In some cases ops are done in float32 in loopy but float64 in numpy.
            assert np.allclose(out, out_ref), (out, out_ref)


@pytest.mark.parametrize("which", ("__and__", "__or__", "__xor__"))
def test_binary_logic(ctx_factory, which):
    cl_ctx = ctx_factory()
    queue = cl.CommandQueue(cl_ctx)

    pt_op = getattr(operator, which)
    np_op = getattr(operator, which)

    x_orig = np.array([1, 2, 3, 4, 5])
    y_orig = np.array([5, 4, 3, 2, 1])

    x = pt.make_data_wrapper(x_orig)
    y = pt.make_data_wrapper(y_orig)

    prog = pt.generate_loopy(pt_op(x, y))

    _, out = prog(queue)

    out_ref = np_op(x_orig, y_orig)

    assert out[0].dtype == out_ref.dtype
    assert np.array_equal(out[0], out_ref)


@pytest.mark.parametrize("which", ("neg", "pos"))
def test_unary_arith(ctx_factory, which):
    cl_ctx = ctx_factory()
    queue = cl.CommandQueue(cl_ctx)

    op = getattr(operator, which)

    x_orig = np.array([1, 2, 3, 4, 5])

    exprs = {}
    for dtype in ARITH_DTYPES:
        exprs[dtype] = op(
                pt.make_data_wrapper(x_orig.astype(dtype)))

    prog = pt.generate_loopy(exprs)

    _, outputs = prog(queue)

    for dtype in ARITH_DTYPES:
        out = outputs[dtype]
        out_ref = op(x_orig.astype(dtype))

        assert out.dtype == out_ref.dtype
        assert np.array_equal(out, out_ref)


def generate_test_slices_for_dim(dim_bound):
    # Include scalars to test indexing.
    for i in range(dim_bound):
        yield i

    for i in range(0, dim_bound):
        for j in range(i + 1, 1 + dim_bound):
            yield slice(i, j, None)


def generate_test_slices(shape):
    yield from itertools.product(*map(generate_test_slices_for_dim, shape))


@pytest.mark.parametrize("shape", [(3,), (2, 2), (1, 2, 1)])
def test_slice(ctx_factory, shape):
    cl_ctx = ctx_factory()
    queue = cl.CommandQueue(cl_ctx)

    from numpy.random import default_rng
    rng = default_rng()

    x_in = rng.random(size=shape)
    x = pt.make_data_wrapper(x_in)

    outputs = {}
    ref_outputs = {}

    i = 0
    for slice_ in generate_test_slices(shape):
        outputs[f"out_{i}"] = x[slice_]
        ref_outputs[f"out_{i}"] = x_in[slice_]
        i += 1

    prog = pt.generate_loopy(outputs)

    _, outputs = prog(queue)

    for output in outputs:
        x_out = outputs[output]
        x_ref = ref_outputs[output]
        assert (x_out == x_ref).all()


@pytest.mark.parametrize("input_dims", (1, 2, 3))
def test_stack(ctx_factory, input_dims):
    cl_ctx = ctx_factory()
    queue = cl.CommandQueue(cl_ctx)

    shape = (2, 2, 2)[:input_dims]

    from numpy.random import default_rng
    rng = default_rng()
    x_in = rng.random(size=shape)
    y_in = rng.random(size=shape)

    x = pt.make_data_wrapper(x_in)
    y = pt.make_data_wrapper(y_in)

    for axis in range(0, 1 + input_dims):
        assert_allclose_to_numpy(pt.stack((x, y), axis=axis), queue)


def test_concatenate(ctx_factory):
    cl_ctx = ctx_factory()
    queue = cl.CommandQueue(cl_ctx)

    from numpy.random import default_rng
    rng = default_rng()
    x0_in = rng.random(size=(3, 9, 3))
    x1_in = rng.random(size=(3, 11, 3))
    x2_in = rng.random(size=(3, 22, 3))

    x0 = pt.make_data_wrapper(x0_in)
    x1 = pt.make_data_wrapper(x1_in)
    x2 = pt.make_data_wrapper(x2_in)

    assert_allclose_to_numpy(pt.concatenate((x0, x1, x2), axis=1), queue)


@pytest.mark.parametrize("oldshape", [(36,),
                                      (3, 3, 4),
                                      (12, 3),
                                      (2, 2, 3, 3, 1)])
@pytest.mark.parametrize("newshape", [(-1,),
                                      (-1, 6),
                                      (4, 9),
                                      (9, -1),
                                      (36, -1),
                                      36])
def test_reshape(ctx_factory, oldshape, newshape):
    cl_ctx = ctx_factory()
    queue = cl.CommandQueue(cl_ctx)

    from numpy.random import default_rng
    rng = default_rng()
    x_in = rng.random(size=oldshape)

    x = pt.make_data_wrapper(x_in)

    assert_allclose_to_numpy(pt.reshape(x, newshape=newshape), queue)
    assert_allclose_to_numpy(x.reshape(newshape), queue)
    if isinstance(newshape, tuple):
        assert_allclose_to_numpy(x.reshape(*newshape), queue)


def test_dict_of_named_array_codegen_avoids_recomputation():
    x = pt.make_placeholder(shape=(10, 4), dtype=float, name="x")
    y = 2*x
    z = y + 4*x

    yz = pt.make_dict_of_named_arrays({"y": y, "z": z})

    knl = pt.generate_loopy(yz).kernel
    assert ("y" in knl.id_to_insn["z_store"].read_dependency_names())


def test_dict_to_loopy_kernel(ctx_factory):
    cl_ctx = ctx_factory()
    queue = cl.CommandQueue(cl_ctx)

    from numpy.random import default_rng
    rng = default_rng()
    x_in = rng.random(10)

    x = pt.make_data_wrapper(x_in)
    y = 2*x
    z = 3*x

    _, result_dict = pt.generate_loopy({"y": y, "z": z})(
            queue)
    np.testing.assert_allclose(result_dict["y"], 2*x_in)
    np.testing.assert_allclose(result_dict["z"], 3*x_in)


def test_only_deps_as_knl_args():
    # See https://gitlab.tiker.net/inducer/pytato/-/issues/13
    x = pt.make_placeholder(name="x", shape=(10, 4), dtype=float)
    y = pt.make_placeholder(name="y", shape=(10, 4), dtype=float)  # noqa:F841

    z = 2*x
    knl = pt.generate_loopy(z).kernel

    assert "x" in knl.arg_dict
    assert "y" not in knl.arg_dict


@pytest.mark.parametrize("dtype", (np.float32, np.float64, np.complex128))
@pytest.mark.parametrize("function_name", ("abs", "sin", "cos", "tan", "arcsin",
    "arccos", "arctan", "sinh", "cosh", "tanh", "exp", "log", "log10", "sqrt",
    "conj", "__abs__", "real", "imag"))
def test_math_functions(ctx_factory, dtype, function_name):
    cl_ctx = ctx_factory()
    queue = cl.CommandQueue(cl_ctx)

    if np.dtype(dtype).kind == "c" and function_name in ["arcsin", "arccos",
                                                         "arctan", "log10"]:
        pytest.skip("Unsupported by loopy.")

    from numpy.random import default_rng
    rng = default_rng()
    x_in = rng.random(size=(10, 4)).astype(dtype)

    x = pt.make_data_wrapper(x_in)
    try:
        pt_func = getattr(pt, function_name)
        np_func = getattr(np, function_name)
    except AttributeError:
        pt_func = getattr(operator, function_name)
        np_func = getattr(operator, function_name)

    _, (y,) = pt.generate_loopy(pt_func(x))(queue)

    y_np = np_func(x_in)

    np.testing.assert_allclose(y, y_np, rtol=1e-6)
    assert y.dtype == y_np.dtype


@pytest.mark.parametrize("dtype", (np.float32, np.float64, np.complex128))
@pytest.mark.parametrize("function_name", ("arctan2",))
def test_binary_math_functions(ctx_factory, dtype, function_name):
    cl_ctx = ctx_factory()
    queue = cl.CommandQueue(cl_ctx)

    if np.dtype(dtype).kind == "c" and function_name in ["arctan2"]:
        pytest.skip("Unsupported by loopy.")

    from numpy.random import default_rng
    rng = default_rng()
    x_in = rng.random(size=(10, 4)).astype(dtype)
    y_in = rng.random(size=(10, 4)).astype(dtype)

    x = pt.make_data_wrapper(x_in)
    y = pt.make_data_wrapper(y_in)
    pt_func = getattr(pt, function_name)
    np_func = getattr(np, function_name)

    _, (out,) = pt.generate_loopy(pt_func(x, y))(queue)

    out_np = np_func(x_in, y_in)
    np.testing.assert_allclose(out, out_np, rtol=1e-6)
    assert out.dtype == out_np.dtype


@pytest.mark.parametrize("dtype", (np.int32, np.int64, np.float32, np.float64))
def test_full_zeros_ones(ctx_factory, dtype):
    cl_ctx = ctx_factory()
    queue = cl.CommandQueue(cl_ctx)

    _, (z,) = pt.generate_loopy(pt.zeros(10, dtype))(queue)
    _, (o,) = pt.generate_loopy(pt.ones(10, dtype))(queue)
    _, (t,) = pt.generate_loopy(pt.full(10, 2, dtype))(queue)

    for ary in (z, o, t):
        assert ary.dtype == dtype

    assert (z == 0).all()
    assert (o == 1).all()
    assert (t == 2).all()


def test_passing_bound_arguments_raises(ctx_factory):
    queue = cl.CommandQueue(ctx_factory())

    x = pt.make_data_wrapper(np.ones(10), tags=frozenset([pt.tags.PrefixNamed("x")]))
    prg = pt.generate_loopy(42*x)

    with pytest.raises(ValueError):
        prg(queue, x=np.random.rand(10))


@pytest.mark.parametrize("shape1, shape2", (
                                            [(10, 4), ()],
                                            [(), (10, 4)],
                                            [(3,), (32, 32, 3)],
                                            [(32, 32, 3), (3,)],
                                            [(32, 22, 1), (3,)],
                                            [(4, 1, 3), (1, 7, 1)],
                                            [(4, 1, 3), (1, p.Variable("n")+2, 1)],
                                           ))
def test_broadcasting(ctx_factory, shape1, shape2):
    from numpy.random import default_rng

    from pymbolic.mapper.evaluator import evaluate

    queue = cl.CommandQueue(ctx_factory())

    rng = default_rng()
    n = rng.integers(20, 40)
    pt_n = pt.make_size_param("n")

    x_in = rng.random(evaluate(shape1, {"n": n})).astype(np.int8)
    y_in = rng.random(evaluate(shape2, {"n": n})).astype(np.int8)
    x = pt.make_data_wrapper(x_in, shape=evaluate(shape1, {"n": pt_n}))
    y = pt.make_data_wrapper(y_in, shape=evaluate(shape2, {"n": pt_n}))

    prg = pt.generate_loopy(x+y)

    if "n" in prg.kernel.arg_dict:
        _evt, (out,) = prg(queue, n=n)
    else:
        _evt, (out,) = prg(queue)

    np.testing.assert_allclose(out, x_in+y_in)


@pytest.mark.parametrize("which", ("maximum", "minimum"))
def test_maximum_minimum(ctx_factory, which):
    cl_ctx = ctx_factory()
    queue = cl.CommandQueue(cl_ctx)

    from numpy.random import default_rng
    rng = default_rng()

    def _get_rand_with_nans(shape):
        arr = rng.random(size=shape)
        mask = rng.choice([False, True], shape)
        arr[mask] = np.nan
        return arr

    x1_in = _get_rand_with_nans((10, 4))
    x2_in = _get_rand_with_nans((10, 4))

    x1 = pt.make_data_wrapper(x1_in)
    x2 = pt.make_data_wrapper(x2_in)
    pt_func = getattr(pt, which)
    np_func = getattr(np, which)

    _, (y,) = pt.generate_loopy(pt_func(x1, x2))(queue)
    np.testing.assert_allclose(y, np_func(x1_in, x2_in), rtol=1e-6)


def test_call_loopy(ctx_factory):
    from pytato.loopy import call_loopy
    cl_ctx = ctx_factory()
    queue = cl.CommandQueue(cl_ctx)
    x_in = np.random.rand(10, 4)
    x = pt.make_placeholder(shape=(10, 4), dtype=np.float64, name="x")
    y = 2*x

    knl = lp.make_function(
            "{[i, j]: 0<=i<10 and 0<=j<4}",
            """
            Z[i] = 10*sum(j, Y[i, j])
            """, name="callee")

    loopyfunc = call_loopy(knl, bindings={"Y": y}, entrypoint="callee")
    z = loopyfunc["Z"]

    _evt, (z_out, ) = pt.generate_loopy(2*z)(queue, x=x_in)

    assert (z_out == 40*(x_in.sum(axis=1))).all()


def test_call_loopy_with_same_callee_names(ctx_factory):
    from pytato.loopy import call_loopy

    queue = cl.CommandQueue(ctx_factory())

    u_in = np.random.rand(10)
    twice = lp.make_function(
            "{[i]: 0<=i<10}",
            """
            y[i] = 2*x[i]
            """, name="callee")

    thrice = lp.make_function(
            "{[i]: 0<=i<10}",
            """
            y[i] = 3*x[i]
            """, name="callee")

    u = pt.make_data_wrapper(u_in)
    cuatro_u = 2*call_loopy(twice, {"x": u}, "callee")["y"]
    nueve_u = 3*call_loopy(thrice, {"x": u}, "callee")["y"]

    out = pt.make_dict_of_named_arrays({"cuatro_u": cuatro_u, "nueve_u": nueve_u})

    _evt, out_dict = pt.generate_loopy(out,
                                      options=lp.Options(return_dict=True))(queue)
    np.testing.assert_allclose(out_dict["cuatro_u"], 4*u_in)
    np.testing.assert_allclose(out_dict["nueve_u"], 9*u_in)


def test_exprs_with_named_arrays(ctx_factory):
    queue = cl.CommandQueue(ctx_factory())
    x_in = np.random.rand(10, 4)
    x = pt.make_data_wrapper(x_in)
    y1y2 = pt.make_dict_of_named_arrays({"y1": 2*x, "y2": 3*x})
    res = 21*y1y2["y1"]
    _evt, (out,) = pt.generate_loopy(res)(queue)

    np.testing.assert_allclose(out, 42*x_in)


def test_call_loopy_with_parametric_sizes(ctx_factory):

    x_in = np.random.rand(10, 4)

    from pytato.loopy import call_loopy

    queue = cl.CommandQueue(ctx_factory())

    m = pt.make_size_param("M")
    n = pt.make_size_param("N")
    x = pt.make_placeholder(shape=(m, n), dtype=np.float64, name="x")
    y = 3*x

    knl = lp.make_kernel(
            "{[i, j]: 0<=i<m and 0<=j<n}",
            """
            Z[i] = 7*sum(j, Y[i, j])
            """, name="callee", lang_version=(2018, 2))

    loopyfunc = call_loopy(knl, bindings={"Y": y, "m": m, "n": n})
    z = loopyfunc["Z"]

    _evt, (z_out, ) = pt.generate_loopy(2*z)(queue, x=x_in)
    np.testing.assert_allclose(z_out, 42*(x_in.sum(axis=1)))


def test_call_loopy_with_scalar_array_inputs(ctx_factory):
    from numpy.random import default_rng

    import loopy as lp

    from pytato.loopy import call_loopy

    ctx = ctx_factory()
    queue = cl.CommandQueue(ctx)
    rng = default_rng()
    x_in = rng.random(size=())

    knl = lp.make_kernel(
        "{:}",
        """
        y = 2*x
        """)

    x = pt.make_placeholder(name="x", shape=(), dtype=float)
    y = call_loopy(knl, {"x": 3*x})["y"]

    _evt, (out,) = pt.generate_loopy(y)(queue, x=x_in)
    np.testing.assert_allclose(out, 6*x_in)


@pytest.mark.parametrize("axis", (None, 1, 0))
@pytest.mark.parametrize("redn", ("sum", "amax", "amin", "prod", "all", "any"))
@pytest.mark.parametrize("shape", [(2, 2), (1, 2, 1), (3, 4, 5)])
def test_reductions(ctx_factory, axis, redn, shape):
    queue = cl.CommandQueue(ctx_factory())

    from numpy.random import default_rng
    rng = default_rng()
    x_in = rng.random(size=shape)

    x = pt.make_data_wrapper(x_in)
    np_func = getattr(np, redn)
    pt_func = getattr(pt, redn)
    prg = pt.generate_loopy(pt_func(x, axis=axis))

    _evt, (out,) = prg(queue)

    assert np.all(abs(1 - out/np_func(x_in, axis)) < 1e-14)


@pytest.mark.parametrize("spec,argshapes", ([("im,mj,km->ijk",
                                              [(3, 3)]*3),

                                             ("ik,kj->ij",  # A @ B
                                              [(4, 3), (3, 5)]),

                                             ("ij,ij->ij",  # A * B
                                              [(4, 4)]*2),

                                             ("ij,ji->ij",  # A * B.T
                                              [(4, 4)]*2),

                                             ("ij,kj->ik",  # inner(A, B)
                                              [(4, 4)]*2),

                                             ("ij,j->j",    # A @ x
                                              [(4, 4), (4,)]),

                                             ("ij->ij",  # identity
                                              [(10, 4)]),

                                             ("ij->ji",  # transpose
                                              [(10, 4)]),

                                             ("ii->i",  # diag
                                              [(5, 5)]),

                                             (" ij ->  ",  # np.sum
                                              [(10, 4)]),
                                             ("dij,ej,ej,dej->ei",  # diff: curvimesh
                                              [(2, 10, 10), (100, 10),
                                               (100, 10), (2, 100, 10)]),

                                             ("dij,ej,ej,dej->ei",  # diff: simplex
                                              [(2, 10, 10), (100, 1),
                                               (100, 1), (2, 100, 10)]),

                                             ("ij,ij->ij",  # broadcasting
                                              [(1, 3), (3, 1)]),
                                             ]))
def test_einsum(ctx_factory, spec, argshapes):
    ctx = ctx_factory()
    queue = cl.CommandQueue(ctx)

    np_operands = [np.random.rand(*argshape) for argshape in argshapes]
    pt_operands = [pt.make_data_wrapper(x_in) for x_in in np_operands]

    np_out = np.einsum(spec, *np_operands)
    pt_expr = pt.einsum(spec, *pt_operands)

    _, (pt_out,) = pt.generate_loopy(pt_expr)(queue)
    assert np_out.shape == pt_out.shape
    np.testing.assert_allclose(np_out, pt_out)


def test_einsum_with_parametrized_shapes(ctx_factory):
    ctx = ctx_factory()
    cq = cl.CommandQueue(ctx)

    m = pt.make_size_param("m")
    n = pt.make_size_param("n")

    m_in = np.random.randint(2, 20)
    n_in = np.random.randint(2, 20)

    def _get_a_shape(_m, _n):
        return (2*_m+1, 3*_n+7)

    def _get_x_shape(_m, _n):
        return (3*_n+7, )

    A_in = np.random.rand(*_get_a_shape(m_in, n_in))  # noqa: N806
    x_in = np.random.rand(*_get_x_shape(m_in, n_in))
    A = pt.make_data_wrapper(A_in, shape=_get_a_shape(m, n))  # noqa: N806
    x = pt.make_data_wrapper(x_in, shape=_get_x_shape(m, n))

    np_out = np.einsum("ij, j ->  i", A_in, x_in)
    pt_expr = pt.einsum("ij, j ->  i", A, x)

    _, (pt_out,) = pt.generate_loopy(pt_expr)(cq, m=m_in, n=n_in)

    assert np_out.shape == pt_out.shape
    np.testing.assert_allclose(np_out, pt_out)


def test_arguments_passing_to_loopy_kernel_for_non_dependent_vars(ctx_factory):
    from numpy.random import default_rng
    ctx = ctx_factory()
    cq = cl.CommandQueue(ctx)

    rng = default_rng()
    ctx = cl.create_some_context()
    x_in = rng.random((3, 3))
    x = pt.make_data_wrapper(x_in)
    _, (out,) = pt.generate_loopy(0 * x)(cq)

    assert out.shape == (3, 3)
    np.testing.assert_allclose(out, 0)


def test_call_loopy_shape_inference1(ctx_factory):
    from numpy.random import default_rng

    import loopy as lp

    from pytato.loopy import call_loopy

    ctx = ctx_factory()
    queue = cl.CommandQueue(ctx)

    rng = default_rng()

    A_in = rng.random((20, 37))  # noqa

    knl = lp.make_kernel(
            ["{[i, j]: 0<=i<(2*n + 3*m + 2) and 0<=j<(6*n + 4*m + 3)}",
             "{[ii, jj]: 0<=ii<m and 0<=jj<n}"],
            """
            <> tmp = sum([i, j], A[i, j])
            out[ii, jj] = tmp*(ii + jj)
            """, lang_version=(2018, 2))

    A = pt.make_placeholder(name="x", shape=(20, 37), dtype=np.float64)  # noqa: N806
    y_pt = call_loopy(knl, {"A": A})["out"]

    _, (out,) = pt.generate_loopy(y_pt)(queue, x=A_in)

    np.testing.assert_allclose(out,
                               A_in.sum() * (np.arange(4).reshape(4, 1)
                                             + np.arange(3)))


def test_call_loopy_shape_inference2(ctx_factory):
    from numpy.random import default_rng

    import loopy as lp

    from pytato.loopy import call_loopy

    ctx = ctx_factory()
    queue = cl.CommandQueue(ctx)

    rng = default_rng()

    A_in = rng.random((38, 71))  # noqa

    knl = lp.make_kernel(
            ["{[i, j]: 0<=i<(2*n + 3*m + 2) and 0<=j<(6*n + 4*m + 3)}",
             "{[ii, jj]: 0<=ii<m and 0<=jj<n}"],
            """
            <> tmp = sum([i, j], A[i, j])
            out[ii, jj] = tmp*(ii + jj)
            """, lang_version=(2018, 2))

    n1 = pt.make_size_param("n1")
    n2 = pt.make_size_param("n2")
    A = pt.make_placeholder(name="x",  # noqa: N806
                            shape=(4*n1 + 6*n2 + 2, 12*n1 + 8*n2 + 3),
                            dtype=np.float64)

    y_pt = call_loopy(knl, {"A": A})["out"]

    _, (out,) = pt.generate_loopy(y_pt)(queue, x=A_in, n1=3, n2=4)

    np.testing.assert_allclose(out,
                               A_in.sum() * (np.arange(8).reshape(8, 1)
                                             + np.arange(6)))


@pytest.mark.parametrize("n", [4, 3, 5])
@pytest.mark.parametrize("m", [2, 7, None])
@pytest.mark.parametrize("k", [-2, -1, 0, 1, 2])
def test_eye(ctx_factory, n, m, k):
    ctx = ctx_factory()
    cq = cl.CommandQueue(ctx)

    np_eye = np.eye(n, m, k)
    pt_eye = pt.eye(n, m, k)

    _, (out,) = pt.generate_loopy(pt_eye)(cq)

    assert np_eye.shape == out.shape
    np.testing.assert_allclose(out, np_eye)


def test_arange(ctx_factory):
    ctx = ctx_factory()
    cq = cl.CommandQueue(ctx)

    # {{{ Integer

    from numpy.random import default_rng
    rng = default_rng(seed=0)
    for _ in range(30):
        nargs = rng.integers(1, 3, endpoint=True)
        bounds = {0: (-300, 300), 1: (-300, 300), 2: (-10, 10)}
        args = [rng.integers(*bounds[iarg], endpoint=True) for iarg in range(nargs)]

        np_res = np.arange(*args, dtype=np.int64)
        pt_res_sym = pt.arange(*args, dtype=np.int64)

        print(np_res.shape, args)
        _, (pt_res,) = pt.generate_loopy(pt_res_sym)(cq)

        assert np.array_equal(pt_res, np_res)

    # }}}

    # {{{ Real

    # generates '[0. ... 4.]':
    np_res = np.arange(5, dtype=np.float64)
    pt_res_sym = pt.arange(5, dtype=np.float64)

    _, (pt_res,) = pt.generate_loopy(pt_res_sym)(cq)
    print(np_res, pt_res)

    assert np.array_equal(pt_res, np_res)

    # }}}

    # {{{ Complex

    # generates '[]':
    np_res = np.arange(5j, dtype=np.complex128)
    pt_res_sym = pt.arange(5j, dtype=np.complex128)

    _, (pt_res,) = pt.generate_loopy(pt_res_sym)(cq)
    print(np_res, pt_res)

    assert np.array_equal(pt_res, np_res)

    # generates '[0.+0.j ... 4.+0.j]':
    np_res = np.arange(5, dtype=np.complex128)
    pt_res_sym = pt.arange(5, dtype=np.complex128)

    _, (pt_res,) = pt.generate_loopy(pt_res_sym)(cq)
    print(np_res, pt_res)

    assert np.array_equal(pt_res, np_res)

    # }}}


@pytest.mark.parametrize("which,num_args", ([("maximum", 2),
                                             ("minimum", 2),
                                             ]))
def test_pt_ops_on_scalar_args_computed_eagerly(ctx_factory, which, num_args):
    from numpy.random import default_rng
    rng = default_rng()
    args = [rng.random() for _ in range(num_args)]

    pt_func = getattr(pt, which)
    np_func = getattr(np, which)

    np.testing.assert_allclose(pt_func(*args), np_func(*args))


@pytest.mark.parametrize("a_shape,b_shape", ([((10,), (10,)),
                                              ((10, 4), (4, 10)),
                                              ((10, 2, 2), (2,)),
                                              ((10, 5, 2, 7), (3, 7, 4))]))
@pytest.mark.parametrize("a_dtype", [np.float32, np.complex64])
@pytest.mark.parametrize("b_dtype", [np.float32, np.complex64])
def test_dot(ctx_factory, a_shape, b_shape, a_dtype, b_dtype):
    from numpy.random import default_rng
    rng = default_rng()
    ctx = ctx_factory()
    cq = cl.CommandQueue(ctx)

    if np.issubdtype(a_dtype, np.complexfloating):
        a_in = (rng.random(a_shape) + 1j * rng.random(a_shape)).astype(a_dtype)
    else:
        a_in = (rng.random(a_shape)).astype(a_dtype)

    if np.issubdtype(b_dtype, np.complexfloating):
        b_in = (rng.random(b_shape) + 1j * rng.random(b_shape)).astype(b_dtype)
    else:
        b_in = (rng.random(b_shape)).astype(b_dtype)

    a = pt.make_data_wrapper(a_in)
    b = pt.make_data_wrapper(b_in)

    np_result = np.dot(a_in, b_in)
    _, (pt_result,) = pt.generate_loopy(pt.dot(a, b))(cq)

    assert pt_result.shape == np_result.shape
    assert pt_result.dtype == np_result.dtype
    np.testing.assert_allclose(np_result, pt_result, rtol=1e-6)


@pytest.mark.parametrize("a_shape,b_shape", ([((10,), (10,)),
                                              ((10, 4), (4, 10))]))
@pytest.mark.parametrize("a_dtype", [np.float32, np.complex64])
@pytest.mark.parametrize("b_dtype", [np.float32, np.complex64])
def test_vdot(ctx_factory, a_shape, b_shape, a_dtype, b_dtype):
    from numpy.random import default_rng
    rng = default_rng()
    ctx = ctx_factory()
    cq = cl.CommandQueue(ctx)

    if np.issubdtype(a_dtype, np.complexfloating):
        a_in = (rng.random(a_shape) + 1j * rng.random(a_shape)).astype(a_dtype)
    else:
        a_in = (rng.random(a_shape)).astype(a_dtype)

    if np.issubdtype(b_dtype, np.complexfloating):
        b_in = (rng.random(b_shape) + 1j * rng.random(b_shape)).astype(b_dtype)
    else:
        b_in = (rng.random(b_shape)).astype(b_dtype)

    a = pt.make_data_wrapper(a_in)
    b = pt.make_data_wrapper(b_in)

    np_result = np.vdot(a_in, b_in)
    _, (pt_result,) = pt.generate_loopy(pt.vdot(a, b))(cq)

    assert pt_result.shape == np_result.shape  # pylint: disable=no-member
    assert pt_result.dtype == np_result.dtype  # pylint: disable=no-member
    np.testing.assert_allclose(np_result, pt_result, rtol=1e-6)


def test_reduction_adds_deps(ctx_factory):
    from numpy.random import default_rng

    ctx = ctx_factory()
    queue = cl.CommandQueue(ctx)

    rng = default_rng()
    x_in = rng.random(10)
    x = pt.make_data_wrapper(x_in)
    y = 2*x
    z = pt.sum(y)
    pt_prg = pt.generate_loopy({"y": y, "z": z})

    assert ("y_store"
            in pt_prg.program.default_entrypoint.id_to_insn["z_store"].depends_on)

    _, out_dict = pt_prg(queue)
    np.testing.assert_allclose(np.sum(2*x_in),
                               out_dict["z"])


def test_broadcast_to(ctx_factory):
    from numpy.random import default_rng

    ctx = ctx_factory()
    queue = cl.CommandQueue(ctx)

    rng = default_rng()

    # fuzz testing
    for _ in range(20):
        broadcasted_ndim = rng.integers(1, 7)
        broadcasted_shape = tuple(int(dim)
                                  for dim in rng.integers(3, 7, broadcasted_ndim))

        input_ndim = rng.integers(0, broadcasted_ndim+1)
        input_shape = [
            dim if rng.choice((0, 1)) else 1
            for dim in broadcasted_shape[broadcasted_ndim-input_ndim:]]

        x_in = rng.random(input_shape, dtype=np.float32)
        x = pt.make_data_wrapper(x_in)
        _evt, (x_brdcst,) = pt.generate_loopy(
                                pt.broadcast_to(x, broadcasted_shape))(queue)

        np.testing.assert_allclose(np.broadcast_to(x_in, broadcasted_shape),
                                   x_brdcst)


def test_advanced_indexing_with_broadcasting(ctx_factory):
    from numpy.random import default_rng

    ctx = ctx_factory()
    cq = cl.CommandQueue(ctx)

    rng = default_rng()
    x_in = rng.random((3, 3, 3, 3))
    idx1_in = np.array([[-1], [1]])
    idx2_in = np.array([0, 2])

    x = pt.make_data_wrapper(x_in)
    idx1 = pt.make_data_wrapper(idx1_in)
    idx2 = pt.make_data_wrapper(idx2_in)

    # Case 1
    _evt, (pt_out,) = pt.generate_loopy(x[:, ::-1, idx1, idx2])(cq)
    np.testing.assert_allclose(pt_out, x_in[:, ::-1, idx1_in, idx2_in])

    # Case 2
    _evt, (pt_out,) = pt.generate_loopy(x[-4:4:-1, idx1, idx2, :])(cq)
    np.testing.assert_allclose(pt_out, x_in[-4:4:-1, idx1_in, idx2_in, :])

    # Case 3
    _evt, (pt_out,) = pt.generate_loopy(x[idx1, idx2, -2::-1, :])(cq)
    np.testing.assert_allclose(pt_out, x_in[idx1_in, idx2_in, -2::-1, :])

    # Case 4 (non-contiguous advanced indices)
    _evt, (pt_out,) = pt.generate_loopy(x[:, idx1, -2::-1, idx2])(cq)
    np.testing.assert_allclose(pt_out, x_in[:, idx1_in, -2::-1, idx2_in])

    # Case 5 (non-contiguous advanced indices with ellipsis)
    _evt, (pt_out,) = pt.generate_loopy(x[idx1, ..., idx2])(cq)
    np.testing.assert_allclose(pt_out, x_in[idx1_in, ..., idx2_in])


def test_advanced_indexing_fuzz(ctx_factory):
    from numpy.random import default_rng

    ctx = ctx_factory()
    cq = cl.CommandQueue(ctx)
    rng = default_rng(seed=0)

    NSAMPLES = 50  # noqa: N806

    for i in range(NSAMPLES):
        input_ndim = rng.integers(1, 8)

        # choosing shape so that the max input size is approx 20MB
        input_shape = [rng.integers(low=1, high=10)
                       for i in range(input_ndim)]

        indirection_shape = [rng.integers(low=1, high=5)
                             for i in range(rng.integers(1, 4))]

        x_in = rng.random(input_shape, dtype=np.float32)
        x = pt.make_data_wrapper(x_in)

        n_indices = rng.integers(low=1, high=input_ndim+1)
        np_indices = []

        for i in range(n_indices):
            axis_len = input_shape[i]
            idx_type = rng.choice(["INT", "SLICE", "ARRAY"])
            if idx_type == "INT":
                if axis_len == 0:
                    # rng.integers does not like low == high
                    np_indices.append(0)
                else:
                    np_indices.append(int(rng.integers(low=-axis_len,
                                                       high=axis_len)))
            elif idx_type == "SLICE":
                start, stop, step = rng.integers(low=-2*axis_len, high=2*axis_len,
                                                 size=3)
                step = 1 if step == 0 else step

                np_indices.append(slice(int(start), int(stop), int(step)))
            elif idx_type == "ARRAY":
                np_indices.append(rng.integers(low=-axis_len, high=axis_len,
                                               size=indirection_shape))
            else:
                raise NotImplementedError

        pt_indices = [idx if isinstance(idx, (int, slice))
                      else pt.make_data_wrapper(idx)
                      for idx in np_indices]

        _evt, (pt_out,) = pt.generate_loopy(x[tuple(pt_indices)])(cq)

        np.testing.assert_allclose(pt_out, x_in[tuple(np_indices)],
                                   err_msg=(f"input_shape={input_shape}, "
                                            f"indirection_shape={indirection_shape},"
                                            f" indices={pt_indices}"))


def test_reshape_on_scalars(ctx_factory):
    # Reported by alexfikl
    # See https://github.com/inducer/pytato/issues/157
    from numpy.random import default_rng
    ctx = ctx_factory()
    cq = cl.CommandQueue(ctx)
    rng = default_rng()

    # () -> (1,)
    x_in = rng.random(())
    x = pt.make_data_wrapper(x_in)
    assert_allclose_to_numpy(pt.reshape(x, (1,)), cq)

    # (1,) -> ()
    x_in = rng.random((1,))
    x = pt.make_data_wrapper(x_in)
    assert_allclose_to_numpy(pt.reshape(x, ()), cq)

    # (1, 0, 2, 4) -> (192, 168, 0, 1)
    x_in = rng.random((1, 0, 2, 4))
    x = pt.make_data_wrapper(x_in)
    assert_allclose_to_numpy(pt.reshape(x, (192, 168, 0, 1)), cq)


def test_materialize_reduces_flops(ctx_factory):
    x1 = pt.make_placeholder("x1", (10, 4), np.float64)
    x2 = pt.make_placeholder("x2", (10, 4), np.float64)
    x3 = pt.make_placeholder("x3", (10, 4), np.float64)
    x4 = pt.make_placeholder("x4", (10, 4), np.float64)
    x5 = pt.make_placeholder("x5", (10, 4), np.float64)
    cse = x1 + x2 + x3
    y1 = x4 * cse
    y2 = cse / x5
    bad_graph = pt.make_dict_of_named_arrays({"y1": y1, "y2": y2})

    good_graph = pt.transform.materialize_with_mpms(bad_graph)

    bad_t_unit = pt.generate_loopy(bad_graph)
    good_t_unit = pt.generate_loopy(good_graph)
    bad_flops = (lp.get_op_map(bad_t_unit.program,
                              subgroup_size="guess")
                 .filter_by(dtype=[np.float64])
                 .eval_and_sum({}))
    good_flops = (lp.get_op_map(good_t_unit.program,
                               subgroup_size="guess")
                  .filter_by(dtype=[np.float64])
                  .eval_and_sum({}))
    assert good_flops == (bad_flops - 80)


def test_named_temporaries(ctx_factory):
    x = pt.make_placeholder("x", (10, 4), np.float32)
    y = pt.make_placeholder("y", (10, 4), np.float32)
    tmp1 = 2 * x + 3 * y
    tmp2 = 7 * x + 8 * y

    dag = pt.make_dict_of_named_arrays({"out1": 10 * tmp1 + 11 * tmp2,
                                        "out2": 22 * tmp1 + 53 * tmp2
                                        })
    dag = pt.transform.materialize_with_mpms(dag)

    def mark_materialized_nodes_as_cse(ary: pt.Array | pt.AbstractResultWithNamedArrays
                                       ) -> pt.Array:
        if isinstance(ary, pt.AbstractResultWithNamedArrays):
            return ary

        if ary.tags_of_type(pt.tags.ImplStored):
            return ary.tagged(pt.tags.PrefixNamed("cse"))
        else:
            return ary

    dag = pt.transform.map_and_copy(dag, mark_materialized_nodes_as_cse)
    t_unit = pt.generate_loopy(dag).program
    assert len([tv.name.startswith("cse")
               for tv in t_unit.default_entrypoint.temporary_variables.values()]
               ) == 2


@pytest.mark.parametrize("shape", [(1, 3, 1), (1, 1), (2, 2, 3)])
def test_squeeze(ctx_factory, shape):
    ctx = ctx_factory()
    cq = cl.CommandQueue(ctx)

    x_in = np.ones(shape=shape, dtype=np.float64)
    x = pt.make_data_wrapper(x_in)

    np_result = np.squeeze(x_in).shape

    _, (pt_result,) = pt.generate_loopy(pt.squeeze(x))(cq)

    np.testing.assert_allclose(pt_result.shape, np_result)


def test_random_dag_against_numpy(ctx_factory):
    ctx = ctx_factory()
    cq = cl.CommandQueue(ctx)

    from testlib import RandomDAGContext, make_random_dag
    axis_len = 5

    # We'd like to know if Numpy divides by zero.
    with np.errstate(all="raise"):
        for i in range(50):
            print(i)  # progress indicator for somewhat slow test

            seed = 120 + i
            rdagc_pt = RandomDAGContext(np.random.default_rng(seed=seed),
                    axis_len=axis_len, use_numpy=False)
            rdagc_np = RandomDAGContext(np.random.default_rng(seed=seed),
                    axis_len=axis_len, use_numpy=True)

            ref_result = make_random_dag(rdagc_np)
            dag = make_random_dag(rdagc_pt)
            from pytato.transform import materialize_with_mpms
            dict_named_arys = pt.make_dict_of_named_arrays({"result": dag})
            dict_named_arys = materialize_with_mpms(dict_named_arys)
            if 0:
                pt.show_dot_graph(dict_named_arys)

            _, pt_result = pt.generate_loopy(dict_named_arys)(cq)

            assert np.allclose(pt_result["result"], ref_result)


def test_assume_non_negative_indirect_address(ctx_factory):
    from numpy.random import default_rng

    from pytato.scalar_expr import WalkMapper

    ctx = ctx_factory()
    cq = cl.CommandQueue(ctx)

    class OnRemainderRaiser(WalkMapper):
        def map_remainder(self, expr):
            raise RuntimeError

    rng = default_rng()

    a_np = rng.random((10,))
    b_np = rng.permutation(np.arange(10))

    a = pt.make_data_wrapper(a_np)
    b = pt.make_data_wrapper(b_np).tagged(pt.tags.AssumeNonNegative())

    pt_prg = pt.generate_loopy(a[b])

    for insn in pt_prg.program.default_entrypoint.instructions:
        OnRemainderRaiser()(insn.expression)

    _evt, (out,) = pt_prg(cq)

    np.testing.assert_allclose(out, a_np[b_np])


def test_axis_tag_to_loopy_iname_tag_propagate():
    from testlib import BarInameTag, BazInameTag, FooInameTag

    x = pt.make_placeholder("x", (10, 4), np.float32)
    y = 2 * x
    y = (y
         .with_tagged_axis(0, FooInameTag())
         .with_tagged_axis(1, BarInameTag()))
    x_sum = pt.sum(
        x,
        axis_to_reduction_descr={
            1: pt.ReductionDescriptor(frozenset([FooInameTag()]))})
    x_einsum = pt.einsum(
        "ij->",
        x,
        index_to_redn_descr={"i": pt.ReductionDescriptor(frozenset([BarInameTag()]))}
    )

    t_unit = pt.generate_loopy({"y": y,
                                "x_sum": x_sum,
                                "x_einsum": x_einsum},
                               axis_tag_t_to_not_propagate=frozenset([BazInameTag])
                               ).program

    assert len(t_unit
               .default_entrypoint
               .inames["y_dim0"]
               .tags_of_type(FooInameTag)) == 1
    assert len(t_unit
               .default_entrypoint
               .inames["y_dim0"]
               .tags_of_type(BarInameTag)) == 0

    assert len(t_unit
               .default_entrypoint
               .inames["y_dim1"]
               .tags_of_type(FooInameTag)) == 0
    assert len(t_unit
               .default_entrypoint
               .inames["y_dim1"]
               .tags_of_type(BarInameTag)) == 1
    assert len(t_unit
               .default_entrypoint
               .inames["_pt_sum_r1"]
               .tags_of_type(FooInameTag)) == 1
    assert len(t_unit
               .default_entrypoint
               .inames["_pt_sum_r0_0"]
               .tags_of_type(BarInameTag)) == 1

    # there shouldn't be any inames tagged with BazInameTag
    assert len([iname
                for iname in t_unit.default_entrypoint.inames.values()
                if iname.tags_of_type(BazInameTag)]) == 0


def test_array_tags_propagated_to_loopy():
    from testlib import BarTag, BazTag, FooTag

    x1 = pt.make_placeholder("x1", (10, 4), dtype=np.float64)
    x2 = pt.make_placeholder("x2", (10, 4), dtype=np.float64)
    y = 2 * x1 + ((3 * x2)
                  .tagged((BarTag(), BazTag(),
                           pt.tags.ImplStored(),
                           pt.tags.Named("tmp")))
                  )

    pt_prg = pt.generate_loopy({"y": y.tagged((FooTag(), BazTag()))},
                               array_tag_t_to_not_propagate=frozenset([BazTag]))
    assert pt_prg.program.default_entrypoint.arg_dict["y"].tags_of_type(FooTag)
    assert not pt_prg.program.default_entrypoint.arg_dict["y"].tags_of_type(BazTag)
    assert (pt_prg.program.default_entrypoint.temporary_variables["tmp"]
            .tags_of_type(BarTag))
    assert not (pt_prg.program.default_entrypoint.temporary_variables["tmp"]
                .tags_of_type(BazTag))


def test_scalars_are_typed(ctx_factory):
    # See https://github.com/inducer/pytato/issues/246
    ctx = ctx_factory()
    cq = cl.CommandQueue(ctx)

    x_in = np.random.rand(3, 3)
    x = pt.make_data_wrapper(x_in)
    _evt, (pt_out,) = pt.generate_loopy(x * 3.14j)(cq)
    np_out = x_in * 3.14j
    assert pt_out.dtype == np_out.dtype
    np.testing.assert_allclose(pt_out, np_out)


def test_regression_reduction_in_conditional(ctx_factory):
    # Regression test for https://github.com/inducer/pytato/pull/255
    # which was ultimately caused by https://github.com/inducer/loopy/issues/533
    # Reproducer from
    # https://github.com/inducer/pytato/pull/255#issuecomment-1028248714

    ctx = ctx_factory()
    cq = cl.CommandQueue(ctx)

    def kernel(usr_np, _pt_data_9):
        _pt_tmp_53 = _pt_data_9 @ _pt_data_9
        _pt_tmp_42 = usr_np.maximum(_pt_tmp_53, _pt_tmp_53)
        _pt_tmp_27 = usr_np.sum(_pt_tmp_42)
        _pt_tmp_0 = usr_np.maximum(_pt_tmp_27, _pt_tmp_53)
        return _pt_tmp_0

    def get_np_input_args():
        return {
            "_pt_data_9": np.ones((2, 2)),
        }

    np_inputs = get_np_input_args()
    np_result = kernel(np, **np_inputs)
    pt_dag = kernel(pt, **{kw: pt.make_data_wrapper(arg)
                           for kw, arg in np_inputs.items()})

    knl = pt.generate_loopy(pt_dag, options=lp.Options(write_code=True))

    _, (pt_result,) = knl(cq)

    from pytato.analysis import get_num_nodes
    print(get_num_nodes(pt_dag, count_duplicates=False))

    np.testing.assert_allclose(pt_result, np_result)


def test_zero_size_cl_array_dedup(ctx_factory):
    # At pytato@0d8b909 this regression would fail as
    # 'deduplicate_data_wrappers' could not handle 0-long buffers
    import pyopencl.array as cla

    ctx = ctx_factory()
    cq = cl.CommandQueue(ctx)
    x_cl1 = cla.empty(cq=cq, shape=(0,), dtype="float64")
    x_cl2 = cla.empty(cq=cq, shape=(1,), dtype="float64")
    x1 = pt.make_data_wrapper(x_cl1)
    x2 = pt.make_data_wrapper(x_cl1)
    x3 = pt.make_data_wrapper(x_cl2)
    x4 = pt.make_data_wrapper(x_cl2)

    out = pt.make_dict_of_named_arrays({"out1": 2*x1,
                                        "out2": 2*x2,
                                        "out3": x3 + x4
                                        })

    dedup_dw_out = pt.transform.deduplicate_data_wrappers(out)

    num_nodes_old = pt.analysis.get_num_nodes(out, count_duplicates=True)
    num_nodes_new = pt.analysis.get_num_nodes(
        dedup_dw_out, count_duplicates=True)
    # 'x2' would be merged with 'x1' as both of them point to the same data
    # 'x3' would be merged with 'x4' as both of them point to the same data
    assert num_nodes_new == (num_nodes_old - 2)


# {{{ test_deterministic_codegen


def _check_deterministic_codegen(ref_dag, ref_t_unit, iproc, results):
    t_unit = pt.generate_loopy(ref_dag).program
    results[iproc] = int(ref_t_unit == t_unit)


def test_deterministic_codegen():
    import multiprocessing as mp
    import os
    original_hash_seed = os.environ.pop("PYTHONHASHSEED", None)

    nprocs = 4

    mp_ctx = mp.get_context("spawn")

    ntests = 15
    for i in range(ntests):
        seed = 120 + i
        results = mp_ctx.Array("i", (0, ) * nprocs)
        print(f"Step {i} {seed}")

        ref_dag = get_random_pt_dag(seed)
        ref_t_unit = pt.generate_loopy(ref_dag).program

        # {{{ spawn nprocs-processes and verify they all compare equally

        procs = [mp_ctx.Process(target=_check_deterministic_codegen,
                                args=(ref_dag,
                                      ref_t_unit,
                                      iproc, results))
                 for iproc in range(nprocs)]

        for iproc, proc in enumerate(procs):
            # See
            # https://replit.com/@KaushikKulkarn1/spawningprocswithhashseedv2?v=1#main.py
            os.environ["PYTHONHASHSEED"] = str(iproc)
            proc.start()

        for proc in procs:
            proc.join()

        if original_hash_seed is not None:
            os.environ["PYTHONHASHSEED"] = original_hash_seed

        assert set(results[:]) == {1}

        # }}}

# }}}


def test_no_computation_for_empty_arrays(ctx_factory):
    # fails at faee1d2f4ffabed96e758a2c0fbd1b1fc1e78719
    import pyopencl.array as cla

    ctx = ctx_factory()
    cq = cl.CommandQueue(ctx)

    x_cl1 = cla.empty(cq=cq, shape=(0, 17, 1), dtype="float64")
    x_cl2 = cla.empty(cq=cq, shape=(0, 1, 20), dtype="float64")

    x1 = pt.make_data_wrapper(x_cl1)
    x2 = pt.make_data_wrapper(x_cl2)

    res = x1 + x2

    bprg = pt.generate_loopy(res)
    assert not bprg.program.default_entrypoint.instructions


def test_expand_dims(ctx_factory):
    from numpy.random import default_rng

    ntests = 50
    rng = default_rng(seed=0)
    ctx = ctx_factory()
    cq = cl.CommandQueue(ctx)

    for _ in range(ntests):
        in_dim = rng.integers(2, 7)
        n_new_axes = rng.integers(0, 7)
        in_shape = rng.integers(2, 7, in_dim)
        np_input = rng.random(in_shape, "float32")
        pt_input = pt.make_data_wrapper(np_input)
        axis = tuple(int(rng.integers(-(n_new_axes+in_dim), n_new_axes+in_dim))
                     for _ in range(n_new_axes))

        try:
            np_output = np.expand_dims(np_input, axis=axis)
        except ValueError:
            with pytest.raises(ValueError):
                pt.expand_dims(pt_input, axis=axis)
        else:
            _, (pt_output, ) = pt.generate_loopy(pt.expand_dims(pt_input,
                                                                axis=axis))(cq)

            np.testing.assert_allclose(np_output, pt_output)


def test_two_rolls(ctx_factory):
    # see https://github.com/inducer/pytato/issues/341
    cl_ctx = ctx_factory()
    cq = cl.CommandQueue(cl_ctx)

    n = pt.make_size_param("n")
    x = pt.make_placeholder(name="x", shape=(n, n), dtype=np.float64)

    x_in = np.arange(1., 10.).reshape(3, 3)
    _evt, (pt_out,) = pt.generate_loopy(pt.roll(x, -2, 0) + pt.roll(x, -1, 0)
                                       )(cq, x=x_in)
    np_out = np.roll(x_in, -2, 0) + np.roll(x_in, -1, 0)
    np.testing.assert_allclose(np_out, pt_out)


def test_lp_substitution_result(ctx_factory):
    from pytato.target.loopy import ImplSubstitution

    cl_ctx = ctx_factory()
    cq = cl.CommandQueue(cl_ctx)

    rng = np.random.default_rng(0)

    a_np = rng.random((10, 5))
    x_np = rng.random((5, ))

    a = pt.make_data_wrapper(a_np)
    x = pt.make_data_wrapper(x_np)

    twice_a = 2*a
    thrice_x = 3*x
    twice_a = twice_a.tagged(ImplSubstitution())
    thrice_x = thrice_x.tagged(ImplSubstitution())

    out = pt.einsum("ij,j->i", twice_a, thrice_x)
    pt_prg = pt.generate_loopy(out)

    assert len(pt_prg.program.default_entrypoint.substitutions) == 2
    _, (pt_eval_out,) = pt_prg(cq)

    np.testing.assert_allclose(np.einsum("ij,j->i", 2*a_np, 3*x_np), pt_eval_out)


def test_rewrite_einsums_with_no_broadcasts(ctx_factory):
    ctx = ctx_factory()
    cq = cl.CommandQueue(ctx)

    rng = np.random.default_rng()

    a = pt.make_data_wrapper(rng.random((10, 4, 1)))
    b = pt.make_data_wrapper(rng.random((10, 1, 4)))
    c = pt.einsum("ijk,ijk->ijk", a, b)
    expr = pt.einsum("ijk,ijk,ijk->i", a, b, c)

    new_expr = pt.rewrite_einsums_with_no_broadcasts(expr)

    _, (ref_out,) = pt.generate_loopy(expr)(cq)
    _, (out,) = pt.generate_loopy(new_expr)(cq)

    np.testing.assert_allclose(ref_out, out)


def test_no_redundant_stores_with_impl_stored(ctx_factory):
    # See <https://github.com/inducer/pytato/issues/415>
    ctx = ctx_factory()
    cq = cl.CommandQueue(ctx)

    rng = np.random.default_rng(0)
    x_np = rng.random((10, 4))

    x = pt.make_placeholder("x", (10, 4), np.float64)
    y = 2*x
    y = y.tagged(pt.tags.ImplStored())
    prg = pt.generate_loopy(y)

    assert len(prg.program.default_entrypoint.temporary_variables) == 0
    np.testing.assert_allclose(prg(cq, x=x_np)[1][0], 2*x_np)


def test_placeholders_do_not_diverge_after_removing_impl_stored(ctx_factory):
    # Note: An earlier attempt at fixing
    # <https://github.com/inducer/pytato/issues/415> would create multiple
    # instances of placeholders in the graph leading to incoherent codes.

    ctx = ctx_factory()
    cq = cl.CommandQueue(ctx)

    rng = np.random.default_rng(0)
    x_np = rng.random((10,))

    x = pt.make_placeholder("x", 10, np.float64).tagged(pt.tags.ImplStored())
    prg = pt.generate_loopy({"out1": 3*x, "out2": x})
    _, out = prg(cq, x=x_np)
    np.testing.assert_allclose(out["out1"], 3*x_np)
    np.testing.assert_allclose(out["out2"], x_np)


def _get_masking_array_for_test_pad(array, pad_widths):
    from pytato.pad import _normalize_pad_width
    pad_widths = _normalize_pad_width(array, pad_widths)

    def _get_mask_array_idx(*idxs):
        return np.where(
            sum(((idx < pad_width[0])
                  | (idx >= (pad_width[0]+axis_len))
                  ).astype(np.int32)
                 for idx, axis_len, pad_width in zip(idxs,
                                                     array.shape,
                                                     pad_widths)) > 1,
            0*idxs[0],
            0*idxs[0] + 1)

    return np.fromfunction(
        _get_mask_array_idx,
        shape=tuple(dim + pad_width[0] + pad_width[1]
                    for dim, pad_width in zip(array.shape, pad_widths)),
    )


def test_pad(ctx_factory):

    ctx = ctx_factory()
    cq = cl.CommandQueue(ctx)
    rng = np.random.default_rng(0)

    for _ in range(10):
        ndim = rng.integers(1, 8)
        ary_shape = rng.integers(2, 7, ndim)
        ary_np = rng.random(tuple(ary_shape), dtype=np.float32)
        ary = pt.make_data_wrapper(ary_np)

        # test constant pad length - I
        pad_width = rng.integers(0, 3)
        np_out = np.pad(ary_np, pad_width)
        out = pt.pad(ary, pad_width)

        _, (pt_out,) = pt.generate_loopy(out)(cq)
        mask_array = _get_masking_array_for_test_pad(ary_np, pad_width)

        np.testing.assert_allclose(np_out * mask_array, pt_out * mask_array)

        # testing constant pad length - II
        pad_width = tuple(rng.integers(0, 3, 2))
        np_out = np.pad(ary_np, pad_width)
        out = pt.pad(ary, pad_width)

        _, (pt_out,) = pt.generate_loopy(out)(cq)
        mask_array = _get_masking_array_for_test_pad(ary_np, pad_width)

        np.testing.assert_allclose(np_out * mask_array, pt_out * mask_array)

        # test unequal padding - I
        pad_width = [tuple(pad) for pad in rng.integers(0, 3, (ndim, 2))]
        np_out = np.pad(ary_np, pad_width, constant_values=32)
        out = pt.pad(ary, pad_width, constant_values=32)

        _, (pt_out,) = pt.generate_loopy(out)(cq)
        mask_array = _get_masking_array_for_test_pad(ary_np, pad_width)

        np.testing.assert_allclose(np_out * mask_array, pt_out * mask_array)

        # test unequal padding - II
        pad_width = [tuple(pad) for pad in rng.integers(0, 3, (ndim, 2))]
        np_out = np.pad(ary_np, pad_width, constant_values=(32, 42))
        out = pt.pad(ary, pad_width, constant_values=(32, 42))

        _, (pt_out,) = pt.generate_loopy(out)(cq)
        mask_array = _get_masking_array_for_test_pad(ary_np, pad_width)

        np.testing.assert_allclose(np_out * mask_array, pt_out * mask_array)

        # test unequal padding - III
        pad_width = [tuple(pad) for pad in rng.integers(0, 3, (ndim, 2))]
        constant_values = [tuple(val) for val in rng.random((ndim, 2))]

        np_out = np.pad(ary_np, pad_width, constant_values=constant_values)
        out = pt.pad(ary, pad_width, constant_values=constant_values)

        _, (pt_out,) = pt.generate_loopy(out)(cq)
        mask_array = _get_masking_array_for_test_pad(ary_np, pad_width)

        np.testing.assert_allclose(np_out * mask_array, pt_out * mask_array)


def test_function_call(ctx_factory, visualize=False):
    from functools import partial
    cl_ctx = ctx_factory()
    cq = cl.CommandQueue(cl_ctx)

    def f(x):
        return 2*x

    def g(tracer, x):
        return tracer(f, x), 3*x

    def h(x, y):
        return {"twice": 2*x+y, "thrice": 3*x+y}

    def build_expression(tracer):
        x = pt.arange(500, dtype=np.float32)
        twice_x = tracer(f, x)
        twice_x_2, _thrice_x_2 = tracer(partial(g, tracer), x)

        result = tracer(h, x, 2*x)
        twice_x_3 = result["twice"]
        thrice_x_3 = result["thrice"]

        return {"foo": 3.14 + twice_x_3,
                "bar": 4 * thrice_x_3,
                "baz": 65 * twice_x,
                "quux": 7 * twice_x_2}

    result_with_functions = pt.tag_all_calls_to_be_inlined(
        pt.make_dict_of_named_arrays(build_expression(pt.trace_call)))
    result_without_functions = pt.make_dict_of_named_arrays(
        build_expression(lambda fn, *args: fn(*args)))

    # test that visualizing graphs with functions works
    dot = pt.get_dot_graph(result_with_functions)

    if visualize:
        pt.show_dot_graph(dot)

    _, outputs = pt.generate_loopy(result_with_functions)(cq, out_host=True)
    _, expected = pt.generate_loopy(result_without_functions)(cq, out_host=True)

    assert len(outputs) == len(expected)

    for key in outputs.keys():
        np.testing.assert_allclose(outputs[key], expected[key])


def test_nested_function_calls(ctx_factory):
    from functools import partial

    ctx = ctx_factory()
    cq = cl.CommandQueue(ctx)

    rng = np.random.default_rng(0)
    x_np = rng.random((10,))

    x = pt.make_placeholder("x", 10, np.float64).tagged(pt.tags.ImplStored())
    prg = pt.generate_loopy({"out1": 3*x, "out2": x})
    _, out = prg(cq, x=x_np)
    np.testing.assert_allclose(out["out1"], 3*x_np)
    np.testing.assert_allclose(out["out2"], x_np)
    ref_tracer = lambda f, *args, identifier: f(*args)  # noqa: E731

    def foo(tracer, x, y):
        return 2*x + 3*y

    def bar(tracer, x, y):
        foo_x_y = tracer(partial(foo, tracer), x, y, identifier="foo")
        return foo_x_y * x * y

    def call_bar(tracer, x, y):
        return tracer(partial(bar, tracer), x, y, identifier="bar")

    x1_np, y1_np = rng.random((2, 13, 29))
    x2_np, y2_np = rng.random((2, 4, 29))
    x1, y1 = pt.make_data_wrapper(x1_np), pt.make_data_wrapper(y1_np)
    x2, y2 = pt.make_data_wrapper(x2_np), pt.make_data_wrapper(y2_np)
    result = pt.make_dict_of_named_arrays({"out1": call_bar(pt.trace_call, x1, y1),
                                           "out2": call_bar(pt.trace_call, x2, y2)}
                                          )
    result = pt.tag_all_calls_to_be_inlined(result)
    expect = pt.make_dict_of_named_arrays({"out1": call_bar(ref_tracer, x1, y1),
                                           "out2": call_bar(ref_tracer, x2, y2)}
                                          )

    _, result_out = pt.generate_loopy(result)(cq)
    _, expect_out = pt.generate_loopy(expect)(cq)

    assert result_out.keys() == expect_out.keys()
    for k in expect_out:
        np.testing.assert_allclose(result_out[k], expect_out[k])


if __name__ == "__main__":
    if len(sys.argv) > 1:
        exec(sys.argv[1])
    else:
        from pytest import main
        main([__file__])

# vim: fdm=marker<|MERGE_RESOLUTION|>--- conflicted
+++ resolved
@@ -28,19 +28,10 @@
 THE SOFTWARE.
 """
 
-<<<<<<< HEAD
-from typing import Union
-import sys
-
-import itertools
-import operator
-import loopy as lp
-=======
 import itertools
 import operator
 import sys
 
->>>>>>> 26150131
 import numpy as np
 import pytest
 from testlib import assert_allclose_to_numpy, get_random_pt_dag
