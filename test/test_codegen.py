--- conflicted
+++ resolved
@@ -604,7 +604,6 @@
     np.testing.assert_allclose(y, np_func(x1_in, x2_in), rtol=1e-6)
 
 
-<<<<<<< HEAD
 @pytest.mark.skipif(not does_lpy_support_knl_callables(), reason="loopy does not"
         " support calling kernels")
 def test_call_loopy(ctx_factory):
@@ -723,25 +722,16 @@
     evt, (out,) = pt.generate_loopy(y, cl_device=queue.device)(queue, x=x_in)
     np.testing.assert_allclose(out, 6*x_in)
 
-
-@pytest.mark.parametrize("axis", (None, 1, 0))
-@pytest.mark.parametrize("redn", ("sum", "amax", "amin"))
-def test_reductions(ctx_factory, axis, redn):
-=======
+    
 @pytest.mark.parametrize("axis", (None, 1, 0))
 @pytest.mark.parametrize("redn", ("sum", "amax", "amin", "prod"))
 @pytest.mark.parametrize("shape", [(2, 2), (1, 2, 1), (3, 4, 5)])
 def test_reductions(ctx_factory, axis, redn, shape):
->>>>>>> d2edbe67
     queue = cl.CommandQueue(ctx_factory())
 
     from numpy.random import default_rng
     rng = default_rng()
-<<<<<<< HEAD
-    x_in = rng.random(size=(10, 4))
-=======
     x_in = rng.random(size=shape)
->>>>>>> d2edbe67
 
     x = pt.make_data_wrapper(x_in)
     np_func = getattr(np, redn)
@@ -750,11 +740,7 @@
 
     evt, (out,) = prg(queue)
 
-<<<<<<< HEAD
-    assert np.all(abs(1 - out/np_func(x_in, axis)) < 1e-15)
-=======
     assert np.all(abs(1 - out/np_func(x_in, axis)) < 1e-14)
->>>>>>> d2edbe67
 
 
 if __name__ == "__main__":
